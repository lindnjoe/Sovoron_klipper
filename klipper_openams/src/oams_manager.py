--- conflicted
+++ resolved
@@ -24,7 +24,7 @@
 STUCK_SPOOL_PRESSURE_THRESHOLD = 0.08  # Pressure indicating the spool is no longer feeding
 STUCK_SPOOL_DWELL = 8.0  # Seconds the pressure must remain below the threshold before pausing
 
-<<<<<<< HEAD
+
 CLOG_PRESSURE_TARGET = 0.50
 CLOG_SENSITIVITY_LEVELS = {
     "low": {
@@ -48,8 +48,6 @@
 }
 CLOG_SENSITIVITY_DEFAULT = "medium"
 
-=======
->>>>>>> 22ba2d80
 
 
 class OAMSRunoutState:
@@ -281,7 +279,7 @@
         # Stuck spool detection
         self.stuck_spool_start_time: Optional[float] = None
         self.stuck_spool_active: bool = False
-<<<<<<< HEAD
+
         self.stuck_spool_restore_follower: bool = False
         self.stuck_spool_restore_direction: int = 1
 
@@ -294,22 +292,14 @@
         self.clog_max_pressure: Optional[float] = None
         self.clog_last_extruder: Optional[float] = None
 
-=======
-
-        self.stuck_spool_restore_follower: bool = False
-        self.stuck_spool_restore_direction: int = 1
-
->>>>>>> 22ba2d80
+
 
     def reset_runout_positions(self) -> None:
         """Clear runout position tracking."""
         self.runout_position = None
         self.runout_after_position = None
 
-<<<<<<< HEAD
-=======
-
->>>>>>> 22ba2d80
+
     def reset_stuck_spool_state(self, preserve_restore: bool = False) -> None:
         """Clear any latched stuck spool indicators."""
         self.stuck_spool_start_time = None
@@ -318,7 +308,7 @@
             self.stuck_spool_restore_follower = False
             self.stuck_spool_restore_direction = 1
 
-<<<<<<< HEAD
+
     def reset_clog_tracker(self) -> None:
         """Reset clog detection telemetry so monitoring restarts fresh."""
         self.clog_active = False
@@ -343,8 +333,7 @@
         self.clog_start_time = timestamp
         self.clog_min_pressure = pressure
         self.clog_max_pressure = pressure
-=======
->>>>>>> 22ba2d80
+
 
     def __repr__(self) -> str:
         return f"FPSState(state_name={self.state_name}, current_group={self.current_group}, current_oams={self.current_oams}, current_spool_idx={self.current_spool_idx})"
@@ -429,18 +418,12 @@
             "idle_timeout:printing",
             self._handle_printing_resumed,
         )
-<<<<<<< HEAD
-=======
-
->>>>>>> 22ba2d80
+
         self.printer.register_event_handler(
             "pause:resume",
             self._handle_printing_resumed,
         )
-<<<<<<< HEAD
-=======
-
->>>>>>> 22ba2d80
+
         self.printer.add_object("oams_manager", self)
         self.register_commands()
         
@@ -500,27 +483,20 @@
                 fps_state.state_name = FPSLoadState.LOADED
                 fps_state.since = self.reactor.monotonic()
                 fps_state.reset_stuck_spool_state()
-<<<<<<< HEAD
+
                 fps_state.reset_clog_tracker()
-=======
-
->>>>>>> 22ba2d80
+
                 self._ensure_forward_follower(
                     fps_name,
                     fps_state,
                     "state detection",
                 )
-<<<<<<< HEAD
+
             else:
                 fps_state.state_name = FPSLoadState.UNLOADED
                 fps_state.reset_stuck_spool_state()
                 fps_state.reset_clog_tracker()
-=======
-
-            else:
-                fps_state.state_name = FPSLoadState.UNLOADED
-                fps_state.reset_stuck_spool_state()
->>>>>>> 22ba2d80
+
         
     def handle_ready(self) -> None:
         """
@@ -628,10 +604,7 @@
         for (fps_name, fps_state) in self.current_state.fps_state.items():
             fps_state.encoder_samples.clear()
             fps_state.reset_stuck_spool_state()
-<<<<<<< HEAD
-            fps_state.reset_clog_tracker()
-=======
->>>>>>> 22ba2d80
+
         for _, oam in self.oams.items():
             oam.clear_errors()
         self.determine_state()
@@ -1092,10 +1065,9 @@
             fps_state.since = self.reactor.monotonic()
             self.current_group = None
             fps_state.reset_stuck_spool_state()
-<<<<<<< HEAD
+
             fps_state.reset_clog_tracker()
-=======
->>>>>>> 22ba2d80
+
             return True, "Spool already unloaded"
 
         fps_state.state_name = FPSLoadState.UNLOADING
@@ -1115,10 +1087,9 @@
             fps_state.current_spool_idx = None
             self.current_group = None
             fps_state.reset_stuck_spool_state()
-<<<<<<< HEAD
+
             fps_state.reset_clog_tracker()
-=======
->>>>>>> 22ba2d80
+
             return True, message
 
         fps_state.state_name = FPSLoadState.LOADED
@@ -1156,33 +1127,26 @@
                 fps_state.direction = 1
                 self.current_group = group_name
                 fps_state.reset_stuck_spool_state()
-<<<<<<< HEAD
+
                 fps_state.reset_clog_tracker()
-=======
-
->>>>>>> 22ba2d80
+
                 self._ensure_forward_follower(
                     fps_name,
                     fps_state,
                     "load filament",
                 )
-<<<<<<< HEAD
-=======
-
->>>>>>> 22ba2d80
+
                 return True, message
 
             fps_state.state_name = FPSLoadState.UNLOADED
             fps_state.current_group = None
             fps_state.current_spool_idx = None
             fps_state.current_oams = None
-<<<<<<< HEAD
+
             fps_state.following = False
             fps_state.reset_stuck_spool_state()
             fps_state.reset_clog_tracker()
-=======
-            fps_state.reset_stuck_spool_state()
->>>>>>> 22ba2d80
+
             return False, message
 
         return False, f"No spool available for group {group_name}"
@@ -1236,10 +1200,7 @@
         message = f"Print has been paused: {message}"
         gcode.run_script(f"M118 {message}")
         gcode.run_script(f"M114 {message}")
-<<<<<<< HEAD
-=======
-
->>>>>>> 22ba2d80
+
         toolhead = self.printer.lookup_object("toolhead")
         homed_axes = toolhead.get_status(self.reactor.monotonic()).get("homed_axes", "")
         if all(axis in homed_axes for axis in ("x", "y", "z")):
@@ -1250,10 +1211,7 @@
                 homed_axes,
             )
 
-<<<<<<< HEAD
-=======
-
->>>>>>> 22ba2d80
+
     def _enable_follower(
         self,
         fps_name: str,
@@ -1290,10 +1248,7 @@
                 context,
             )
 
-<<<<<<< HEAD
-=======
-
->>>>>>> 22ba2d80
+
     def _ensure_forward_follower(
         self,
         fps_name: str,
@@ -1325,10 +1280,7 @@
             context,
         )
 
-<<<<<<< HEAD
-=======
-
->>>>>>> 22ba2d80
+
     def _restore_follower_if_needed(
         self,
         fps_name: str,
@@ -1351,10 +1303,7 @@
 
         direction = fps_state.stuck_spool_restore_direction
 
-<<<<<<< HEAD
-=======
-
->>>>>>> 22ba2d80
+
         self._enable_follower(
             fps_name,
             fps_state,
@@ -1363,10 +1312,7 @@
             context,
         )
         if fps_state.following:
-<<<<<<< HEAD
-=======
-
->>>>>>> 22ba2d80
+
             fps_state.stuck_spool_restore_follower = False
             logging.info(
                 "OAMS: Restarted follower for %s spool %s after %s.",
@@ -1375,17 +1321,11 @@
                 context,
             )
 
-<<<<<<< HEAD
+
     def _handle_printing_resumed(self, _eventtime):
         """Re-enable any followers that were paused due to a stuck spool."""
         for fps_name, fps_state in self.current_state.fps_state.items():
-=======
-
-    def _handle_printing_resumed(self, _eventtime):
-        """Re-enable any followers that were paused due to a stuck spool."""
-        for fps_name, fps_state in self.current_state.fps_state.items():
-
->>>>>>> 22ba2d80
+
             oams = self.oams.get(fps_state.current_oams) if fps_state.current_oams else None
             if fps_state.stuck_spool_restore_follower:
                 self._restore_follower_if_needed(
@@ -1398,10 +1338,7 @@
                 fps_state.current_oams is not None
                 and fps_state.current_spool_idx is not None
                 and not fps_state.following
-<<<<<<< HEAD
-=======
-
->>>>>>> 22ba2d80
+
             ):
                 self._ensure_forward_follower(
                     fps_name,
@@ -1409,10 +1346,7 @@
                     "print resume",
                 )
 
-<<<<<<< HEAD
-=======
-
->>>>>>> 22ba2d80
+
     def _trigger_stuck_spool_pause(
         self,
         fps_name: str,
@@ -1437,19 +1371,13 @@
                     fps_name,
                     spool_idx,
                 )
-<<<<<<< HEAD
-=======
-
->>>>>>> 22ba2d80
+
             direction = fps_state.direction if fps_state.direction in (0, 1) else 1
             fps_state.direction = direction
             fps_state.stuck_spool_restore_follower = True
             fps_state.stuck_spool_restore_direction = direction
             if fps_state.following:
-<<<<<<< HEAD
-=======
-
->>>>>>> 22ba2d80
+
                 try:
                     oams.set_oams_follower(0, direction)
                 except Exception:
@@ -1458,11 +1386,9 @@
                         fps_name,
                         spool_idx,
                     )
-<<<<<<< HEAD
+
             fps_state.following = False
-=======
-
->>>>>>> 22ba2d80
+
 
         fps_state.stuck_spool_active = True
         fps_state.stuck_spool_start_time = None
@@ -1563,17 +1489,11 @@
                             "OAMS: Failed to clear stuck spool LED while idle on %s",
                             fps_name,
                         )
-<<<<<<< HEAD
+
                 fps_state.reset_stuck_spool_state(
                     preserve_restore=fps_state.stuck_spool_restore_follower
                 )
-=======
-
-                fps_state.reset_stuck_spool_state(
-                    preserve_restore=fps_state.stuck_spool_restore_follower
-                )
-
->>>>>>> 22ba2d80
+
                 return eventtime + MONITOR_ENCODER_PERIOD
 
             pressure = float(getattr(fps, "fps_value", 0.0))
@@ -1607,10 +1527,7 @@
                             fps_name,
                             fps_state.current_spool_idx,
                         )
-<<<<<<< HEAD
-=======
-
->>>>>>> 22ba2d80
+
                 if fps_state.stuck_spool_restore_follower and is_printing:
                     self._restore_follower_if_needed(
                         fps_name,
@@ -1618,24 +1535,18 @@
                         oams,
                         "stuck spool recovery",
                     )
-<<<<<<< HEAD
-=======
-
->>>>>>> 22ba2d80
+
                 elif is_printing and not fps_state.following:
                     self._ensure_forward_follower(
                         fps_name,
                         fps_state,
-<<<<<<< HEAD
-=======
-
->>>>>>> 22ba2d80
+
                         "stuck spool recovery",
                     )
                 if not fps_state.stuck_spool_restore_follower:
                     fps_state.reset_stuck_spool_state()
 
-<<<<<<< HEAD
+
             return eventtime + MONITOR_ENCODER_PERIOD
 
         return partial(_monitor_stuck_spool, self)
@@ -1763,12 +1674,7 @@
             return eventtime + MONITOR_ENCODER_PERIOD
 
         return partial(_monitor_clog, self)
-=======
-
-            return eventtime + MONITOR_ENCODER_PERIOD
-
-        return partial(_monitor_stuck_spool, self)
->>>>>>> 22ba2d80
+
 
 
     def start_monitors(self):
@@ -1779,10 +1685,9 @@
             self.monitor_timers.append(reactor.register_timer(self._monitor_unload_speed_for_fps(fps_name), reactor.NOW))
             self.monitor_timers.append(reactor.register_timer(self._monitor_load_speed_for_fps(fps_name), reactor.NOW))
             self.monitor_timers.append(reactor.register_timer(self._monitor_stuck_spool_for_fps(fps_name), reactor.NOW))
-<<<<<<< HEAD
+
             self.monitor_timers.append(reactor.register_timer(self._monitor_clog_for_fps(fps_name), reactor.NOW))
-=======
->>>>>>> 22ba2d80
+
 
             def _reload_callback(fps_name=fps_name, fps_state=fps_state):
                 monitor = self.runout_monitors.get(fps_name)
