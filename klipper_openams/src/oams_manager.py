# OpenAMS Manager
#
# Copyright (C) 2025 JR Lomas <lomas.jr@gmail.com>
#
# This file may be distributed under the terms of the GNU GPLv3 license.

import logging
import time
from functools import partial
from collections import deque
from typing import Optional, Tuple, Dict, List, Any, Callable

from .oams import OAMSOpCode

# Configuration constants

PAUSE_DISTANCE = 60  # mm to pause before coasting follower
ENCODER_SAMPLES = 2  # Number of encoder samples to collect
MIN_ENCODER_DIFF = 1  # Minimum encoder difference to consider movement
FILAMENT_PATH_LENGTH_FACTOR = 1.14  # Factor for calculating filament path traversal
MONITOR_ENCODER_LOADING_SPEED_AFTER = 2.0  # seconds
MONITOR_ENCODER_PERIOD = 2.0  # seconds
MONITOR_ENCODER_UNLOADING_SPEED_AFTER = 2.0  # seconds
AFC_DELEGATION_TIMEOUT = 30.0  # seconds to suppress duplicate AFC runout triggers

UNLOAD_RETRY_NUDGE_TIME = 0.5  # seconds to nudge filament forward before retry
UNLOAD_RETRY_EXTRUDER_DISTANCE_MM = 5.0  # mm to retract with the extruder during unload retries
UNLOAD_RETRY_EXTRUDER_SPEED = 20.0  # mm/s for the unload retry extruder assist


# Clog detection defaults
CLOG_SENSITIVITY_DEFAULT = 5.0
CLOG_SENSITIVITY_MIN = 0.0
CLOG_SENSITIVITY_MAX = 10.0
CLOG_MONITOR_PERIOD = 1.0  # seconds between clog samples while printing
CLOG_WINDOW_MIN_MM = 12.0
CLOG_WINDOW_MAX_MM = 48.0
CLOG_ENCODER_DELTA_MIN = 3.0
CLOG_ENCODER_DELTA_MAX = 15.0
<<<<<<< HEAD
# Pressure tolerance (+/- window) around the target FPS value that still counts as
=======

# Pressure tolerance (+/- window) around the target FPS value that still counts as

>>>>>>> 303b8ae9
# "on target" for clog detection. Hardware regulates around ~0.5, so we treat
# sustained readings within this window as nominal load pressure.
CLOG_PRESSURE_OFFSET_MIN = 0.10
CLOG_PRESSURE_OFFSET_MAX = 0.30
CLOG_DWELL_MIN = 4.0
CLOG_DWELL_MAX = 14.0
CLOG_RETRACTION_TOLERANCE_MM = 0.8

# Spool jam detection
STUCK_SPOOL_PRESSURE_TRIGGER = 0.08  # Pressure level indicating the spool is likely stuck



# Default retry behaviour for unload recovery
UNLOAD_RETRY_ERROR_CODE = 3




class OAMSRunoutState:
    """Enum for runout monitor states."""
    STOPPED = "STOPPED"          # Monitor is disabled
    MONITORING = "MONITORING"    # Actively watching for runout
    DETECTED = "DETECTED"        # Runout detected, pausing before coast
    COASTING = "COASTING"        # Follower coasting, preparing next spool
    RELOADING = "RELOADING"      # Loading next spool in sequence
    PAUSED = "PAUSED"           # Monitor paused due to error/manual intervention


class FPSLoadState:
    """Enum for FPS loading states."""
    UNLOADED = "UNLOADED"    # No filament loaded
    LOADED = "LOADED"        # Filament loaded and ready
    LOADING = "LOADING"      # Currently loading filament
    UNLOADING = "UNLOADING"  # Currently unloading filament
    
class OAMSRunoutMonitor:
    """
    Monitors filament runout for a specific FPS and handles automatic reload.

    State Management:
    - Tracks runout detection and follower coasting
    - Manages automatic spool switching within filament groups
    - Coordinates with OAMS hardware for filament loading
    - Triggers reload once the remaining filament in the tube reaches the
      configured safety margin, independent of the total PTFE length. Each FPS
      can optionally override the safety margin so coasting distance can be
      tuned per extruder lane.
    """
    
    def __init__(self, 
                 printer,
                 fps_name: str,
                 fps, 
                 fps_state,
                 oams: Dict[str, Any],
                 reload_callback: Callable, 
                 reload_before_toolhead_distance: float = 0.0):
        # Core references
        self.oams = oams
        self.printer = printer
        self.fps_name = fps_name
        self.fps_state = fps_state
        self.fps = fps
        
        # State tracking
        self.state = OAMSRunoutState.STOPPED
        self.runout_position: Optional[float] = None
        self.bldc_clear_position: Optional[float] = None
        self.runout_after_position: Optional[float] = None
        
        # Configuration
        # Reload is triggered as soon as the follower has <= this much filament
        # left in the tube after the BLDC clear phase, regardless of the OAMS
        # unit's total PTFE length. This ensures AMS2-style lanes swap as soon
        # as the configured safety margin is reached.
        self.reload_before_toolhead_distance = reload_before_toolhead_distance
        self.reload_callback = reload_callback
        
        self.reactor = self.printer.get_reactor()

        def _monitor_runout(eventtime):
            idle_timeout = self.printer.lookup_object("idle_timeout")
            is_printing = idle_timeout.get_status(eventtime)["state"] == "Printing"
            
            if self.state == OAMSRunoutState.STOPPED or self.state == OAMSRunoutState.PAUSED or self.state == OAMSRunoutState.RELOADING:
                pass

            elif self.state == OAMSRunoutState.MONITORING:
                #logging.info("OAMS: Monitoring runout, is_printing: %s, fps_state: %s, fps_state.current_group: %s, fps_state.current_spool_idx: %s, oams: %s" % (is_printing, fps_state.state_name, fps_state.current_group, fps_state.current_spool_idx, fps_state.current_oams))
                if getattr(fps_state, "afc_delegation_active", False):
                    now = self.reactor.monotonic()
                    if now < getattr(fps_state, "afc_delegation_until", 0.0):
                        return eventtime + MONITOR_ENCODER_PERIOD
                    fps_state.afc_delegation_active = False
                    fps_state.afc_delegation_until = 0.0
                if is_printing and \
                fps_state.state_name == "LOADED" and \
                fps_state.current_group is not None and \
                fps_state.current_spool_idx is not None and \
                not bool(self.oams[fps_state.current_oams].hub_hes_value[fps_state.current_spool_idx]):

                    self.state = OAMSRunoutState.DETECTED
                    logging.info(f"OAMS: Runout detected on FPS {self.fps_name}, pausing for {PAUSE_DISTANCE} mm before coasting the follower.")
                    self.runout_position = fps.extruder.last_position
            
            elif self.state == OAMSRunoutState.DETECTED:
                traveled_distance = fps.extruder.last_position - self.runout_position
                if traveled_distance >= PAUSE_DISTANCE:
                    logging.info("OAMS: Pause complete, coasting the follower.")
                    self.oams[fps_state.current_oams].set_oams_follower(0, 1)
                    fps_state.following = False
                    fps_state.direction = 1
                    self.bldc_clear_position = fps.extruder.last_position
                    self.runout_after_position = 0.0
                    self.state = OAMSRunoutState.COASTING

            elif self.state == OAMSRunoutState.COASTING:
                traveled_distance_after_bldc_clear = max(
                    fps.extruder.last_position - self.bldc_clear_position, 0.0
                )
                self.runout_after_position = traveled_distance_after_bldc_clear
                path_length = getattr(
                    self.oams[fps_state.current_oams], "filament_path_length", 0.0
                )
                effective_path_length = (
                    path_length / FILAMENT_PATH_LENGTH_FACTOR if path_length else 0.0
                )
                consumed_with_margin = (
                    self.runout_after_position
                    + PAUSE_DISTANCE
                    + self.reload_before_toolhead_distance
                )

                if consumed_with_margin >= effective_path_length:
                    logging.info(
                        "OAMS: Loading next spool (%.2f mm consumed + margin %.2f mm >= effective path %.2f mm).",
                        self.runout_after_position + PAUSE_DISTANCE,
                        self.reload_before_toolhead_distance,
                        effective_path_length,
                    )
                    self.state = OAMSRunoutState.RELOADING
                    self.reload_callback()
            else:
                raise ValueError(f"Invalid state: {self.state}")
            return eventtime + MONITOR_ENCODER_PERIOD
        self._timer_callback = _monitor_runout
        self.timer = self.reactor.register_timer(self._timer_callback, self.reactor.NOW)
        

    def start(self) -> None:
        """Start monitoring for filament runout."""
        if self.timer is None:
            self.timer = self.reactor.register_timer(self._timer_callback, self.reactor.NOW)
        self.state = OAMSRunoutState.MONITORING

    
    def stop(self) -> None:
        """Stop monitoring for filament runout."""
        self.state = OAMSRunoutState.STOPPED
        
    def reloading(self) -> None:
        """Set state to reloading and reset positions."""
        self.state = OAMSRunoutState.RELOADING
        self.runout_position = None
        self.runout_after_position = None
        
    def paused(self) -> None:
        """Pause the monitor due to error or manual intervention."""
        self.state = OAMSRunoutState.PAUSED
        
    def reset(self) -> None:
        """Reset monitor to stopped state and clean up."""
        self.state = OAMSRunoutState.STOPPED
        self.runout_position = None
        self.runout_after_position = None
        if self.timer is not None:
            self.reactor.unregister_timer(self.timer)
            self.timer = None

class OAMSState:
    """
    Global state container for all FPS units in the system.
    
    Attributes:
    - fps_state: Dictionary mapping FPS names to their FPSState objects
    """
    
    def __init__(self):
        self.fps_state: Dict[str, 'FPSState'] = {}
        
    def add_fps_state(self, fps_name: str) -> None:
        """Add a new FPS state tracker."""
        self.fps_state[fps_name] = FPSState()
        

class FPSState:
    """
    Tracks the state of a single FPS (Filament Pressure Sensor).
    
    Key State Variables:
    - state_name: Current loading state (LOADED, UNLOADED, LOADING, UNLOADING)
    - current_group: Filament group name (e.g., "T0", "T1") if loaded
    - current_oams: Name of the OAMS unit currently loaded
    - current_spool_idx: Index (0-3) of the spool bay currently loaded
    
    Monitoring State:
    - encoder_samples: Recent encoder readings for motion detection
    - following: Whether follower mode is active
    - direction: Follower direction (0=forward, 1=reverse)
    - since: Timestamp when current state began
    """
    
    def __init__(self, 
                 state_name: str = FPSLoadState.UNLOADED, 
                 current_group: Optional[str] = None, 
                 current_oams: Optional[str] = None, 
                 current_spool_idx: Optional[int] = None):
        
        # Primary state tracking
        self.state_name = state_name  # FPSLoadState: LOADED, UNLOADED, LOADING, UNLOADING
        self.current_group = current_group  # Filament group name (T0, T1, etc.)
        self.current_oams = current_oams  # OAMS unit name currently loaded
        self.current_spool_idx = current_spool_idx  # Spool bay index (0-3)
        
        # Runout tracking
        self.runout_position: Optional[float] = None
        self.runout_after_position: Optional[float] = None
        
        # Timer references (for cleanup)
        self.monitor_spool_timer = None
        self.monitor_pause_timer = None
        self.monitor_load_next_spool_timer = None
        

        # Motion monitoring
        self.encoder_samples = deque(maxlen=ENCODER_SAMPLES)  # Recent encoder readings
        self.encoder: Optional[float] = None

        # Follower state
        self.following: bool = False  # Whether follower mode is active
        self.direction: int = 0  # Follower direction (0=forward, 1=reverse)
        self.since: Optional[float] = None  # Timestamp when current state began

        # AFC delegation state
        self.afc_delegation_active: bool = False
        self.afc_delegation_until: float = 0.0

        # Clog detection tracker
        self.clog_extruder_start: Optional[float] = None
        self.clog_encoder_start: Optional[float] = None
        self.clog_last_extruder: Optional[float] = None
        self.clog_last_encoder: Optional[float] = None
        self.clog_extruder_delta: float = 0.0
        self.clog_encoder_delta: float = 0.0
        self.clog_max_pressure: float = 0.0
        self.clog_min_pressure: float = 1.0
        self.clog_start_time: Optional[float] = None

        # Stuck spool detection tracker
        self.stuck_spool_start_time: Optional[float] = None
        self.stuck_spool_active: bool = False
        self.stuck_spool_last_oams: Optional[str] = None
        self.stuck_spool_last_spool_idx: Optional[int] = None
        self.stuck_spool_led_asserted: bool = False
<<<<<<< HEAD
        self.stuck_spool_should_restore_follower: bool = False
        self.stuck_spool_restore_direction: int = 0

=======

        self.stuck_spool_should_restore_follower: bool = False
        self.stuck_spool_restore_direction: int = 0


>>>>>>> 303b8ae9
        self.reset_stuck_spool_state()
        self.reset_clog_tracker()


    def reset_runout_positions(self) -> None:
        """Clear runout position tracking."""
        self.runout_position = None
        self.runout_after_position = None
        self.reset_clog_tracker()
        self.reset_stuck_spool_state()

    def reset_clog_tracker(self) -> None:
        """Reset clog detection accumulation state."""
        self.clog_extruder_start = None
        self.clog_encoder_start = None
        self.clog_last_extruder = None
        self.clog_last_encoder = None
        self.clog_extruder_delta = 0.0
        self.clog_encoder_delta = 0.0
        self.clog_max_pressure = 0.0
        self.clog_min_pressure = 1.0
        self.clog_start_time = None
        self.stuck_spool_start_time = None

    def reset_stuck_spool_state(self) -> None:
        """Clear stuck spool detection latches and history."""
        self.stuck_spool_start_time = None
        self.stuck_spool_active = False
        self.stuck_spool_last_oams = None
        self.stuck_spool_last_spool_idx = None
        self.stuck_spool_led_asserted = False
<<<<<<< HEAD
        self.stuck_spool_should_restore_follower = False
        self.stuck_spool_restore_direction = 0
=======

        self.stuck_spool_should_restore_follower = False
        self.stuck_spool_restore_direction = 0

>>>>>>> 303b8ae9

    def prime_clog_tracker(
        self,
        extruder_position: float,
        encoder_position: float,
        timestamp: float,
        pressure: float,
    ) -> None:
        """Initialize clog tracking with the current motion sample."""
        self.clog_extruder_start = extruder_position
        self.clog_encoder_start = encoder_position
        self.clog_last_extruder = extruder_position
        self.clog_last_encoder = encoder_position
        self.clog_extruder_delta = 0.0
        self.clog_encoder_delta = 0.0
        clamped_pressure = max(pressure, 0.0)
        self.clog_max_pressure = clamped_pressure
        self.clog_min_pressure = clamped_pressure
        self.clog_start_time = timestamp

    def __repr__(self) -> str:
        return f"FPSState(state_name={self.state_name}, current_group={self.current_group}, current_oams={self.current_oams}, current_spool_idx={self.current_spool_idx})"

    def __str__(self) -> str:
        return f"State: {self.state_name}, Group: {self.current_group}, OAMS: {self.current_oams}, Spool Index: {self.current_spool_idx}"

class OAMSManager:
    """
    Main coordinator for OpenAMS system with multiple FPS units.
    
    Manages:
    - Multiple FPS (Filament Pressure Sensor) units
    - OAMS (OpenAMS) hardware units  
    - Filament groups (T0, T1, etc.) mapping to FPS units
    - Automatic filament runout detection and switching
    
    Key Attributes:
    - fpss: Dictionary of FPS objects {fps_name: fps_object}
    - oams: Dictionary of OAMS objects {oams_name: oams_object}  
    - filament_groups: Dictionary of filament groups {group_name: group_object}
    - current_state: OAMSState tracking all FPS states
    """
    
    def __init__(self, config):
        # Core configuration and printer interface
        self.config = config
        self.printer = config.get_printer()
        self.reactor = self.printer.get_reactor()
        self.pause_resume = self.printer.lookup_object("pause_resume")
<<<<<<< HEAD
        self.print_stats = self.printer.lookup_object("print_stats", None)
        self.toolhead = self.printer.lookup_object("toolhead", None)

=======

        self.print_stats = self.printer.lookup_object("print_stats", None)
        self.toolhead = self.printer.lookup_object("toolhead", None)


>>>>>>> 303b8ae9

        # Hardware object collections
        self.filament_groups: Dict[str, Any] = {}  # Group name -> FilamentGroup object
        self.oams: Dict[str, Any] = {}  # OAMS name -> OAMS object
        self.fpss: Dict[str, Any] = {}  # FPS name -> FPS object

        # State management
        self.current_state = OAMSState()  # Tracks state of all FPS units
        self.current_group: Optional[str] = None  # Last group requested via load command
        self.afc = None  # Optional reference to AFC for lane runout mappings
        self._afc_logged = False  # Tracks whether AFC integration has been announced

        

        # Monitoring and control
        self.monitor_timers: List[Any] = []  # Active monitoring timers
        self.runout_monitors: Dict[str, OAMSRunoutMonitor] = {}
        self.ready: bool = False  # System initialization complete

        # Configuration parameters
        self.reload_before_toolhead_distance: float = config.getfloat(
            "reload_before_toolhead_distance",
            0.0,
        )

        # Automatic unload retry configuration
        self.unload_retry_enabled: bool = config.getboolean(
            "unload_retry_enabled",
            True,
        )
        self.unload_retry_push_distance: float = config.getfloat(
            "unload_retry_push_distance",
            2.0,
        )
        self.unload_retry_push_speed: float = config.getfloat(
            "unload_retry_push_speed",
            25.0,
            minval=0.1,
        )

        self.unload_retry_extruder_distance_mm: float = config.getfloat(

            "unload_retry_extruder_distance_mm",
            UNLOAD_RETRY_EXTRUDER_DISTANCE_MM,
            minval=0.0,
        )

        self.unload_retry_extruder_speed: float = config.getfloat(

            "unload_retry_extruder_speed",
            UNLOAD_RETRY_EXTRUDER_SPEED,
            minval=0.0,
        )


        raw_clog_sensitivity = config.getfloat(
            "clog_sensitivity",
            CLOG_SENSITIVITY_DEFAULT,
        )
        clamped_sensitivity = max(
            CLOG_SENSITIVITY_MIN,
            min(raw_clog_sensitivity, CLOG_SENSITIVITY_MAX),
        )
        if clamped_sensitivity != raw_clog_sensitivity:
            logging.warning(
                "OAMS: clog_sensitivity %.2f outside %.2f-%.2f, clamped to %.2f",
                raw_clog_sensitivity,
                CLOG_SENSITIVITY_MIN,
                CLOG_SENSITIVITY_MAX,
                clamped_sensitivity,
            )

        self.clog_sensitivity: float = clamped_sensitivity
        self.clog_detection_enabled: bool = self.clog_sensitivity > CLOG_SENSITIVITY_MIN
        self.clog_monitor_period: float = config.getfloat(
            "clog_monitor_period",
            CLOG_MONITOR_PERIOD,
            minval=0.1,
        )

        if CLOG_SENSITIVITY_MAX > CLOG_SENSITIVITY_MIN:
            sensitivity_scale = (
                (self.clog_sensitivity - CLOG_SENSITIVITY_MIN)
                / (CLOG_SENSITIVITY_MAX - CLOG_SENSITIVITY_MIN)
            )
        else:
            sensitivity_scale = 0.0

        window_span = max(CLOG_WINDOW_MAX_MM - CLOG_WINDOW_MIN_MM, 0.0)
        encoder_span = max(CLOG_ENCODER_DELTA_MAX - CLOG_ENCODER_DELTA_MIN, 0.0)
        pressure_span = max(CLOG_PRESSURE_OFFSET_MAX - CLOG_PRESSURE_OFFSET_MIN, 0.0)
        dwell_span = max(CLOG_DWELL_MAX - CLOG_DWELL_MIN, 0.0)

        self.clog_extruder_window_mm: float = max(
            0.0,
            CLOG_WINDOW_MAX_MM - sensitivity_scale * window_span,
        )
        self.clog_encoder_delta_limit: float = max(
            0.0,
            CLOG_ENCODER_DELTA_MAX - sensitivity_scale * encoder_span,
        )
        self.clog_pressure_offset: float = max(
            0.0,
            CLOG_PRESSURE_OFFSET_MAX - sensitivity_scale * pressure_span,
        )
        self.clog_dwell_time: float = max(
            0.0,
            CLOG_DWELL_MAX - sensitivity_scale * dwell_span,
        )
        self.stuck_spool_dwell_time: float = max(0.0, self.clog_dwell_time * 0.5)
        self.clog_retraction_tolerance_mm: float = max(
            0.0,
            CLOG_RETRACTION_TOLERANCE_MM,
        )

        logging.debug(
<<<<<<< HEAD
            "OAMS: clog detection sensitivity %.2f -> window %.1fmm, encoder slack %.1f, pressure window +/-%.2f, dwell %.1fs",
=======

            "OAMS: clog detection sensitivity %.2f -> window %.1fmm, encoder slack %.1f, pressure window +/-%.2f, dwell %.1fs",

>>>>>>> 303b8ae9
            self.clog_sensitivity,
            self.clog_extruder_window_mm,
            self.clog_encoder_delta_limit,
            self.clog_pressure_offset,
            self.clog_dwell_time,
        )


        # Cached mappings
        self.group_to_fps: Dict[str, str] = {}
        self._canonical_lane_by_group: Dict[str, str] = {}
        self._canonical_group_by_lane: Dict[str, str] = {}
        self._lane_unit_map: Dict[str, str] = {}
        self._lane_by_location: Dict[Tuple[str, int], str] = {}

        
        # Initialize hardware collections
        self._initialize_oams()
        self._initialize_filament_groups()
        
        # Register with printer and setup event handlers
        self.printer.register_event_handler("klippy:ready", self.handle_ready)
        self.printer.register_event_handler(
            "gcode:command_AFC_RESUME", self._handle_resume_command
        )
        self.printer.register_event_handler(
            "gcode:command_RESUME", self._handle_resume_command
        )
        self.printer.add_object("oams_manager", self)
        self.register_commands()
        

    def get_status(self, eventtime: float) -> Dict[str, Dict[str, Any]]:
        """
        Return current status of all FPS units and OAMS hardware for monitoring.

        Returns:
            Dictionary containing:
            - "oams": Mapping of OAMS identifiers to their latest action status
            - One entry per FPS with its current loading state information
        """
        attributes: Dict[str, Dict[str, Any]] = {"oams": {}}

        for name, oam in self.oams.items():
            status_name = name.split()[-1]
            oam_status = {
                "action_status": oam.action_status,
                "action_status_code": oam.action_status_code,
                "action_status_value": oam.action_status_value,
            }
            attributes["oams"][status_name] = oam_status
            if status_name != name:
                attributes["oams"][name] = oam_status

        for fps_name, fps_state in self.current_state.fps_state.items():
            attributes[fps_name] = {
                "current_group": fps_state.current_group,
                "current_oams": fps_state.current_oams,
                "current_spool_idx": fps_state.current_spool_idx,
                "state_name": fps_state.state_name,
                "since": fps_state.since,
            }

        return attributes

    
    def determine_state(self) -> None:
        """
        Analyze hardware state and update FPS state tracking.
        
        For each FPS:
        1. Check which filament group is currently loaded
        2. Identify the active OAMS unit and spool bay
        3. Update state to LOADED if filament is present
        """
        for fps_name, fps_state in self.current_state.fps_state.items():
            fps_state.current_group, current_oams, fps_state.current_spool_idx = self.determine_current_loaded_group(fps_name)

            if current_oams is not None:
                fps_state.current_oams = current_oams.name
            else:
                fps_state.current_oams = None

            if fps_state.current_oams is not None and fps_state.current_spool_idx is not None:
                fps_state.state_name = FPSLoadState.LOADED
                fps_state.since = self.reactor.monotonic()
<<<<<<< HEAD
                if fps_state.direction not in (0, 1):
                    fps_state.direction = 1
=======

                if fps_state.direction not in (0, 1):
                    fps_state.direction = 1

>>>>>>> 303b8ae9
                self._ensure_follower_active(
                    fps_state,
                    reason="detected loaded state during startup",
                )
            else:
                fps_state.following = False
<<<<<<< HEAD
=======

>>>>>>> 303b8ae9
        
    def handle_ready(self) -> None:
        """
        Initialize system when printer is ready.
        
        1. Discover and register all FPS units
        2. Create state tracking for each FPS
        3. Determine current hardware state
        4. Start monitoring timers
        """
        # Discover all FPS units in the system

        for fps_name, fps in self.printer.lookup_objects(module="fps"):
            self.fpss[fps_name] = fps
            self.current_state.add_fps_state(fps_name)

        if not self.fpss:
            raise ValueError("No FPS found in system, this is required for OAMS to work")

        self._rebuild_group_fps_index()

        # Initialize system state and start monitoring
        self.determine_state()
        self.start_monitors()

        self.ready = True

    def _initialize_oams(self) -> None:
        """Discover and register all OAMS hardware units."""
        for name, oam in self.printer.lookup_objects(module="oams"):
            self.oams[name] = oam
        
    def _initialize_filament_groups(self) -> None:
        """Discover and register all filament group configurations."""
        for name, group in self.printer.lookup_objects(module="filament_group"):
            name = name.split()[-1]  # Extract group name from full object name
            logging.info(f"OAMS: Adding group {name}")
            self.filament_groups[name] = group
    
    def determine_current_loaded_group(self, fps_name: str) -> Tuple[Optional[str], Optional[object], Optional[int]]:
        """
        Determine which filament group is currently loaded in the specified FPS.
        
        Args:
            fps_name: Name of the FPS to check
            
        Returns:
            Tuple of (group_name, oams_object, bay_index) or (None, None, None) if unloaded
            
        Process:
        1. Get the FPS object
        2. Check each filament group for loaded bays
        3. Verify the OAMS is connected to this FPS
        4. Return the first match found
        """
        fps = self.fpss.get(fps_name)
        if fps is None:
            raise ValueError(f"FPS {fps_name} not found")
            
        # Check each filament group for loaded spools
        for group_name, group in self.filament_groups.items():
            for oam, bay_index in group.bays:
                # Check if this bay has filament loaded and the OAMS is connected to this FPS
                if oam.is_bay_loaded(bay_index) and oam in fps.oams:
                    return group_name, oam, bay_index
                    
        return None, None, None
        
    def register_commands(self):
        gcode = self.printer.lookup_object("gcode")
        gcode.register_command(
            "OAMSM_UNLOAD_FILAMENT",
            self.cmd_UNLOAD_FILAMENT,
            desc=self.cmd_UNLOAD_FILAMENT_help,
        )
        
        gcode.register_command(
            "OAMSM_LOAD_FILAMENT",
            self.cmd_LOAD_FILAMENT,
            desc=self.cmd_LOAD_FILAMENT_help,
        )
        
        gcode.register_command(
            "OAMSM_FOLLOWER",
            self.cmd_FOLLOWER,
            desc=self.cmd_FOLLOWER_help,
        )
        
        # gcode.register_command(
        #     "OAMSM_CURRENT_LOADED_GROUP",
        #     self.cmd_CURRENT_LOADED_GROUP,
        #     desc=self.cmd_CURRENT_LOADED_GROUP_help,
        # )
        
        gcode.register_command(
            "OAMSM_CLEAR_ERRORS",
            self.cmd_CLEAR_ERRORS,
            desc=self.cmd_CLEAR_ERRORS_help,
        )

    def _clear_all_errors(self) -> None:
        """Clear error flags on all OAMS units and restart monitors."""
        if self.monitor_timers:
            self.stop_monitors()
        for _, fps_state in self.current_state.fps_state.items():
            fps_state.encoder_samples.clear()
            fps_state.reset_clog_tracker()
            self._clear_stuck_spool_state(fps_state)
        for _, oam in self.oams.items():
            oam.clear_errors()
        self.determine_state()
        self.start_monitors()

    cmd_CLEAR_ERRORS_help = "Clear the error state of the OAMS"
    def cmd_CLEAR_ERRORS(self, gcmd):
        self._clear_all_errors()
        return
    
    cmd_FOLLOWER_help = "Enable the follower on whatever OAMS is current loaded"
    def cmd_FOLLOWER(self, gcmd):
        enable = gcmd.get_int('ENABLE')
        if enable is None:
            gcmd.respond_info("Missing ENABLE parameter")
            return
        direction = gcmd.get_int('DIRECTION')
        if direction is None:
            gcmd.respond_info("Missing DIRECTION parameter")
            return
        fps_name = gcmd.get('FPS')
        fps_name = "fps " + fps_name
        if fps_name is None:
            gcmd.respond_info("Missing FPS parameter")
            return
        if fps_name not in self.fpss:
            gcmd.respond_info(f"FPS {fps_name} does not exist")
            return
        fps_state = self.current_state.fps_state[fps_name]
        if fps_state.state_name == "UNLOADED":
            gcmd.respond_info(f"FPS {fps_name} is already unloaded")
            return
        if fps_state.state_name == "LOADING":
            gcmd.respond_info(f"FPS {fps_name} is currently loading a spool")
            return
        if fps_state.state_name == "UNLOADING":
            gcmd.respond_info(f"FPS {fps_name} is currently unloading a spool")
            return
        self.oams[fps_state.current_oams].set_oams_follower(enable, direction)
        fps_state.following = enable
        fps_state.direction = direction
        fps_state.encoder = self.oams[fps_state.current_oams].encoder_clicks
        fps_state.current_spool_idx = self.oams[fps_state.current_oams].current_spool
        return
    

    def _rebuild_group_fps_index(self) -> None:
        """Build a lookup table from filament groups to their owning FPS."""
        mapping: Dict[str, str] = {}
        for group_name, group in self.filament_groups.items():
            for fps_name, fps in self.fpss.items():
                if any(oam in fps.oams for oam in group.oams):
                    mapping[group_name] = fps_name
                    break
        self.group_to_fps = mapping

    def group_fps_name(self, group_name: str) -> Optional[str]:
        if group_name not in self.group_to_fps and self.fpss:
            self._rebuild_group_fps_index()
        return self.group_to_fps.get(group_name)

    def _normalize_group_name(self, group: Optional[str]) -> Optional[str]:
        """Return a trimmed filament group name or None if invalid."""
        if not group or not isinstance(group, str):
            return None
        group = group.strip()
        if not group:
            return None
        if " " in group:
            group = group.split()[-1]
        return group

    def _rebuild_lane_location_index(self) -> None:
        """Map each (OAMS name, bay index) tuple to its canonical AFC lane."""
        mapping: Dict[Tuple[str, int], str] = {}
        for group_name, lane_name in self._canonical_lane_by_group.items():
            group = self.filament_groups.get(group_name)
            if not group:
                continue
            for oam, bay_index in group.bays:
                mapping[(oam.name, bay_index)] = lane_name
        self._lane_by_location = mapping

    def _ensure_afc_lane_cache(self, afc) -> None:
        """Capture the canonical AFC lane mapping when AFC is available."""
        lanes = getattr(afc, "lanes", {})
        updated = False
        for lane_name, lane in lanes.items():
            canonical_group = self._normalize_group_name(getattr(lane, "_map", None))
            if canonical_group is None:
                canonical_group = self._normalize_group_name(getattr(lane, "map", None))
            if canonical_group:
                if lane_name not in self._canonical_group_by_lane:
                    self._canonical_group_by_lane[lane_name] = canonical_group
                    updated = True
                if canonical_group not in self._canonical_lane_by_group:
                    self._canonical_lane_by_group[canonical_group] = lane_name
                    updated = True
            unit_name = getattr(lane, "unit", None)
            if unit_name and lane_name not in self._lane_unit_map:
                self._lane_unit_map[lane_name] = unit_name
        if updated:
            self._rebuild_lane_location_index()

    def _resolve_lane_for_state(
        self,
        fps_state: 'FPSState',
        group_name: Optional[str],
        afc,
    ) -> Tuple[Optional[str], Optional[str]]:
        """Determine the canonical AFC lane and group for the provided FPS state."""

        normalized_group = self._normalize_group_name(group_name)
        lane_name: Optional[str] = None

        # Prefer the physical OAMS location currently tracked by the FPS state.
        if fps_state.current_oams and fps_state.current_spool_idx is not None:
            lane_name = self._lane_by_location.get(
                (fps_state.current_oams, fps_state.current_spool_idx)
            )
            if lane_name:
                lane_group = self._canonical_group_by_lane.get(lane_name)
                if lane_group:
                    normalized_group = lane_group

        # Fall back to the canonical mapping captured from AFC at startup.
        if lane_name is None and normalized_group:
            lane_name = self._canonical_lane_by_group.get(normalized_group)

        lanes = getattr(afc, "lanes", {})

        # As a last resort, inspect the lanes directly using their original map assignments.
        if lane_name is None and normalized_group:
            lane_name = next(
                (
                    name
                    for name, lane in lanes.items()
                    if self._normalize_group_name(getattr(lane, "_map", None))
                    == normalized_group
                ),
                None,
            )

        canonical_group = normalized_group
        if lane_name:
            lane = lanes.get(lane_name)
            if lane is not None:
                canonical_candidate = self._normalize_group_name(
                    getattr(lane, "_map", None)
                )
                if canonical_candidate is None:
                    canonical_candidate = self._normalize_group_name(
                        getattr(lane, "map", None)
                    )

                updated = False
                if canonical_candidate:
                    canonical_group = canonical_candidate
                    if lane_name not in self._canonical_group_by_lane:
                        self._canonical_group_by_lane[lane_name] = canonical_candidate
                        updated = True
                    if canonical_candidate not in self._canonical_lane_by_group:
                        self._canonical_lane_by_group[canonical_candidate] = lane_name
                        updated = True
                unit_name = getattr(lane, "unit", None)
                if unit_name and lane_name not in self._lane_unit_map:
                    self._lane_unit_map[lane_name] = unit_name
                if updated:
                    self._rebuild_lane_location_index()

        return lane_name, canonical_group

    def _get_afc(self):
        """Lazily retrieve the AFC object if it is available."""
        if self.afc is not None:
            return self.afc
        try:
            afc = self.printer.lookup_object('AFC')
        except Exception:
            self.afc = None
            return None
        self.afc = afc
        self._ensure_afc_lane_cache(afc)
        if not self._afc_logged:
            logging.info("OAMS: AFC integration detected; enabling same-FPS infinite runout support.")
            self._afc_logged = True
        return self.afc

    def _get_infinite_runout_target_group(
        self,
        fps_name: str,
        fps_state: 'FPSState',
    ) -> Tuple[Optional[str], Optional[str], bool, Optional[str]]:
        """
        Return the target filament group and lane for infinite runout, if configured.

        The third element of the tuple indicates whether the runout handling should be
        delegated back to AFC (for example when the configured runout lane is not on
        the same FPS and therefore cannot be handled by OAMS directly).
        """
        current_group = fps_state.current_group
        normalized_group = self._normalize_group_name(current_group)
        if normalized_group is None:
            return None, None, False, None

        afc = self._get_afc()
        if afc is None:
            return None, None, False, None

        lane_name, resolved_group = self._resolve_lane_for_state(
            fps_state,
            normalized_group,
            afc,
        )

        if resolved_group and resolved_group != normalized_group:
            normalized_group = resolved_group
            fps_state.current_group = resolved_group

        if not lane_name:
            logging.debug(
                "OAMS: Unable to resolve AFC lane for group %s on %s",
                normalized_group,
                fps_name,
            )
            return None, None, False, None

        lanes = getattr(afc, "lanes", {})
        lane = afc.lanes.get(lane_name)
        if lane is None:
            return None, None, False, lane_name

        runout_lane_name = getattr(lane, "runout_lane", None)
        if not runout_lane_name:
            return None, None, False, lane_name

        target_lane = afc.lanes.get(runout_lane_name)
        if target_lane is None:
            logging.warning(
                "OAMS: Runout lane %s for %s on %s is not available; deferring to AFC",
                runout_lane_name,
                normalized_group,
                fps_name,
            )
            return None, runout_lane_name, True, lane_name

        source_unit = self._lane_unit_map.get(lane_name)
        target_unit = self._lane_unit_map.get(runout_lane_name)
        if source_unit and target_unit and source_unit != target_unit:
            logging.debug(
                "OAMS: Runout lane %s (%s) for %s on %s belongs to different unit %s; deferring to AFC",
                runout_lane_name,
                target_unit,
                normalized_group,
                fps_name,
                source_unit,
            )
            return None, runout_lane_name, True, lane_name

        source_extruder = getattr(lane, "extruder_obj", None)
        target_extruder = getattr(target_lane, "extruder_obj", None)
        if (
            source_extruder is not None
            and target_extruder is not None
            and source_extruder is not target_extruder
        ):
            logging.debug(
                "OAMS: Deferring infinite runout for %s on %s because lane %s (%s) spools to %s (%s)",
                normalized_group,
                fps_name,
                lane_name,
                getattr(source_extruder, "name", "unknown"),
                runout_lane_name,
                getattr(target_extruder, "name", "unknown"),
            )
            return None, runout_lane_name, True, lane_name

        target_group = self._canonical_group_by_lane.get(runout_lane_name)
        if not target_group:
            target_group = self._normalize_group_name(getattr(target_lane, "_map", None))
        if not target_group:
            target_group = self._normalize_group_name(getattr(target_lane, "map", None))

        if not target_group:
            logging.debug(
                "OAMS: Runout lane %s for %s on %s has no canonical group; deferring to AFC",
                runout_lane_name,
                normalized_group,
                fps_name,
            )
            return None, runout_lane_name, True, lane_name

        updated = False
        if runout_lane_name not in self._canonical_group_by_lane:
            self._canonical_group_by_lane[runout_lane_name] = target_group
            updated = True
        if target_group not in self._canonical_lane_by_group:
            self._canonical_lane_by_group[target_group] = runout_lane_name
            updated = True
        if updated:
            self._rebuild_lane_location_index()

        if target_group == normalized_group:
            logging.debug(
                "OAMS: Runout lane %s for %s on %s does not map to a different filament group; deferring to AFC",
                runout_lane_name,
                normalized_group,
                fps_name,
            )
            return None, runout_lane_name, True, lane_name

        if normalized_group not in self.filament_groups:
            logging.debug(
                "OAMS: Source group %s is not managed by OAMS; deferring to AFC",
                normalized_group,
            )
            return None, runout_lane_name, True, lane_name

        if target_group not in self.filament_groups:
            logging.debug(
                "OAMS: Runout mapping %s -> %s is not managed by OAMS; deferring to AFC",
                normalized_group,
                target_group,
            )
            return None, runout_lane_name, True, lane_name

        source_fps = self.group_fps_name(normalized_group)
        target_fps = self.group_fps_name(target_group)
        if source_fps != fps_name or target_fps != fps_name:
            logging.info(
                "OAMS: Deferring infinite runout for %s on %s to AFC lane %s because target group %s loads via %s",
                normalized_group,
                fps_name,
                runout_lane_name,
                target_group,
                target_fps or "unknown FPS",
            )
            return None, runout_lane_name, True, lane_name

        logging.info(
            "OAMS: Infinite runout configured for %s on %s -> %s (lanes %s -> %s)",
            normalized_group,
            fps_name,
            target_group,
            lane_name,
            runout_lane_name,
        )
        return target_group, runout_lane_name, False, lane_name

    def _delegate_runout_to_afc(
        self,
        fps_name: str,
        fps_state: 'FPSState',
        source_lane_name: Optional[str],
        target_lane_name: Optional[str],
    ) -> bool:
        """Ask AFC to perform the infinite runout swap for the provided lane."""

        afc = self._get_afc()
        if afc is None:
            logging.debug(
                "OAMS: Cannot delegate infinite runout for %s; AFC not available",
                fps_name,
            )
            return False

        if not source_lane_name:
            logging.debug(
                "OAMS: Cannot delegate infinite runout for %s; no source lane recorded",
                fps_name,
            )
            return False

        lane = afc.lanes.get(source_lane_name)
        if lane is None:
            logging.warning(
                "OAMS: AFC lane %s not found while delegating infinite runout for %s",
                source_lane_name,
                fps_name,
            )
            return False

        runout_target = getattr(lane, "runout_lane", None)
        if not runout_target:
            logging.warning(
                "OAMS: AFC lane %s has no runout target while delegating infinite runout for %s",
                source_lane_name,
                fps_name,
            )
            return False

        if target_lane_name and target_lane_name != runout_target:
            logging.debug(
                "OAMS: AFC lane %s runout target mismatch (%s != %s) while delegating infinite runout for %s",
                source_lane_name,
                runout_target,
                target_lane_name,
                fps_name,
            )

        now = self.reactor.monotonic()
        if fps_state.afc_delegation_active and now < fps_state.afc_delegation_until:
            logging.debug(
                "OAMS: AFC infinite runout for %s still in progress; skipping duplicate trigger",
                fps_name,
            )
            return True

        if runout_target not in afc.lanes:
            logging.warning(
                "OAMS: AFC runout lane %s referenced by %s is unavailable",
                runout_target,
                source_lane_name,
            )
            return False

        try:
            lane._perform_infinite_runout()
        except Exception:
            logging.exception(
                "OAMS: AFC infinite runout failed for lane %s -> %s",
                source_lane_name,
                runout_target,
            )
            fps_state.afc_delegation_active = False
            fps_state.afc_delegation_until = 0.0
            return False

        fps_state.afc_delegation_active = True
        fps_state.afc_delegation_until = now + AFC_DELEGATION_TIMEOUT
        logging.info(
            "OAMS: Delegated infinite runout for %s via AFC lane %s -> %s",
            fps_name,
            source_lane_name,
            runout_target,
        )
        return True

    def _clear_error_state_for_retry(self, fps_state, oams):
        """Clear error state prior to an automatic unload retry."""
        try:
            oams.clear_errors()
        except Exception:
            logging.exception(
                "OAMS: Failed to clear errors on %s prior to unload retry",
                getattr(oams, "name", "unknown"),
            )
        fps_state.encoder_samples.clear()
        fps_state.reset_clog_tracker()

    def _nudge_filament_before_retry(
        self,
        oams,
        direction: int = 1,
        duration: Optional[float] = None,
        fps_state: Optional['FPSState'] = None,
    ) -> None:
        """Briefly move the filament to relieve tension before retrying."""
        if duration is None:
            duration = globals().get("UNLOAD_RETRY_NUDGE_TIME", 0.5)


        if duration <= 0 or not hasattr(oams, "set_oams_follower"):
            return

        enable_sent = False
        try:
            logging.info(
                "OAMS: Nudging filament forward on %s for %.2f seconds before retry",
                getattr(oams, "name", "unknown"),
                duration,
            )
            oams.set_oams_follower(1, direction)
            if fps_state is not None:
                fps_state.following = True
                fps_state.direction = direction
            enable_sent = True
            self.reactor.pause(self.reactor.monotonic() + duration)
        except Exception:
            logging.exception(
                "OAMS: Failed while nudging filament on %s",
                getattr(oams, "name", "unknown"),
            )
        finally:
            if enable_sent:
                try:
                    oams.set_oams_follower(0, direction)
                except Exception:
                    logging.exception(
                        "OAMS: Failed to stop follower on %s after nudge",
                        getattr(oams, "name", "unknown"),
                    )
                if fps_state is not None:
                    fps_state.following = False


    def _assist_retry_with_extruder(
        self,
        fps_name: str,
        oams,
        fps_state: Optional['FPSState'] = None,
    ) -> Optional[Callable[[], None]]:
        """Retract filament with the extruder prior to an unload retry.

        Returns a callback that will wait for the queued move to finish, or
        ``None`` if no assist move was scheduled.
        """

        distance = float(self.unload_retry_extruder_distance_mm or 0.0)
        speed = float(self.unload_retry_extruder_speed or 0.0)

        if distance <= 0.0 or speed <= 0.0:
            return None


        fps = self.fpss.get(fps_name)
        if fps is None:
            logging.debug(
                "OAMS: Skipping unload retry extruder assist; FPS %s not available",
                fps_name,
            )

            return None


        extruder = getattr(fps, "extruder", None)
        if extruder is None:
            logging.debug(
                "OAMS: Skipping unload retry extruder assist for %s; no extruder bound",
                fps_name,
            )

            return None


        heater = None
        get_heater = getattr(extruder, "get_heater", None)
        if callable(get_heater):
            try:
                heater = get_heater()
            except Exception:
                logging.exception(
                    "OAMS: Unable to query heater for extruder assist on %s",
                    fps_name,
                )

                return None

        if heater is None:
            heater = getattr(extruder, "heater", None)

        if heater is not None and not getattr(heater, "can_extrude", True):
            logging.info(
                "OAMS: Skipping unload retry extruder assist for %s; heater below minimum extrude temp",
                fps_name,
            )

            return None


        try:
            gcode_move = self.printer.lookup_object("gcode_move")
            toolhead = self.printer.lookup_object("toolhead")
        except Exception:
            logging.debug(
                "OAMS: Skipping unload retry extruder assist for %s; gcode_move/toolhead unavailable",
                fps_name,
            )

            return None

        if gcode_move is None or toolhead is None:
            logging.debug(
                "OAMS: Skipping unload retry extruder assist for %s; gcode_move/toolhead unavailable",
                fps_name,
            )

            return None


        last_position = getattr(gcode_move, "last_position", None)
        if not isinstance(last_position, (list, tuple)) or len(last_position) < 4:
            logging.debug(
                "OAMS: Skipping unload retry extruder assist for %s; invalid gcode position",
                fps_name,
            )

            return None

        new_position = list(last_position)
        extrude_factor = getattr(gcode_move, "extrude_factor", 1.0) or 1.0
        new_position[3] -= distance * extrude_factor

        follower_enabled = False
        move_queued = False
        wait_callback: Optional[Callable[[], None]] = None

        def disable_follower():
            nonlocal follower_enabled
            if follower_enabled:
                try:
                    oams.set_oams_follower(0, 0)
                except Exception:
                    logging.exception(
                        "OAMS: Failed to disable follower after extruder assist on %s",
                        getattr(oams, "name", "unknown"),
                    )
                finally:
                    follower_enabled = False
                    if fps_state is not None:
                        fps_state.following = False

        extruder_name = getattr(extruder, "name", getattr(fps, "extruder_name", "extruder"))
        try:
            logging.info(
                "OAMS: Assisting unload retry for %s by retracting %.3fmm on %s at %.3f mm/s",
                fps_name,
                distance,
                extruder_name,
                speed,
            )
            oams.set_oams_follower(1, 0)
            follower_enabled = True
            if fps_state is not None:
                fps_state.following = True
                fps_state.direction = 0
            gcode_move.move_with_transform(new_position, speed)
            gcode_move.last_position = new_position
            move_queued = True

            maybe_wait = getattr(toolhead, "wait_moves", None)

            def wait_and_sync(
                maybe_wait=maybe_wait, gcode_move=gcode_move, fps_name=fps_name
            ):
                try:
                    if callable(maybe_wait):
                        maybe_wait()
                finally:
                    try:
                        gcode_move.reset_last_position()
                    except Exception:
                        logging.exception(
                            "OAMS: Failed to reset last position after extruder assist on %s",
                            fps_name,
                        )
                    finally:
                        disable_follower()

            wait_callback = wait_and_sync
        finally:
            if not move_queued:
                disable_follower()


        return wait_callback if move_queued else None


    def _recover_unload_failure(
        self,
        fps_name: str,
        fps_state,
        oams,
        failure_message: str,
    ) -> Tuple[bool, str]:
        """Attempt to recover from a failed unload caused by OAMS error code 3."""

        action_code = getattr(oams, "action_status_code", None)
        if action_code != OAMSOpCode.SPOOL_ALREADY_IN_BAY:
            return False, failure_message

        logging.warning(
            "OAMS: Unload failed on %s for %s with code %s; attempting recovery",
            fps_name,
            getattr(oams, "name", "unknown"),
            action_code,
        )

        self._clear_error_state_for_retry(fps_state, oams)
        self._nudge_filament_before_retry(oams, fps_state=fps_state)

        wait_for_assist: Optional[Callable[[], None]] = None
        try:
            wait_for_assist = self._assist_retry_with_extruder(
                fps_name,
                oams,
                fps_state=fps_state,
            )

        except Exception:
            logging.exception(
                "OAMS: Extruder assist failed prior to unload retry for %s on %s",
                fps_name,
                getattr(oams, "name", "unknown"),
            )

        fps_state.encoder = oams.encoder_clicks
        fps_state.since = self.reactor.monotonic()

        try:
            retry_success, retry_message = oams.unload_spool()
        finally:
            if wait_for_assist is not None:
                try:
                    wait_for_assist()
                except Exception:
                    logging.exception(
                        "OAMS: Error while waiting for extruder assist moves to finish for %s",
                        fps_name,
                    )

        if retry_success:
            logging.info(
                "OAMS: Automatic unload retry succeeded on %s for %s",
                fps_name,
                getattr(oams, "name", "unknown"),
            )
            return True, retry_message

        combined_message = retry_message or failure_message
        logging.warning(
            "OAMS: Automatic unload retry failed on %s for %s with code %s: %s",
            fps_name,
            getattr(oams, "name", "unknown"),
            getattr(oams, "action_status_code", None),
            combined_message,
        )
        return False, combined_message

    def _abort_stalled_load_and_retry(self, fps_name: str, fps_state, oams) -> bool:
        """Abort a stalled load attempt and schedule a retry for the same group."""

        if oams is None:
            logging.error("OAMS: Cannot abort stalled load on %s; no OAMS available", fps_name)
            return False

        spool_idx = fps_state.current_spool_idx
        if spool_idx is None:
            logging.error(
                "OAMS: Cannot abort stalled load on %s; spool index is undefined",
                fps_name,
            )
            return False

        group_name: Optional[str] = None
        for candidate_group, group in self.filament_groups.items():
            for candidate_oam, candidate_bay in getattr(group, "bays", []):
                if candidate_oam is oams and candidate_bay == spool_idx:
                    group_name = candidate_group
                    break
            if group_name:
                break

        if group_name is None:
            logging.error(
                "OAMS: Unable to determine filament group for stalled load on %s spool %s",
                fps_name,
                spool_idx,
            )
            return False

        oams_name = getattr(oams, "name", fps_state.current_oams or "unknown")
        logging.warning(
            "OAMS: Load stalled on %s (%s spool %s); aborting before retry",
            fps_name,
            oams_name,
            spool_idx,
        )

        try:
            unload_success, unload_message = oams.unload_spool()
        except Exception:
            logging.exception(
                "OAMS: Exception while aborting stalled load on %s spool %s",
                oams_name,
                spool_idx,
            )
            return False

        if not unload_success:
            logging.error(
                "OAMS: Failed to abort stalled load on %s spool %s: %s",
                oams_name,
                spool_idx,
                unload_message,
            )
            return False

        if unload_message and unload_message != "Spool unloaded successfully":
            logging.info(
                "OAMS: Abort unload for stalled load on %s spool %s reported: %s",
                oams_name,
                spool_idx,
                unload_message,
            )

        fps_state.state_name = FPSLoadState.UNLOADED
        fps_state.current_group = None
        fps_state.current_spool_idx = None
        fps_state.current_oams = None
        fps_state.following = False
        fps_state.direction = 0
        fps_state.encoder = oams.encoder_clicks
        fps_state.encoder_samples.clear()
        fps_state.reset_clog_tracker()
        fps_state.since = self.reactor.monotonic()

        if fps_state.monitor_load_next_spool_timer is not None:
            try:
                self.reactor.unregister_timer(fps_state.monitor_load_next_spool_timer)
            except Exception:
                logging.exception(
                    "OAMS: Failed to cancel existing load retry timer for %s",
                    fps_name,
                )
            finally:
                fps_state.monitor_load_next_spool_timer = None

        retry_delay = MONITOR_ENCODER_PERIOD

        def _retry_load(
            self,
            eventtime,
            fps_name=fps_name,
            group_name=group_name,
            spool_idx=spool_idx,
            oams=oams,
            fps_state=fps_state,
        ):
            fps_state.monitor_load_next_spool_timer = None
            try:
                success, message = self._load_filament_for_group(group_name)
            except Exception:
                logging.exception(
                    "OAMS: Unexpected error while retrying load for group %s on %s",
                    group_name,
                    fps_name,
                )
                failure_message = (
                    f"Unexpected error while retrying load for {group_name} on {fps_name}"
                )
                self._pause_printer_message(failure_message)
                try:
                    if hasattr(oams, "set_led_error"):
                        oams.set_led_error(spool_idx, 1)
                except Exception:
                    logging.exception(
                        "OAMS: Failed to set error LED after retry exception on %s spool %s",
                        getattr(oams, "name", "unknown"),
                        spool_idx,
                    )
                self.stop_monitors()
                return self.reactor.NEVER

            if success:
                logging.info(
                    "OAMS: Retry load succeeded for group %s on %s",
                    group_name,
                    fps_name,
                )
                return self.reactor.NEVER

            logging.error(
                "OAMS: Retry load failed for group %s on %s: %s",
                group_name,
                fps_name,
                message,
            )
            failure_message = (
                message or f"Retry load failed for group {group_name} on {fps_name}"
            )
            self._pause_printer_message(failure_message)
            try:
                if hasattr(oams, "set_led_error"):
                    oams.set_led_error(spool_idx, 1)
            except Exception:
                logging.exception(
                    "OAMS: Failed to set error LED after retry failure on %s spool %s",
                    getattr(oams, "name", "unknown"),
                    spool_idx,
                )
            self.stop_monitors()
            return self.reactor.NEVER

        next_time = self.reactor.monotonic() + retry_delay
        fps_state.monitor_load_next_spool_timer = self.reactor.register_timer(
            partial(_retry_load, self),
            next_time,
        )

        logging.info(
            "OAMS: Scheduled load retry for group %s on %s in %.1f seconds",
            group_name,
            fps_name,
            retry_delay,
        )
        return True

    def _unload_filament_for_fps(self, fps_name: str) -> Tuple[bool, str]:
        """Unload filament from the specified FPS and update state."""
        if fps_name not in self.fpss:
            return False, f"FPS {fps_name} does not exist"

        fps_state = self.current_state.fps_state[fps_name]
        if fps_state.state_name != FPSLoadState.LOADED:
            return False, f"FPS {fps_name} is not currently loaded"

        if fps_state.current_oams is None:
            return False, f"FPS {fps_name} has no OAMS loaded"

        oams = self.oams.get(fps_state.current_oams)
        if oams is None:
            return False, f"OAMS {fps_state.current_oams} not found for FPS {fps_name}"

        if oams.current_spool is None:
            fps_state.state_name = FPSLoadState.UNLOADED
            fps_state.following = False
            fps_state.direction = 0
            fps_state.current_group = None
            fps_state.current_spool_idx = None
            fps_state.since = self.reactor.monotonic()
            self.current_group = None
            fps_state.reset_clog_tracker()
            fps_state.reset_stuck_spool_state()
            return True, "Spool already unloaded"

        fps_state.state_name = FPSLoadState.UNLOADING
        fps_state.encoder = oams.encoder_clicks
        fps_state.since = self.reactor.monotonic()
        fps_state.current_oams = oams.name
        fps_state.current_spool_idx = oams.current_spool

        success, message = oams.unload_spool()

        if not success:

            retry_success, retry_message = self._recover_unload_failure(

                fps_name,
                fps_state,
                oams,
                message,
            )
            if retry_success:

                success = True
                message = retry_message
            elif retry_message is not None:

                message = retry_message

        if success:
            self._clear_stuck_spool_state(fps_state, restore_following=False)

            fps_state.state_name = FPSLoadState.UNLOADED
            fps_state.following = False
            fps_state.direction = 0
            fps_state.since = self.reactor.monotonic()
            fps_state.current_group = None
            fps_state.current_spool_idx = None
            self.current_group = None
            fps_state.reset_clog_tracker()
            fps_state.reset_stuck_spool_state()
            return True, message

        fps_state.state_name = FPSLoadState.LOADED
        return False, message

    def _attempt_unload_retry(
        self,
        fps_name: str,
        fps_state,
        oams,
        last_message: Optional[str],
    ) -> Tuple[bool, Optional[str]]:
        """Attempt an automatic unload retry after recovering from an error."""
        if not self.unload_retry_enabled:
            return False, last_message

        if oams.action_status_code != UNLOAD_RETRY_ERROR_CODE:
            return False, last_message

        extruder_name = getattr(self.fpss[fps_name], "extruder_name", None)
        if not extruder_name:
            logging.error(
                "OAMS: Unable to perform unload retry for %s, extruder not configured",
                fps_name,
            )
            return False, last_message

        logging.warning(
            "OAMS: Unload on %s failed with code %s, attempting automatic recovery",
            fps_name,
            oams.action_status_code,
        )

        gcode = self.printer.lookup_object("gcode")
        if self.unload_retry_push_distance != 0.0:
            command = (
                f"FORCE_MOVE STEPPER={extruder_name} "
                f"DISTANCE={self.unload_retry_push_distance:.3f} "
                f"VELOCITY={self.unload_retry_push_speed:.3f}"
            )
            try:
                logging.info(
                    "OAMS: Jogging extruder %s by %.3fmm before retry",
                    extruder_name,
                    self.unload_retry_push_distance,
                )
                gcode.run_script(command)
            except Exception:
                logging.exception(
                    "OAMS: Failed to jog extruder %s prior to unload retry",
                    extruder_name,
                )

        self._clear_all_errors()

        fps_state.state_name = FPSLoadState.UNLOADING
        fps_state.encoder = oams.encoder_clicks
        fps_state.since = self.reactor.monotonic()
        fps_state.current_oams = oams.name
        fps_state.current_spool_idx = oams.current_spool

        retry_success, retry_message = oams.unload_spool()
        if retry_success:
            logging.info("OAMS: Automatic unload retry succeeded on %s", fps_name)
            return True, retry_message

        logging.error(
            "OAMS: Automatic unload retry failed on %s: %s",
            fps_name,
            retry_message,
        )
        return False, retry_message

    def _load_filament_for_group(self, group_name: str) -> Tuple[bool, str]:
        """Load filament for the provided filament group."""
        if group_name not in self.filament_groups:
            return False, f"Group {group_name} does not exist"

        fps_name = self.group_fps_name(group_name)
        if fps_name is None:
            return False, f"No FPS associated with group {group_name}"

        fps_state = self.current_state.fps_state[fps_name]

        attempted_locations: List[str] = []
        last_failure_message: Optional[str] = None

        for (oam, bay_index) in self.filament_groups[group_name].bays:
            if not oam.is_bay_ready(bay_index):
                continue

<<<<<<< HEAD
=======

>>>>>>> 303b8ae9
            attempted_locations.append(
                f"{getattr(oam, 'name', 'unknown')} bay {bay_index}"
            )

<<<<<<< HEAD
=======

>>>>>>> 303b8ae9
            fps_state.state_name = FPSLoadState.LOADING
            fps_state.encoder_samples.clear()
            fps_state.encoder = oam.encoder_clicks
            fps_state.since = self.reactor.monotonic()
            fps_state.current_oams = oam.name
            fps_state.current_spool_idx = bay_index

            success, message = oam.load_spool(bay_index)
            if success:
                fps_state.current_group = group_name
                fps_state.current_oams = oam.name
                fps_state.current_spool_idx = bay_index
                fps_state.state_name = FPSLoadState.LOADED
                fps_state.since = self.reactor.monotonic()
<<<<<<< HEAD
                if fps_state.direction not in (0, 1):
=======

                if fps_state.direction not in (0, 1):

>>>>>>> 303b8ae9
                    fps_state.direction = 1
                self.current_group = group_name
                fps_state.encoder_samples.clear()
                fps_state.reset_clog_tracker()
<<<<<<< HEAD
=======

>>>>>>> 303b8ae9
                self._clear_stuck_spool_state(
                    fps_state,
                    restore_following=False,
                )
                fps_state.following = False
<<<<<<< HEAD
=======

>>>>>>> 303b8ae9
                self._ensure_follower_active(
                    fps_state,
                    reason=f"spool load for group {group_name}",
                )
                return True, message

            failure_reason = message or "Unknown load failure"
            logging.warning(
                "OAMS: Failed to load group %s from %s bay %s: %s",
                group_name,
                getattr(oam, "name", "unknown"),
                bay_index,
                failure_reason,
            )

            retry_success, retry_message = self._attempt_unload_retry(
                fps_name,
                fps_state,
                oam,
                message,
            )
            if retry_success:
                logging.info(
                    "OAMS: Cleared stalled load on %s bay %s before trying next bay",
                    getattr(oam, "name", "unknown"),
                    bay_index,
                )
            elif retry_message:
                logging.warning(
                    "OAMS: Automatic unload retry failed for %s bay %s: %s",
                    getattr(oam, "name", "unknown"),
                    bay_index,
                    retry_message,
                )

<<<<<<< HEAD
            self._clear_stuck_spool_state(fps_state, restore_following=False)

=======

            self._clear_stuck_spool_state(fps_state, restore_following=False)


>>>>>>> 303b8ae9
            fps_state.state_name = FPSLoadState.UNLOADED
            fps_state.current_group = None
            fps_state.current_spool_idx = None
            fps_state.current_oams = None
            fps_state.following = False
            fps_state.direction = 0
            fps_state.encoder = None
            fps_state.encoder_samples.clear()
            fps_state.reset_clog_tracker()
<<<<<<< HEAD
=======

>>>>>>> 303b8ae9
            fps_state.since = self.reactor.monotonic()
            self.current_group = None

            last_failure_message = failure_reason

        if attempted_locations:
            attempts_summary = ", ".join(attempted_locations)
            detail = last_failure_message or "No detailed error provided"
            final_message = (
<<<<<<< HEAD
                "All ready bays failed to load for group "
                f"{group_name} after automatic retries "
=======

                "All ready bays failed to load for group "
                f"{group_name} after automatic retries "

>>>>>>> 303b8ae9
                f"(attempted: {attempts_summary}). Last error: {detail}"
            )
            logging.error("OAMS: %s", final_message)
            return False, final_message

        return False, f"No spool available for group {group_name}"

    cmd_UNLOAD_FILAMENT_help = "Unload a spool from any of the OAMS if any is loaded"
    def cmd_UNLOAD_FILAMENT(self, gcmd):
        fps_name = gcmd.get('FPS')
        if fps_name is None:
            gcmd.respond_info("Missing FPS parameter")
            return
        fps_name = "fps " + fps_name
        if fps_name not in self.fpss:
            gcmd.respond_info(f"FPS {fps_name} does not exist")
            return
        fps_state = self.current_state.fps_state[fps_name]
        if fps_state.state_name == "UNLOADED":
            gcmd.respond_info(f"FPS {fps_name} is already unloaded")
            return
        if fps_state.state_name == "LOADING":
            gcmd.respond_info(f"FPS {fps_name} is currently loading a spool")
            return
        if fps_state.state_name == "UNLOADING":
            gcmd.respond_info(f"FPS {fps_name} is currently unloading a spool")
            return

        success, message = self._unload_filament_for_fps(fps_name)
        if not success or (message and message != "Spool unloaded successfully"):
            gcmd.respond_info(message)
        return

    cmd_LOAD_FILAMENT_help = "Load a spool from an specific group"
    def cmd_LOAD_FILAMENT(self, gcmd):
        # determine which fps this group is assigned to
        group_name = gcmd.get('GROUP')
        if group_name not in self.filament_groups:
            gcmd.respond_info(f"Group {group_name} does not exist")
            return
        fps_name = self.group_fps_name(group_name)
        fps_state = self.current_state.fps_state[fps_name]
        if self.current_state.fps_state[fps_name].state_name == "LOADED":
            gcmd.respond_info(f"Group {group_name} is already loaded")
            return
        success, message = self._load_filament_for_group(group_name)
        gcmd.respond_info(message)
        return

        
    def _pause_printer_message(self, message):
        logging.info(f"OAMS: {message}")
        gcode = self.printer.lookup_object("gcode")
        message = f"Print has been paused: {message}"
        gcode.run_script(f"M118 {message}")
        gcode.run_script(f"M114 {message}")
        gcode.run_script("PAUSE")

<<<<<<< HEAD
=======

>>>>>>> 303b8ae9
    def _ensure_follower_active(
        self,
        fps_state: 'FPSState',
        reason: Optional[str] = None,
        preferred_direction: Optional[int] = None,
    ) -> None:
        """Enable the follower for the provided FPS if it isn't already running."""

        oams_name = fps_state.current_oams
        if oams_name is None:
            return

        oams = self.oams.get(oams_name)
        if oams is None or not hasattr(oams, "set_oams_follower"):
            return

        spool_idx = (
            fps_state.current_spool_idx
            if fps_state.current_spool_idx is not None
            else fps_state.stuck_spool_last_spool_idx
        )

        direction = preferred_direction if preferred_direction in (0, 1) else None
        if direction is None:
            if fps_state.direction in (0, 1):
                direction = fps_state.direction
            elif fps_state.stuck_spool_restore_direction in (0, 1):
                direction = fps_state.stuck_spool_restore_direction

<<<<<<< HEAD
        if direction not in (0, 1):
=======

        if direction not in (0, 1):

>>>>>>> 303b8ae9
            direction = 1

        fps_state.stuck_spool_restore_direction = direction

        if fps_state.following and fps_state.direction == direction:
            return

        suffix = f" ({reason})" if reason else ""
        spool_display = spool_idx if spool_idx is not None else "?"
        try:
            oams.set_oams_follower(1, direction)
            fps_state.following = True
            fps_state.direction = direction
            logging.info(
                "OAMS: Enabled follower on %s spool %s%s",
                getattr(oams, "name", oams_name),
                spool_display,
                suffix,
            )
        except Exception:
            logging.exception(
                "OAMS: Failed to enable follower on %s spool %s%s",
                getattr(oams, "name", oams_name),
                spool_display,
                suffix,
            )

<<<<<<< HEAD
=======

>>>>>>> 303b8ae9
    def _clear_stuck_spool_state(
        self,
        fps_state: 'FPSState',
        restore_following: bool = True,
    ) -> None:
        """Clear any latched stuck-spool indicators for the provided FPS."""

<<<<<<< HEAD
=======

>>>>>>> 303b8ae9
        had_latched_state = (
            fps_state.stuck_spool_active
            or fps_state.stuck_spool_led_asserted
            or fps_state.stuck_spool_should_restore_follower
            or fps_state.stuck_spool_last_oams is not None
            or fps_state.stuck_spool_last_spool_idx is not None
        )

        if not had_latched_state:
            fps_state.reset_stuck_spool_state()
            return

        oams_name = fps_state.stuck_spool_last_oams
        spool_idx = fps_state.stuck_spool_last_spool_idx
<<<<<<< HEAD
=======

>>>>>>> 303b8ae9
        stored_oams = self.oams.get(oams_name) if oams_name is not None else None

        if fps_state.stuck_spool_led_asserted and stored_oams is not None and spool_idx is not None:
            try:
                stored_oams.set_led_error(spool_idx, 0)
            except Exception:
                logging.exception(
                    "OAMS: Failed to clear stuck spool LED on %s spool %s",
                    getattr(stored_oams, "name", oams_name),
                    spool_idx,
                )

        active_oams_name = fps_state.current_oams or oams_name
        active_oams = (
            self.oams.get(active_oams_name)
            if active_oams_name is not None
            else stored_oams
        )

        cleared_ids = set()
        for unit, unit_name in (
            (active_oams, active_oams_name),
            (stored_oams, oams_name),
        ):
            unit_id = id(unit) if unit is not None else None
            if (
                unit is None
                or unit_id in cleared_ids
                or not hasattr(unit, "clear_errors")
            ):
                continue
            try:
                unit.clear_errors()
            except Exception:
                logging.exception(
                    "OAMS: Failed to clear stuck spool error on %s",
                    getattr(unit, "name", unit_name),
                )
            cleared_ids.add(unit_id)

<<<<<<< HEAD
=======

>>>>>>> 303b8ae9
        should_restore = (
            restore_following
            and fps_state.stuck_spool_should_restore_follower
            and fps_state.state_name == FPSLoadState.LOADED
<<<<<<< HEAD
=======

>>>>>>> 303b8ae9
            and active_oams is not None
            and hasattr(active_oams, "set_oams_follower")
        )

        if should_restore:
            direction = fps_state.stuck_spool_restore_direction
            if direction not in (0, 1):
<<<<<<< HEAD
=======

>>>>>>> 303b8ae9
                direction = fps_state.direction if fps_state.direction in (0, 1) else 1
            self._ensure_follower_active(
                fps_state,
                reason="stuck spool recovery",
                preferred_direction=direction,
            )

<<<<<<< HEAD
=======

>>>>>>> 303b8ae9
        fps_state.reset_stuck_spool_state()

    def _handle_resume_command(self, *args, **kwargs) -> None:
        """React to resume commands so stuck-spool state clears immediately."""

        if not self.ready:
            return

        self.reactor.register_callback(self._recover_after_resume)

    def _recover_after_resume(self, eventtime):
        for fps_state in self.current_state.fps_state.values():
            if (
                fps_state.stuck_spool_active
                or fps_state.stuck_spool_led_asserted
                or fps_state.stuck_spool_should_restore_follower
            ):
                self._clear_stuck_spool_state(fps_state)
        return self.reactor.NEVER

<<<<<<< HEAD
=======

>>>>>>> 303b8ae9
    def _monitor_unload_speed_for_fps(self, fps_name):
        def _monitor_unload_speed(self, eventtime):
            #logging.info("OAMS: Monitoring unloading speed state: %s" % self.current_state.name)
            fps_state = self.current_state.fps_state[fps_name]
            oams = None
            if fps_state.current_oams is not None:
                oams = self.oams[fps_state.current_oams]
            if fps_state.state_name == "UNLOADING" and self.reactor.monotonic() - fps_state.since > MONITOR_ENCODER_UNLOADING_SPEED_AFTER:
                fps_state.encoder_samples.append(oams.encoder_clicks)
                if len(fps_state.encoder_samples) < ENCODER_SAMPLES:
                    return eventtime + MONITOR_ENCODER_PERIOD
                encoder_diff = abs(fps_state.encoder_samples[-1] - fps_state.encoder_samples[0])
                logging.info("OAMS[%d] Unload Monitor: Encoder diff %d" %(oams.oams_idx, encoder_diff))
                if encoder_diff < MIN_ENCODER_DIFF:              
                    oams.set_led_error(fps_state.current_spool_idx, 1)
                    self._pause_printer_message("Printer paused because the unloading speed of the moving filament was too low")
                    logging.info("after unload speed too low")
                    self.stop_monitors()
                    return self.printer.get_reactor().NEVER
            return eventtime + MONITOR_ENCODER_PERIOD
        return partial(_monitor_unload_speed, self)
    
    def _monitor_load_speed_for_fps(self, fps_name):
        def _monitor_load_speed(self, eventtime):
            #logging.info("OAMS: Monitoring loading speed state: %s" % self.current_state.name)
            fps_state = self.current_state.fps_state[fps_name]
            oams = None
            if fps_state.current_oams is not None:
                oams = self.oams[fps_state.current_oams]
            if fps_state.state_name == "LOADING" and self.reactor.monotonic() - fps_state.since > MONITOR_ENCODER_LOADING_SPEED_AFTER:
                fps_state.encoder_samples.append(oams.encoder_clicks)
                if len(fps_state.encoder_samples) < ENCODER_SAMPLES:
                    return eventtime + MONITOR_ENCODER_PERIOD
                encoder_diff = abs(fps_state.encoder_samples[-1] - fps_state.encoder_samples[0])
                logging.info("OAMS[%d] Load Monitor: Encoder diff %d" % (oams.oams_idx, encoder_diff))
                if encoder_diff < MIN_ENCODER_DIFF:
                    spool_idx = fps_state.current_spool_idx
                    if oams is not None and spool_idx is not None:
                        try:
                            oams.set_led_error(spool_idx, 0)
                        except Exception:
                            logging.exception(
                                "OAMS: Failed to clear error LED while aborting load retry on %s spool %s",
                                getattr(oams, "name", fps_state.current_oams),
                                spool_idx,
                            )
                    if not self._abort_stalled_load_and_retry(fps_name, fps_state, oams):
                        if oams is not None and spool_idx is not None:
                            try:
                                oams.set_led_error(spool_idx, 1)
                            except Exception:
                                logging.exception(
                                    "OAMS: Failed to assert error LED after stalled load on %s spool %s",
                                    getattr(oams, "name", fps_state.current_oams),
                                    spool_idx,
                                )
                        self._pause_printer_message("Printer paused because the loading speed of the moving filament was too low")
                        self.stop_monitors()
                        return self.printer.get_reactor().NEVER
                    return eventtime + MONITOR_ENCODER_PERIOD
            return eventtime + MONITOR_ENCODER_PERIOD
        return partial(_monitor_load_speed, self)


    def _monitor_stuck_spool_for_fps(self, fps_name: str):
        idle_timeout = self.printer.lookup_object("idle_timeout")
        pause_resume = self.pause_resume
<<<<<<< HEAD
        print_stats = self.print_stats

=======

        print_stats = self.print_stats


>>>>>>> 303b8ae9
        def _monitor_stuck_spool(self, eventtime):
            fps_state = self.current_state.fps_state.get(fps_name)
            fps = self.fpss.get(fps_name)
            if fps_state is None or fps is None:
                return eventtime + self.clog_monitor_period

            try:
                is_paused = bool(pause_resume.get_status(eventtime).get("is_paused"))
            except Exception:
                logging.exception("OAMS: Failed to query pause state for stuck spool monitor")
                is_paused = False

            if fps_state.stuck_spool_active:
                spool_changed = (
                    fps_state.current_oams != fps_state.stuck_spool_last_oams
                    or fps_state.current_spool_idx != fps_state.stuck_spool_last_spool_idx
                    or fps_state.current_oams is None
                    or fps_state.current_spool_idx is None
                )
                if spool_changed:
<<<<<<< HEAD
                    self._clear_stuck_spool_state(fps_state, restore_following=False)
=======

                    self._clear_stuck_spool_state(fps_state, restore_following=False)

>>>>>>> 303b8ae9
                    return eventtime + self.clog_monitor_period
                if is_paused:
                    return eventtime + self.clog_monitor_period
                self._clear_stuck_spool_state(fps_state)

            status = idle_timeout.get_status(eventtime)
            is_printing = status.get("state") == "Printing"

<<<<<<< HEAD
=======

>>>>>>> 303b8ae9
            all_axes_homed = True
            if self.toolhead is not None:
                try:
                    homed_axes = self.toolhead.get_status(eventtime).get(
                        "homed_axes", ""
                    )
                except Exception:
                    logging.exception(
                        "OAMS: Failed to query homed axes for stuck spool monitor"
                    )
                    homed_axes = ""

                if isinstance(homed_axes, (list, tuple, set)):
                    axes = "".join(homed_axes)
                else:
                    axes = str(homed_axes)

                all_axes_homed = all(axis in axes for axis in "xyz")

            if not all_axes_homed:
                fps_state.stuck_spool_start_time = None
                return eventtime + self.clog_monitor_period

            if is_printing and print_stats is not None:
                try:
                    stats_state = print_stats.get_status(eventtime).get("state")
                except Exception:
                    logging.exception(
                        "OAMS: Failed to query print stats for stuck spool monitor"
                    )
                    stats_state = None
                is_printing = stats_state == "printing"

<<<<<<< HEAD
=======

>>>>>>> 303b8ae9
            if not is_printing or fps_state.state_name != FPSLoadState.LOADED:
                fps_state.stuck_spool_start_time = None
                return eventtime + self.clog_monitor_period

            if fps_state.current_oams is None or fps_state.current_spool_idx is None:
                fps_state.stuck_spool_start_time = None
                return eventtime + self.clog_monitor_period

            oams = self.oams.get(fps_state.current_oams)
            if oams is None:
                fps_state.stuck_spool_start_time = None
                return eventtime + self.clog_monitor_period

            pressure = float(
                getattr(oams, "fps_value", getattr(fps, "fps_value", 0.0)) or 0.0
            )
            now = self.reactor.monotonic()

            if pressure <= STUCK_SPOOL_PRESSURE_TRIGGER:
                if fps_state.stuck_spool_start_time is None:
                    fps_state.stuck_spool_start_time = now
<<<<<<< HEAD
                elif now - (fps_state.stuck_spool_start_time or now) >= self.stuck_spool_dwell_time:
=======

                elif now - (fps_state.stuck_spool_start_time or now) >= self.stuck_spool_dwell_time:

>>>>>>> 303b8ae9
                    fps_state.stuck_spool_active = True
                    fps_state.stuck_spool_last_oams = fps_state.current_oams
                    fps_state.stuck_spool_last_spool_idx = fps_state.current_spool_idx
                    fps_state.stuck_spool_start_time = None
<<<<<<< HEAD
=======

>>>>>>> 303b8ae9
                    fps_state.stuck_spool_should_restore_follower = True
                    direction = (
                        fps_state.direction
                        if fps_state.direction in (0, 1)
                        else 1
                    )
<<<<<<< HEAD
=======

>>>>>>> 303b8ae9
                    fps_state.stuck_spool_restore_direction = direction
                    if hasattr(oams, "set_oams_follower"):
                        try:
                            oams.set_oams_follower(0, direction)
                            fps_state.following = False
<<<<<<< HEAD
                            fps_state.direction = direction
=======

                            fps_state.direction = direction

>>>>>>> 303b8ae9
                            logging.info(
                                "OAMS: Disabled follower on %s spool %s due to stuck spool detection",
                                getattr(oams, "name", fps_state.current_oams),
                                fps_state.current_spool_idx,
                            )
                        except Exception:
                            logging.exception(
                                "OAMS: Failed to stop follower after stuck spool on %s spool %s",
                                getattr(oams, "name", fps_state.current_oams),
                                fps_state.current_spool_idx,
                            )
<<<<<<< HEAD
=======

>>>>>>> 303b8ae9
                    if fps_state.current_spool_idx is not None:
                        try:
                            oams.set_led_error(fps_state.current_spool_idx, 1)
                            fps_state.stuck_spool_led_asserted = True
                        except Exception:
                            logging.exception(
                                "OAMS: Failed to set stuck spool LED on %s spool %s",
                                getattr(oams, "name", fps_state.current_oams),
                                fps_state.current_spool_idx,
                            )
                    group = fps_state.current_group or fps_name
                    logging.error(
                        "OAMS: Stuck spool detected on %s (spool %s) pressure %.2f",
                        group,
                        fps_state.current_spool_idx,
                        pressure,
                    )
                    self._pause_printer_message(
                        "Spool appears stuck on %s spool %s (pressure %.2f)"
                        % (
                            group,
                            fps_state.current_spool_idx,
                            pressure,
                        )
                    )
                    return eventtime + self.clog_monitor_period
            else:
                fps_state.stuck_spool_start_time = None

            return eventtime + self.clog_monitor_period

        return partial(_monitor_stuck_spool, self)


    def _monitor_clog_for_fps(self, fps_name: str):
        idle_timeout = self.printer.lookup_object("idle_timeout")
        pause_resume = self.pause_resume
        print_stats = self.print_stats
        toolhead = self.toolhead

        def _monitor_clog(self, eventtime):
            if not self.clog_detection_enabled:
                return self.printer.get_reactor().NEVER

            fps_state = self.current_state.fps_state.get(fps_name)
            fps = self.fpss.get(fps_name)
            if fps_state is None or fps is None:
                return eventtime + self.clog_monitor_period

            is_paused = False
            if pause_resume is not None:
                try:
                    is_paused = bool(pause_resume.get_status(eventtime).get("is_paused"))
                except Exception:
                    logging.exception("OAMS: Failed to query pause state for clog monitor")
                    is_paused = False

            if is_paused or fps_state.state_name != FPSLoadState.LOADED:
                fps_state.reset_clog_tracker()
                return eventtime + self.clog_monitor_period

            status = idle_timeout.get_status(eventtime)
            is_printing = status.get("state") == "Printing"

            if is_printing and print_stats is not None:
                try:
                    stats_state = print_stats.get_status(eventtime).get("state")
                except Exception:
                    logging.exception("OAMS: Failed to query print stats for clog monitor")
                    stats_state = None
                is_printing = stats_state == "printing"

            all_axes_homed = True
            if toolhead is not None:
                try:
                    homed_axes = toolhead.get_status(eventtime).get("homed_axes", "")
                except Exception:
                    logging.exception("OAMS: Failed to query homed axes for clog monitor")
                    homed_axes = ""

                if isinstance(homed_axes, (list, tuple, set)):
                    axes = "".join(homed_axes)
                else:
                    axes = str(homed_axes)

                all_axes_homed = all(axis in axes for axis in "xyz")

            if (
                not is_printing
                or not all_axes_homed
                or fps_state.current_oams is None
                or fps_state.current_spool_idx is None
                or fps_state.stuck_spool_active
            ):
                fps_state.reset_clog_tracker()
                return eventtime + self.clog_monitor_period

            oams = self.oams.get(fps_state.current_oams)
            if oams is None:
                fps_state.reset_clog_tracker()
                return eventtime + self.clog_monitor_period

            extruder = getattr(fps, "extruder", None)
            extruder_position = getattr(extruder, "last_position", None) if extruder else None
            if extruder_position is None:
                fps_state.reset_clog_tracker()
                return eventtime + self.clog_monitor_period

            encoder_position_raw = getattr(oams, "encoder_clicks", None)
            if encoder_position_raw is None:
                fps_state.reset_clog_tracker()
                return eventtime + self.clog_monitor_period

            encoder_position = float(encoder_position_raw)
            now = self.reactor.monotonic()
            pressure = float(
                getattr(oams, "fps_value", getattr(fps, "fps_value", 0.0)) or 0.0
            )

            if fps_state.clog_extruder_start is None:
                fps_state.prime_clog_tracker(
                    float(extruder_position),
                    encoder_position,
                    now,
                    pressure,
                )
                return eventtime + self.clog_monitor_period

            last_extruder = fps_state.clog_last_extruder
            if (
                last_extruder is not None
                and float(extruder_position)
                < last_extruder - self.clog_retraction_tolerance_mm
            ):
                fps_state.reset_clog_tracker()
                fps_state.prime_clog_tracker(
                    float(extruder_position),
                    encoder_position,
                    now,
                    pressure,
                )
                return eventtime + self.clog_monitor_period

            extruder_delta = float(extruder_position) - float(fps_state.clog_extruder_start)
            if extruder_delta < 0.0:
                fps_state.reset_clog_tracker()
                fps_state.prime_clog_tracker(
                    float(extruder_position),
                    encoder_position,
                    now,
                    pressure,
                )
                return eventtime + self.clog_monitor_period

            encoder_delta = encoder_position - float(fps_state.clog_encoder_start)
            if encoder_delta < -self.clog_encoder_delta_limit:
                fps_state.reset_clog_tracker()
                fps_state.prime_clog_tracker(
                    float(extruder_position),
                    encoder_position,
                    now,
                    pressure,
                )
                return eventtime + self.clog_monitor_period

            fps_state.clog_extruder_delta = extruder_delta
            fps_state.clog_encoder_delta = encoder_delta
            fps_state.clog_max_pressure = max(fps_state.clog_max_pressure, pressure)
            fps_state.clog_min_pressure = min(fps_state.clog_min_pressure, pressure)
            fps_state.clog_last_extruder = float(extruder_position)
            fps_state.clog_last_encoder = encoder_position

            if extruder_delta < self.clog_extruder_window_mm:
                return eventtime + self.clog_monitor_period

            start_time = fps_state.clog_start_time or now
            if now - start_time < self.clog_dwell_time:
                return eventtime + self.clog_monitor_period

            target_pressure = getattr(oams, "fps_target", None)
            if target_pressure is None:
                target_pressure = getattr(fps, "fps_target", None)
            if target_pressure is None:
                target_pressure = getattr(fps, "_set_point", 0.5)
            clamped_target = max(0.0, min(1.0, float(target_pressure)))
            pressure_window = max(0.0, self.clog_pressure_offset)
            clamped_min_pressure = max(0.0, min(1.0, float(fps_state.clog_min_pressure)))
            clamped_max_pressure = max(0.0, min(1.0, float(fps_state.clog_max_pressure)))

            max_deviation = max(
                abs(clamped_max_pressure - clamped_target),
                abs(clamped_min_pressure - clamped_target),
            )

            if pressure_window and max_deviation > pressure_window:
                return eventtime + self.clog_monitor_period
            if not pressure_window and max_deviation > 0.0:
                return eventtime + self.clog_monitor_period

            if abs(encoder_delta) > self.clog_encoder_delta_limit:
                return eventtime + self.clog_monitor_period

            logging.error(
                "OAMS: Clog suspected on %s after %.1fmm extruder advance (encoder %.1f, fps window %.2f-%.2f around %.2f)",
                fps_name,
                extruder_delta,
                encoder_delta,
                clamped_min_pressure,
                clamped_max_pressure,
                clamped_target,
            )

            if fps_state.current_spool_idx is not None:
                try:
                    oams.set_led_error(fps_state.current_spool_idx, 1)
                except Exception:
                    logging.exception(
                        "OAMS: Failed to set error LED for clog on %s spool %s",
                        getattr(oams, "name", fps_state.current_oams),
                        fps_state.current_spool_idx,
                    )

            self._pause_printer_message(
                (
                    "Clog suspected on %s: extruder advanced %.1fmm while encoder moved %.1f "
                    "counts with FPS %.2f-%.2f around %.2f"
                )
                % (
                    fps_name,
                    extruder_delta,
                    encoder_delta,
                    clamped_min_pressure,
                    clamped_max_pressure,
                    clamped_target,
                )
            )
            fps_state.reset_clog_tracker()
            self.stop_monitors()
            return self.printer.get_reactor().NEVER

        return partial(_monitor_clog, self)


    def start_monitors(self):
        self.monitor_timers = []
        self.runout_monitors = {}
        reactor = self.printer.get_reactor()
        for (fps_name, fps_state) in self.current_state.fps_state.items():
            fps_state.reset_clog_tracker()
            self.monitor_timers.append(reactor.register_timer(self._monitor_unload_speed_for_fps(fps_name), reactor.NOW))
            self.monitor_timers.append(reactor.register_timer(self._monitor_load_speed_for_fps(fps_name), reactor.NOW))
            self.monitor_timers.append(
                reactor.register_timer(
                    self._monitor_stuck_spool_for_fps(fps_name),
                    reactor.NOW,
                )
            )
            if self.clog_detection_enabled:
                self.monitor_timers.append(
                    reactor.register_timer(
                        self._monitor_clog_for_fps(fps_name),
                        reactor.NOW,
                    )
                )

            def _reload_callback(fps_name=fps_name, fps_state=fps_state):
                monitor = self.runout_monitors.get(fps_name)
                source_group = fps_state.current_group
                target_group, target_lane, delegate_to_afc, source_lane = self._get_infinite_runout_target_group(
                    fps_name,
                    fps_state,
                )
                source_group = fps_state.current_group

                if delegate_to_afc:
                    delegated = self._delegate_runout_to_afc(
                        fps_name,
                        fps_state,
                        source_lane,
                        target_lane,
                    )
                    if delegated:
                        fps_state.reset_runout_positions()
                        if monitor:
                            monitor.reset()
                            monitor.start()
                        return

                    logging.error(
                        "OAMS: Failed to delegate infinite runout for %s on %s via AFC",
                        fps_name,
                        source_group or "<unknown>",
                    )
                    fps_state.reset_runout_positions()
                    self._pause_printer_message(
                        f"Unable to delegate infinite runout for {source_group or fps_name}"
                    )
                    if monitor:
                        monitor.paused()
                    return

                group_to_load = target_group or source_group

                if target_group:
                    logging.info(
                        "OAMS: Infinite runout triggered for %s on %s -> %s",
                        fps_name,
                        source_group,
                        target_group,
                    )
                    unload_success, unload_message = self._unload_filament_for_fps(fps_name)
                    if not unload_success:
                        logging.error(
                            "OAMS: Failed to unload filament during infinite runout on %s: %s",
                            fps_name,
                            unload_message,
                        )
                        failure_message = unload_message or f"Failed to unload current spool on {fps_name}"
                        self._pause_printer_message(failure_message)
                        if monitor:
                            monitor.paused()
                        return

                if group_to_load is None:
                    logging.error("OAMS: No filament group available to reload on %s", fps_name)
                    self._pause_printer_message(f"No filament group available to reload on {fps_name}")
                    if monitor:
                        monitor.paused()
                    return

                load_success, load_message = self._load_filament_for_group(group_to_load)
                if load_success:
                    logging.info(
                        "OAMS: Successfully loaded group %s on %s%s",
                        group_to_load,
                        fps_name,
                        " after infinite runout" if target_group else "",
                    )
                    if target_group:
                        if target_lane:
                            try:
                                gcode = self.printer.lookup_object("gcode")
                                gcode.run_script(f"SET_LANE_LOADED LANE={target_lane}")
                                logging.debug(
                                    "OAMS: Marked lane %s as loaded after infinite runout on %s",
                                    target_lane,
                                    fps_name,
                                )
                            except Exception:
                                logging.exception(
                                    "OAMS: Failed to mark lane %s as loaded after infinite runout on %s",
                                    target_lane,
                                    fps_name,
                                )
                        else:
                            logging.warning(
                                "OAMS: No runout lane recorded for %s on %s when marking lane loaded",
                                target_group,
                                fps_name,
                            )
                    fps_state.reset_runout_positions()
                    if monitor:
                        monitor.reset()
                        monitor.start()
                    return

                logging.error(
                    "OAMS: Failed to load group %s on %s: %s",
                    group_to_load,
                    fps_name,
                    load_message,
                )
                failure_message = load_message or f"No spool available for group {group_to_load}"
                self._pause_printer_message(failure_message)
                if monitor:
                    monitor.paused()
                return

            fps_reload_margin = getattr(
                self.fpss[fps_name],
                "reload_before_toolhead_distance",
                None,
            )
            if fps_reload_margin is None:
                fps_reload_margin = self.reload_before_toolhead_distance
            else:
                logging.debug(
                    "OAMS: Using FPS-specific reload margin %.2f mm for %s",
                    fps_reload_margin,
                    fps_name,
                )

            monitor = OAMSRunoutMonitor(
                self.printer,
                fps_name,
                self.fpss[fps_name],
                fps_state,
                self.oams,
                _reload_callback,
                reload_before_toolhead_distance=fps_reload_margin,
            )
            self.runout_monitors[fps_name] = monitor
            monitor.start()

        logging.info("OAMS: All monitors started")

    def stop_monitors(self):
        for timer in self.monitor_timers:
            self.printer.get_reactor().unregister_timer(timer)
        self.monitor_timers = []
        for fps_state in self.current_state.fps_state.values():
            timer = getattr(fps_state, "monitor_load_next_spool_timer", None)
            if timer is not None:
                try:
                    self.printer.get_reactor().unregister_timer(timer)
                except Exception:
                    logging.exception(
                        "OAMS: Failed to cancel pending load retry timer while stopping monitors",
                    )
                finally:
                    fps_state.monitor_load_next_spool_timer = None
        for monitor in self.runout_monitors.values():
            monitor.reset()
        self.runout_monitors = {}


def load_config(config):
    return OAMSManager(config)<|MERGE_RESOLUTION|>--- conflicted
+++ resolved
@@ -37,13 +37,9 @@
 CLOG_WINDOW_MAX_MM = 48.0
 CLOG_ENCODER_DELTA_MIN = 3.0
 CLOG_ENCODER_DELTA_MAX = 15.0
-<<<<<<< HEAD
+
 # Pressure tolerance (+/- window) around the target FPS value that still counts as
-=======
-
-# Pressure tolerance (+/- window) around the target FPS value that still counts as
-
->>>>>>> 303b8ae9
+
 # "on target" for clog detection. Hardware regulates around ~0.5, so we treat
 # sustained readings within this window as nominal load pressure.
 CLOG_PRESSURE_OFFSET_MIN = 0.10
@@ -309,17 +305,11 @@
         self.stuck_spool_last_oams: Optional[str] = None
         self.stuck_spool_last_spool_idx: Optional[int] = None
         self.stuck_spool_led_asserted: bool = False
-<<<<<<< HEAD
+
         self.stuck_spool_should_restore_follower: bool = False
         self.stuck_spool_restore_direction: int = 0
 
-=======
-
-        self.stuck_spool_should_restore_follower: bool = False
-        self.stuck_spool_restore_direction: int = 0
-
-
->>>>>>> 303b8ae9
+
         self.reset_stuck_spool_state()
         self.reset_clog_tracker()
 
@@ -351,15 +341,10 @@
         self.stuck_spool_last_oams = None
         self.stuck_spool_last_spool_idx = None
         self.stuck_spool_led_asserted = False
-<<<<<<< HEAD
+
         self.stuck_spool_should_restore_follower = False
         self.stuck_spool_restore_direction = 0
-=======
-
-        self.stuck_spool_should_restore_follower = False
-        self.stuck_spool_restore_direction = 0
-
->>>>>>> 303b8ae9
+
 
     def prime_clog_tracker(
         self,
@@ -409,17 +394,11 @@
         self.printer = config.get_printer()
         self.reactor = self.printer.get_reactor()
         self.pause_resume = self.printer.lookup_object("pause_resume")
-<<<<<<< HEAD
+
         self.print_stats = self.printer.lookup_object("print_stats", None)
         self.toolhead = self.printer.lookup_object("toolhead", None)
 
-=======
-
-        self.print_stats = self.printer.lookup_object("print_stats", None)
-        self.toolhead = self.printer.lookup_object("toolhead", None)
-
-
->>>>>>> 303b8ae9
+
 
         # Hardware object collections
         self.filament_groups: Dict[str, Any] = {}  # Group name -> FilamentGroup object
@@ -536,13 +515,9 @@
         )
 
         logging.debug(
-<<<<<<< HEAD
+
             "OAMS: clog detection sensitivity %.2f -> window %.1fmm, encoder slack %.1f, pressure window +/-%.2f, dwell %.1fs",
-=======
-
-            "OAMS: clog detection sensitivity %.2f -> window %.1fmm, encoder slack %.1f, pressure window +/-%.2f, dwell %.1fs",
-
->>>>>>> 303b8ae9
+
             self.clog_sensitivity,
             self.clog_extruder_window_mm,
             self.clog_encoder_delta_limit,
@@ -629,25 +604,17 @@
             if fps_state.current_oams is not None and fps_state.current_spool_idx is not None:
                 fps_state.state_name = FPSLoadState.LOADED
                 fps_state.since = self.reactor.monotonic()
-<<<<<<< HEAD
+
                 if fps_state.direction not in (0, 1):
                     fps_state.direction = 1
-=======
-
-                if fps_state.direction not in (0, 1):
-                    fps_state.direction = 1
-
->>>>>>> 303b8ae9
+
                 self._ensure_follower_active(
                     fps_state,
                     reason="detected loaded state during startup",
                 )
             else:
                 fps_state.following = False
-<<<<<<< HEAD
-=======
-
->>>>>>> 303b8ae9
+
         
     def handle_ready(self) -> None:
         """
@@ -1810,18 +1777,12 @@
             if not oam.is_bay_ready(bay_index):
                 continue
 
-<<<<<<< HEAD
-=======
-
->>>>>>> 303b8ae9
+
             attempted_locations.append(
                 f"{getattr(oam, 'name', 'unknown')} bay {bay_index}"
             )
 
-<<<<<<< HEAD
-=======
-
->>>>>>> 303b8ae9
+
             fps_state.state_name = FPSLoadState.LOADING
             fps_state.encoder_samples.clear()
             fps_state.encoder = oam.encoder_clicks
@@ -1836,30 +1797,20 @@
                 fps_state.current_spool_idx = bay_index
                 fps_state.state_name = FPSLoadState.LOADED
                 fps_state.since = self.reactor.monotonic()
-<<<<<<< HEAD
+
                 if fps_state.direction not in (0, 1):
-=======
-
-                if fps_state.direction not in (0, 1):
-
->>>>>>> 303b8ae9
+
                     fps_state.direction = 1
                 self.current_group = group_name
                 fps_state.encoder_samples.clear()
                 fps_state.reset_clog_tracker()
-<<<<<<< HEAD
-=======
-
->>>>>>> 303b8ae9
+
                 self._clear_stuck_spool_state(
                     fps_state,
                     restore_following=False,
                 )
                 fps_state.following = False
-<<<<<<< HEAD
-=======
-
->>>>>>> 303b8ae9
+
                 self._ensure_follower_active(
                     fps_state,
                     reason=f"spool load for group {group_name}",
@@ -1895,15 +1846,10 @@
                     retry_message,
                 )
 
-<<<<<<< HEAD
+
             self._clear_stuck_spool_state(fps_state, restore_following=False)
 
-=======
-
-            self._clear_stuck_spool_state(fps_state, restore_following=False)
-
-
->>>>>>> 303b8ae9
+
             fps_state.state_name = FPSLoadState.UNLOADED
             fps_state.current_group = None
             fps_state.current_spool_idx = None
@@ -1913,10 +1859,7 @@
             fps_state.encoder = None
             fps_state.encoder_samples.clear()
             fps_state.reset_clog_tracker()
-<<<<<<< HEAD
-=======
-
->>>>>>> 303b8ae9
+
             fps_state.since = self.reactor.monotonic()
             self.current_group = None
 
@@ -1926,15 +1869,10 @@
             attempts_summary = ", ".join(attempted_locations)
             detail = last_failure_message or "No detailed error provided"
             final_message = (
-<<<<<<< HEAD
+
                 "All ready bays failed to load for group "
                 f"{group_name} after automatic retries "
-=======
-
-                "All ready bays failed to load for group "
-                f"{group_name} after automatic retries "
-
->>>>>>> 303b8ae9
+
                 f"(attempted: {attempts_summary}). Last error: {detail}"
             )
             logging.error("OAMS: %s", final_message)
@@ -1993,10 +1931,7 @@
         gcode.run_script(f"M114 {message}")
         gcode.run_script("PAUSE")
 
-<<<<<<< HEAD
-=======
-
->>>>>>> 303b8ae9
+
     def _ensure_follower_active(
         self,
         fps_state: 'FPSState',
@@ -2026,13 +1961,9 @@
             elif fps_state.stuck_spool_restore_direction in (0, 1):
                 direction = fps_state.stuck_spool_restore_direction
 
-<<<<<<< HEAD
+
         if direction not in (0, 1):
-=======
-
-        if direction not in (0, 1):
-
->>>>>>> 303b8ae9
+
             direction = 1
 
         fps_state.stuck_spool_restore_direction = direction
@@ -2060,10 +1991,7 @@
                 suffix,
             )
 
-<<<<<<< HEAD
-=======
-
->>>>>>> 303b8ae9
+
     def _clear_stuck_spool_state(
         self,
         fps_state: 'FPSState',
@@ -2071,10 +1999,7 @@
     ) -> None:
         """Clear any latched stuck-spool indicators for the provided FPS."""
 
-<<<<<<< HEAD
-=======
-
->>>>>>> 303b8ae9
+
         had_latched_state = (
             fps_state.stuck_spool_active
             or fps_state.stuck_spool_led_asserted
@@ -2089,10 +2014,7 @@
 
         oams_name = fps_state.stuck_spool_last_oams
         spool_idx = fps_state.stuck_spool_last_spool_idx
-<<<<<<< HEAD
-=======
-
->>>>>>> 303b8ae9
+
         stored_oams = self.oams.get(oams_name) if oams_name is not None else None
 
         if fps_state.stuck_spool_led_asserted and stored_oams is not None and spool_idx is not None:
@@ -2133,18 +2055,12 @@
                 )
             cleared_ids.add(unit_id)
 
-<<<<<<< HEAD
-=======
-
->>>>>>> 303b8ae9
+
         should_restore = (
             restore_following
             and fps_state.stuck_spool_should_restore_follower
             and fps_state.state_name == FPSLoadState.LOADED
-<<<<<<< HEAD
-=======
-
->>>>>>> 303b8ae9
+
             and active_oams is not None
             and hasattr(active_oams, "set_oams_follower")
         )
@@ -2152,10 +2068,7 @@
         if should_restore:
             direction = fps_state.stuck_spool_restore_direction
             if direction not in (0, 1):
-<<<<<<< HEAD
-=======
-
->>>>>>> 303b8ae9
+
                 direction = fps_state.direction if fps_state.direction in (0, 1) else 1
             self._ensure_follower_active(
                 fps_state,
@@ -2163,10 +2076,7 @@
                 preferred_direction=direction,
             )
 
-<<<<<<< HEAD
-=======
-
->>>>>>> 303b8ae9
+
         fps_state.reset_stuck_spool_state()
 
     def _handle_resume_command(self, *args, **kwargs) -> None:
@@ -2187,10 +2097,7 @@
                 self._clear_stuck_spool_state(fps_state)
         return self.reactor.NEVER
 
-<<<<<<< HEAD
-=======
-
->>>>>>> 303b8ae9
+
     def _monitor_unload_speed_for_fps(self, fps_name):
         def _monitor_unload_speed(self, eventtime):
             #logging.info("OAMS: Monitoring unloading speed state: %s" % self.current_state.name)
@@ -2258,15 +2165,10 @@
     def _monitor_stuck_spool_for_fps(self, fps_name: str):
         idle_timeout = self.printer.lookup_object("idle_timeout")
         pause_resume = self.pause_resume
-<<<<<<< HEAD
+
         print_stats = self.print_stats
 
-=======
-
-        print_stats = self.print_stats
-
-
->>>>>>> 303b8ae9
+
         def _monitor_stuck_spool(self, eventtime):
             fps_state = self.current_state.fps_state.get(fps_name)
             fps = self.fpss.get(fps_name)
@@ -2287,13 +2189,9 @@
                     or fps_state.current_spool_idx is None
                 )
                 if spool_changed:
-<<<<<<< HEAD
+
                     self._clear_stuck_spool_state(fps_state, restore_following=False)
-=======
-
-                    self._clear_stuck_spool_state(fps_state, restore_following=False)
-
->>>>>>> 303b8ae9
+
                     return eventtime + self.clog_monitor_period
                 if is_paused:
                     return eventtime + self.clog_monitor_period
@@ -2302,10 +2200,7 @@
             status = idle_timeout.get_status(eventtime)
             is_printing = status.get("state") == "Printing"
 
-<<<<<<< HEAD
-=======
-
->>>>>>> 303b8ae9
+
             all_axes_homed = True
             if self.toolhead is not None:
                 try:
@@ -2339,10 +2234,7 @@
                     stats_state = None
                 is_printing = stats_state == "printing"
 
-<<<<<<< HEAD
-=======
-
->>>>>>> 303b8ae9
+
             if not is_printing or fps_state.state_name != FPSLoadState.LOADED:
                 fps_state.stuck_spool_start_time = None
                 return eventtime + self.clog_monitor_period
@@ -2364,43 +2256,29 @@
             if pressure <= STUCK_SPOOL_PRESSURE_TRIGGER:
                 if fps_state.stuck_spool_start_time is None:
                     fps_state.stuck_spool_start_time = now
-<<<<<<< HEAD
+
                 elif now - (fps_state.stuck_spool_start_time or now) >= self.stuck_spool_dwell_time:
-=======
-
-                elif now - (fps_state.stuck_spool_start_time or now) >= self.stuck_spool_dwell_time:
-
->>>>>>> 303b8ae9
+
                     fps_state.stuck_spool_active = True
                     fps_state.stuck_spool_last_oams = fps_state.current_oams
                     fps_state.stuck_spool_last_spool_idx = fps_state.current_spool_idx
                     fps_state.stuck_spool_start_time = None
-<<<<<<< HEAD
-=======
-
->>>>>>> 303b8ae9
+
                     fps_state.stuck_spool_should_restore_follower = True
                     direction = (
                         fps_state.direction
                         if fps_state.direction in (0, 1)
                         else 1
                     )
-<<<<<<< HEAD
-=======
-
->>>>>>> 303b8ae9
+
                     fps_state.stuck_spool_restore_direction = direction
                     if hasattr(oams, "set_oams_follower"):
                         try:
                             oams.set_oams_follower(0, direction)
                             fps_state.following = False
-<<<<<<< HEAD
+
                             fps_state.direction = direction
-=======
-
-                            fps_state.direction = direction
-
->>>>>>> 303b8ae9
+
                             logging.info(
                                 "OAMS: Disabled follower on %s spool %s due to stuck spool detection",
                                 getattr(oams, "name", fps_state.current_oams),
@@ -2412,10 +2290,7 @@
                                 getattr(oams, "name", fps_state.current_oams),
                                 fps_state.current_spool_idx,
                             )
-<<<<<<< HEAD
-=======
-
->>>>>>> 303b8ae9
+
                     if fps_state.current_spool_idx is not None:
                         try:
                             oams.set_led_error(fps_state.current_spool_idx, 1)
