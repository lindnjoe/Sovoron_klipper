# OpenAMS Manager
#
# Copyright (C) 2025 JR Lomas <lomas.jr@gmail.com>
#
# This file may be distributed under the terms of the GNU GPLv3 license.

import logging
import time
from functools import partial
from collections import deque
from typing import Optional, Tuple, Dict, List, Any, Callable

# Configuration constants

PAUSE_DISTANCE = 60  # mm to pause before coasting follower
ENCODER_SAMPLES = 2  # Number of encoder samples to collect
MIN_ENCODER_DIFF = 1  # Minimum encoder difference to consider movement
FILAMENT_PATH_LENGTH_FACTOR = 1.14  # Factor for calculating filament path traversal
MONITOR_ENCODER_LOADING_SPEED_AFTER = 2.0  # seconds
MONITOR_ENCODER_PERIOD = 2.0  # seconds
MONITOR_ENCODER_UNLOADING_SPEED_AFTER = 2.0  # seconds
AFC_DELEGATION_TIMEOUT = 30.0  # seconds to suppress duplicate AFC runout triggers

STUCK_SPOOL_PRESSURE_THRESHOLD = 0.08  # Pressure indicating the spool is no longer feeding
STUCK_SPOOL_DWELL = 8.0  # Seconds the pressure must remain below the threshold before pausing



class OAMSRunoutState:
    """Enum for runout monitor states."""
    STOPPED = "STOPPED"          # Monitor is disabled
    MONITORING = "MONITORING"    # Actively watching for runout
    DETECTED = "DETECTED"        # Runout detected, pausing before coast
    COASTING = "COASTING"        # Follower coasting, preparing next spool
    RELOADING = "RELOADING"      # Loading next spool in sequence
    PAUSED = "PAUSED"           # Monitor paused due to error/manual intervention


class FPSLoadState:
    """Enum for FPS loading states."""
    UNLOADED = "UNLOADED"    # No filament loaded
    LOADED = "LOADED"        # Filament loaded and ready
    LOADING = "LOADING"      # Currently loading filament
    UNLOADING = "UNLOADING"  # Currently unloading filament
    
class OAMSRunoutMonitor:
    """
    Monitors filament runout for a specific FPS and handles automatic reload.

    State Management:
    - Tracks runout detection and follower coasting
    - Manages automatic spool switching within filament groups
    - Coordinates with OAMS hardware for filament loading
    - Triggers reload once the remaining filament in the tube reaches the
      configured safety margin, independent of the total PTFE length. Each FPS
      can optionally override the safety margin so coasting distance can be
      tuned per extruder lane.
    """
    
    def __init__(self, 
                 printer,
                 fps_name: str,
                 fps, 
                 fps_state,
                 oams: Dict[str, Any],
                 reload_callback: Callable, 
                 reload_before_toolhead_distance: float = 0.0):
        # Core references
        self.oams = oams
        self.printer = printer
        self.fps_name = fps_name
        self.fps_state = fps_state
        self.fps = fps
        
        # State tracking
        self.state = OAMSRunoutState.STOPPED
        self.runout_position: Optional[float] = None
        self.bldc_clear_position: Optional[float] = None
        self.runout_after_position: Optional[float] = None
        
        # Configuration
        # Reload is triggered as soon as the follower has <= this much filament
        # left in the tube after the BLDC clear phase, regardless of the OAMS
        # unit's total PTFE length. This ensures AMS2-style lanes swap as soon
        # as the configured safety margin is reached.
        self.reload_before_toolhead_distance = reload_before_toolhead_distance
        self.reload_callback = reload_callback
        
        self.reactor = self.printer.get_reactor()

        def _monitor_runout(eventtime):
            idle_timeout = self.printer.lookup_object("idle_timeout")
            is_printing = idle_timeout.get_status(eventtime)["state"] == "Printing"
            
            if self.state == OAMSRunoutState.STOPPED or self.state == OAMSRunoutState.PAUSED or self.state == OAMSRunoutState.RELOADING:
                pass

            elif self.state == OAMSRunoutState.MONITORING:
                #logging.info("OAMS: Monitoring runout, is_printing: %s, fps_state: %s, fps_state.current_group: %s, fps_state.current_spool_idx: %s, oams: %s" % (is_printing, fps_state.state_name, fps_state.current_group, fps_state.current_spool_idx, fps_state.current_oams))
                if getattr(fps_state, "afc_delegation_active", False):
                    now = self.reactor.monotonic()
                    if now < getattr(fps_state, "afc_delegation_until", 0.0):
                        return eventtime + MONITOR_ENCODER_PERIOD
                    fps_state.afc_delegation_active = False
                    fps_state.afc_delegation_until = 0.0
                if is_printing and \
                fps_state.state_name == "LOADED" and \
                fps_state.current_group is not None and \
                fps_state.current_spool_idx is not None and \
                not bool(self.oams[fps_state.current_oams].hub_hes_value[fps_state.current_spool_idx]):

                    self.state = OAMSRunoutState.DETECTED
                    logging.info(f"OAMS: Runout detected on FPS {self.fps_name}, pausing for {PAUSE_DISTANCE} mm before coasting the follower.")
                    self.runout_position = fps.extruder.last_position
            
            elif self.state == OAMSRunoutState.DETECTED:
                traveled_distance = fps.extruder.last_position - self.runout_position
                if traveled_distance >= PAUSE_DISTANCE:
                    logging.info("OAMS: Pause complete, coasting the follower.")
                    self.oams[fps_state.current_oams].set_oams_follower(0, 1)
                    self.bldc_clear_position = fps.extruder.last_position
                    self.runout_after_position = 0.0
                    self.state = OAMSRunoutState.COASTING

            elif self.state == OAMSRunoutState.COASTING:
                traveled_distance_after_bldc_clear = max(
                    fps.extruder.last_position - self.bldc_clear_position, 0.0
                )
                self.runout_after_position = traveled_distance_after_bldc_clear
                path_length = getattr(
                    self.oams[fps_state.current_oams], "filament_path_length", 0.0
                )
                effective_path_length = (
                    path_length / FILAMENT_PATH_LENGTH_FACTOR if path_length else 0.0
                )
                consumed_with_margin = (
                    self.runout_after_position
                    + PAUSE_DISTANCE
                    + self.reload_before_toolhead_distance
                )

                if consumed_with_margin >= effective_path_length:
                    logging.info(
                        "OAMS: Loading next spool (%.2f mm consumed + margin %.2f mm >= effective path %.2f mm).",
                        self.runout_after_position + PAUSE_DISTANCE,
                        self.reload_before_toolhead_distance,
                        effective_path_length,
                    )
                    self.state = OAMSRunoutState.RELOADING
                    self.reload_callback()
            else:
                raise ValueError(f"Invalid state: {self.state}")
            return eventtime + MONITOR_ENCODER_PERIOD
        self._timer_callback = _monitor_runout
        self.timer = self.reactor.register_timer(self._timer_callback, self.reactor.NOW)
        

    def start(self) -> None:
        """Start monitoring for filament runout."""
        if self.timer is None:
            self.timer = self.reactor.register_timer(self._timer_callback, self.reactor.NOW)
        self.state = OAMSRunoutState.MONITORING

    
    def stop(self) -> None:
        """Stop monitoring for filament runout."""
        self.state = OAMSRunoutState.STOPPED
        
    def reloading(self) -> None:
        """Set state to reloading and reset positions."""
        self.state = OAMSRunoutState.RELOADING
        self.runout_position = None
        self.runout_after_position = None
        
    def paused(self) -> None:
        """Pause the monitor due to error or manual intervention."""
        self.state = OAMSRunoutState.PAUSED
        
    def reset(self) -> None:
        """Reset monitor to stopped state and clean up."""
        self.state = OAMSRunoutState.STOPPED
        self.runout_position = None
        self.runout_after_position = None
        if self.timer is not None:
            self.reactor.unregister_timer(self.timer)
            self.timer = None

class OAMSState:
    """
    Global state container for all FPS units in the system.
    
    Attributes:
    - fps_state: Dictionary mapping FPS names to their FPSState objects
    """
    
    def __init__(self):
        self.fps_state: Dict[str, 'FPSState'] = {}
        
    def add_fps_state(self, fps_name: str) -> None:
        """Add a new FPS state tracker."""
        self.fps_state[fps_name] = FPSState()
        

class FPSState:
    """
    Tracks the state of a single FPS (Filament Pressure Sensor).
    
    Key State Variables:
    - state_name: Current loading state (LOADED, UNLOADED, LOADING, UNLOADING)
    - current_group: Filament group name (e.g., "T0", "T1") if loaded
    - current_oams: Name of the OAMS unit currently loaded
    - current_spool_idx: Index (0-3) of the spool bay currently loaded
    
    Monitoring State:
    - encoder_samples: Recent encoder readings for motion detection
    - following: Whether follower mode is active
    - direction: Follower direction (0=forward, 1=reverse)
    - since: Timestamp when current state began
    """
    
    def __init__(self, 
                 state_name: str = FPSLoadState.UNLOADED, 
                 current_group: Optional[str] = None, 
                 current_oams: Optional[str] = None, 
                 current_spool_idx: Optional[int] = None):
        
        # Primary state tracking
        self.state_name = state_name  # FPSLoadState: LOADED, UNLOADED, LOADING, UNLOADING
        self.current_group = current_group  # Filament group name (T0, T1, etc.)
        self.current_oams = current_oams  # OAMS unit name currently loaded
        self.current_spool_idx = current_spool_idx  # Spool bay index (0-3)
        
        # Runout tracking
        self.runout_position: Optional[float] = None
        self.runout_after_position: Optional[float] = None
        
        # Timer references (for cleanup)
        self.monitor_spool_timer = None
        self.monitor_pause_timer = None
        self.monitor_load_next_spool_timer = None
        

        # Motion monitoring
        self.encoder_samples = deque(maxlen=ENCODER_SAMPLES)  # Recent encoder readings

        # Follower state
        self.following: bool = False  # Whether follower mode is active
        self.direction: int = 0  # Follower direction (0=forward, 1=reverse)
        self.since: Optional[float] = None  # Timestamp when current state began

        # AFC delegation state
        self.afc_delegation_active: bool = False
        self.afc_delegation_until: float = 0.0

        # Stuck spool detection
        self.stuck_spool_start_time: Optional[float] = None
        self.stuck_spool_active: bool = False
<<<<<<< HEAD
=======

>>>>>>> 22a59882
        self.stuck_spool_restore_follower: bool = False
        self.stuck_spool_restore_direction: int = 1


    def reset_runout_positions(self) -> None:
        """Clear runout position tracking."""
        self.runout_position = None
        self.runout_after_position = None

<<<<<<< HEAD
=======

>>>>>>> 22a59882
    def reset_stuck_spool_state(self, preserve_restore: bool = False) -> None:
        """Clear any latched stuck spool indicators."""
        self.stuck_spool_start_time = None
        self.stuck_spool_active = False
        if not preserve_restore:
            self.stuck_spool_restore_follower = False
            self.stuck_spool_restore_direction = 1

<<<<<<< HEAD
=======

>>>>>>> 22a59882
    def __repr__(self) -> str:
        return f"FPSState(state_name={self.state_name}, current_group={self.current_group}, current_oams={self.current_oams}, current_spool_idx={self.current_spool_idx})"

    def __str__(self) -> str:
        return f"State: {self.state_name}, Group: {self.current_group}, OAMS: {self.current_oams}, Spool Index: {self.current_spool_idx}"

class OAMSManager:
    """
    Main coordinator for OpenAMS system with multiple FPS units.
    
    Manages:
    - Multiple FPS (Filament Pressure Sensor) units
    - OAMS (OpenAMS) hardware units  
    - Filament groups (T0, T1, etc.) mapping to FPS units
    - Automatic filament runout detection and switching
    
    Key Attributes:
    - fpss: Dictionary of FPS objects {fps_name: fps_object}
    - oams: Dictionary of OAMS objects {oams_name: oams_object}  
    - filament_groups: Dictionary of filament groups {group_name: group_object}
    - current_state: OAMSState tracking all FPS states
    """
    
    def __init__(self, config):
        # Core configuration and printer interface
        self.config = config
        self.printer = config.get_printer()
        self.reactor = self.printer.get_reactor()
        

        # Hardware object collections
        self.filament_groups: Dict[str, Any] = {}  # Group name -> FilamentGroup object
        self.oams: Dict[str, Any] = {}  # OAMS name -> OAMS object
        self.fpss: Dict[str, Any] = {}  # FPS name -> FPS object

        # State management
        self.current_state = OAMSState()  # Tracks state of all FPS units
        self.current_group: Optional[str] = None  # Last group requested via load command
        self.afc = None  # Optional reference to AFC for lane runout mappings
        self._afc_logged = False  # Tracks whether AFC integration has been announced

        

        # Monitoring and control
        self.monitor_timers: List[Any] = []  # Active monitoring timers
        self.runout_monitors: Dict[str, OAMSRunoutMonitor] = {}
        self.ready: bool = False  # System initialization complete

        # Configuration parameters
        self.reload_before_toolhead_distance: float = config.getfloat(
            "reload_before_toolhead_distance",
            0.0,
        )

        # Cached mappings
        self.group_to_fps: Dict[str, str] = {}
        self._canonical_lane_by_group: Dict[str, str] = {}
        self._canonical_group_by_lane: Dict[str, str] = {}
        self._lane_unit_map: Dict[str, str] = {}
        self._lane_by_location: Dict[Tuple[str, int], str] = {}

        
        # Initialize hardware collections
        self._initialize_oams()
        self._initialize_filament_groups()
        
        # Register with printer and setup event handlers
        self.printer.register_event_handler("klippy:ready", self.handle_ready)
        self.printer.register_event_handler(
            "idle_timeout:printing",
            self._handle_printing_resumed,
        )
<<<<<<< HEAD
=======

>>>>>>> 22a59882
        self.printer.register_event_handler(
            "pause:resume",
            self._handle_printing_resumed,
        )
<<<<<<< HEAD
=======

>>>>>>> 22a59882
        self.printer.add_object("oams_manager", self)
        self.register_commands()
        

    def get_status(self, eventtime: float) -> Dict[str, Dict[str, Any]]:
        """
        Return current status of all FPS units and OAMS hardware for monitoring.

        Returns:
            Dictionary containing:
            - "oams": Mapping of OAMS identifiers to their latest action status
            - One entry per FPS with its current loading state information
        """
        attributes: Dict[str, Dict[str, Any]] = {"oams": {}}

        for name, oam in self.oams.items():
            status_name = name.split()[-1]
            oam_status = {
                "action_status": oam.action_status,
                "action_status_code": oam.action_status_code,
                "action_status_value": oam.action_status_value,
            }
            attributes["oams"][status_name] = oam_status
            if status_name != name:
                attributes["oams"][name] = oam_status

        for fps_name, fps_state in self.current_state.fps_state.items():
            attributes[fps_name] = {
                "current_group": fps_state.current_group,
                "current_oams": fps_state.current_oams,
                "current_spool_idx": fps_state.current_spool_idx,
                "state_name": fps_state.state_name,
                "since": fps_state.since,
            }

        return attributes

    
    def determine_state(self) -> None:
        """
        Analyze hardware state and update FPS state tracking.
        
        For each FPS:
        1. Check which filament group is currently loaded
        2. Identify the active OAMS unit and spool bay
        3. Update state to LOADED if filament is present
        """
        for fps_name, fps_state in self.current_state.fps_state.items():
            fps_state.current_group, current_oams, fps_state.current_spool_idx = self.determine_current_loaded_group(fps_name)
            
            if current_oams is not None:
                fps_state.current_oams = current_oams.name
            else:
                fps_state.current_oams = None
                
            if fps_state.current_oams is not None and fps_state.current_spool_idx is not None:
                fps_state.state_name = FPSLoadState.LOADED
                fps_state.since = self.reactor.monotonic()
                fps_state.reset_stuck_spool_state()
            else:
                fps_state.state_name = FPSLoadState.UNLOADED
                fps_state.reset_stuck_spool_state()
        
    def handle_ready(self) -> None:
        """
        Initialize system when printer is ready.
        
        1. Discover and register all FPS units
        2. Create state tracking for each FPS
        3. Determine current hardware state
        4. Start monitoring timers
        """
        # Discover all FPS units in the system

        for fps_name, fps in self.printer.lookup_objects(module="fps"):
            self.fpss[fps_name] = fps
            self.current_state.add_fps_state(fps_name)

        if not self.fpss:
            raise ValueError("No FPS found in system, this is required for OAMS to work")

        self._rebuild_group_fps_index()

        # Initialize system state and start monitoring
        self.determine_state()
        self.start_monitors()

        self.ready = True

    def _initialize_oams(self) -> None:
        """Discover and register all OAMS hardware units."""
        for name, oam in self.printer.lookup_objects(module="oams"):
            self.oams[name] = oam
        
    def _initialize_filament_groups(self) -> None:
        """Discover and register all filament group configurations."""
        for name, group in self.printer.lookup_objects(module="filament_group"):
            name = name.split()[-1]  # Extract group name from full object name
            logging.info(f"OAMS: Adding group {name}")
            self.filament_groups[name] = group
    
    def determine_current_loaded_group(self, fps_name: str) -> Tuple[Optional[str], Optional[object], Optional[int]]:
        """
        Determine which filament group is currently loaded in the specified FPS.
        
        Args:
            fps_name: Name of the FPS to check
            
        Returns:
            Tuple of (group_name, oams_object, bay_index) or (None, None, None) if unloaded
            
        Process:
        1. Get the FPS object
        2. Check each filament group for loaded bays
        3. Verify the OAMS is connected to this FPS
        4. Return the first match found
        """
        fps = self.fpss.get(fps_name)
        if fps is None:
            raise ValueError(f"FPS {fps_name} not found")
            
        # Check each filament group for loaded spools
        for group_name, group in self.filament_groups.items():
            for oam, bay_index in group.bays:
                # Check if this bay has filament loaded and the OAMS is connected to this FPS
                if oam.is_bay_loaded(bay_index) and oam in fps.oams:
                    return group_name, oam, bay_index
                    
        return None, None, None
        
    def register_commands(self):
        gcode = self.printer.lookup_object("gcode")
        gcode.register_command(
            "OAMSM_UNLOAD_FILAMENT",
            self.cmd_UNLOAD_FILAMENT,
            desc=self.cmd_UNLOAD_FILAMENT_help,
        )
        
        gcode.register_command(
            "OAMSM_LOAD_FILAMENT",
            self.cmd_LOAD_FILAMENT,
            desc=self.cmd_LOAD_FILAMENT_help,
        )
        
        gcode.register_command(
            "OAMSM_FOLLOWER",
            self.cmd_FOLLOWER,
            desc=self.cmd_FOLLOWER_help,
        )
        
        # gcode.register_command(
        #     "OAMSM_CURRENT_LOADED_GROUP",
        #     self.cmd_CURRENT_LOADED_GROUP,
        #     desc=self.cmd_CURRENT_LOADED_GROUP_help,
        # )
        
        gcode.register_command(
            "OAMSM_CLEAR_ERRORS",
            self.cmd_CLEAR_ERRORS,
            desc=self.cmd_CLEAR_ERRORS_help,
        )
    
    cmd_CLEAR_ERRORS_help = "Clear the error state of the OAMS"
    def cmd_CLEAR_ERRORS(self, gcmd):
        if len(self.monitor_timers) > 0:
            self.stop_monitors()
        for (fps_name, fps_state) in self.current_state.fps_state.items():
            fps_state.encoder_samples.clear()
            fps_state.reset_stuck_spool_state()
        for _, oam in self.oams.items():
            oam.clear_errors()
        self.determine_state()
        self.start_monitors()
        
        return
    
    cmd_FOLLOWER_help = "Enable the follower on whatever OAMS is current loaded"
    def cmd_FOLLOWER(self, gcmd):
        enable = gcmd.get_int('ENABLE')
        if enable is None:
            gcmd.respond_info("Missing ENABLE parameter")
            return
        direction = gcmd.get_int('DIRECTION')
        if direction is None:
            gcmd.respond_info("Missing DIRECTION parameter")
            return
        fps_name = gcmd.get('FPS')
        fps_name = "fps " + fps_name
        if fps_name is None:
            gcmd.respond_info("Missing FPS parameter")
            return
        if fps_name not in self.fpss:
            gcmd.respond_info(f"FPS {fps_name} does not exist")
            return
        fps_state = self.current_state.fps_state[fps_name]
        if fps_state.state_name == "UNLOADED":
            gcmd.respond_info(f"FPS {fps_name} is already unloaded")
            return
        if fps_state.state_name == "LOADING":
            gcmd.respond_info(f"FPS {fps_name} is currently loading a spool")
            return
        if fps_state.state_name == "UNLOADING":
            gcmd.respond_info(f"FPS {fps_name} is currently unloading a spool")
            return
        self.oams[fps_state.current_oams].set_oams_follower(enable, direction)
        fps_state.following = enable
        fps_state.direction = direction
        fps_state.encoder = self.oams[fps_state.current_oams].encoder_clicks
        fps_state.current_spool_idx = self.oams[fps_state.current_oams].current_spool
        return
    

    def _rebuild_group_fps_index(self) -> None:
        """Build a lookup table from filament groups to their owning FPS."""
        mapping: Dict[str, str] = {}
        for group_name, group in self.filament_groups.items():
            for fps_name, fps in self.fpss.items():
                if any(oam in fps.oams for oam in group.oams):
                    mapping[group_name] = fps_name
                    break
        self.group_to_fps = mapping

    def group_fps_name(self, group_name: str) -> Optional[str]:
        if group_name not in self.group_to_fps and self.fpss:
            self._rebuild_group_fps_index()
        return self.group_to_fps.get(group_name)

    def _normalize_group_name(self, group: Optional[str]) -> Optional[str]:
        """Return a trimmed filament group name or None if invalid."""
        if not group or not isinstance(group, str):
            return None
        group = group.strip()
        if not group:
            return None
        if " " in group:
            group = group.split()[-1]
        return group

    def _rebuild_lane_location_index(self) -> None:
        """Map each (OAMS name, bay index) tuple to its canonical AFC lane."""
        mapping: Dict[Tuple[str, int], str] = {}
        for group_name, lane_name in self._canonical_lane_by_group.items():
            group = self.filament_groups.get(group_name)
            if not group:
                continue
            for oam, bay_index in group.bays:
                mapping[(oam.name, bay_index)] = lane_name
        self._lane_by_location = mapping

    def _ensure_afc_lane_cache(self, afc) -> None:
        """Capture the canonical AFC lane mapping when AFC is available."""
        lanes = getattr(afc, "lanes", {})
        updated = False
        for lane_name, lane in lanes.items():
            canonical_group = self._normalize_group_name(getattr(lane, "_map", None))
            if canonical_group is None:
                canonical_group = self._normalize_group_name(getattr(lane, "map", None))
            if canonical_group:
                if lane_name not in self._canonical_group_by_lane:
                    self._canonical_group_by_lane[lane_name] = canonical_group
                    updated = True
                if canonical_group not in self._canonical_lane_by_group:
                    self._canonical_lane_by_group[canonical_group] = lane_name
                    updated = True
            unit_name = getattr(lane, "unit", None)
            if unit_name and lane_name not in self._lane_unit_map:
                self._lane_unit_map[lane_name] = unit_name
        if updated:
            self._rebuild_lane_location_index()

    def _resolve_lane_for_state(
        self,
        fps_state: 'FPSState',
        group_name: Optional[str],
        afc,
    ) -> Tuple[Optional[str], Optional[str]]:
        """Determine the canonical AFC lane and group for the provided FPS state."""

        normalized_group = self._normalize_group_name(group_name)
        lane_name: Optional[str] = None

        # Prefer the physical OAMS location currently tracked by the FPS state.
        if fps_state.current_oams and fps_state.current_spool_idx is not None:
            lane_name = self._lane_by_location.get(
                (fps_state.current_oams, fps_state.current_spool_idx)
            )
            if lane_name:
                lane_group = self._canonical_group_by_lane.get(lane_name)
                if lane_group:
                    normalized_group = lane_group

        # Fall back to the canonical mapping captured from AFC at startup.
        if lane_name is None and normalized_group:
            lane_name = self._canonical_lane_by_group.get(normalized_group)

        lanes = getattr(afc, "lanes", {})

        # As a last resort, inspect the lanes directly using their original map assignments.
        if lane_name is None and normalized_group:
            lane_name = next(
                (
                    name
                    for name, lane in lanes.items()
                    if self._normalize_group_name(getattr(lane, "_map", None))
                    == normalized_group
                ),
                None,
            )

        canonical_group = normalized_group
        if lane_name:
            lane = lanes.get(lane_name)
            if lane is not None:
                canonical_candidate = self._normalize_group_name(
                    getattr(lane, "_map", None)
                )
                if canonical_candidate is None:
                    canonical_candidate = self._normalize_group_name(
                        getattr(lane, "map", None)
                    )

                updated = False
                if canonical_candidate:
                    canonical_group = canonical_candidate
                    if lane_name not in self._canonical_group_by_lane:
                        self._canonical_group_by_lane[lane_name] = canonical_candidate
                        updated = True
                    if canonical_candidate not in self._canonical_lane_by_group:
                        self._canonical_lane_by_group[canonical_candidate] = lane_name
                        updated = True
                unit_name = getattr(lane, "unit", None)
                if unit_name and lane_name not in self._lane_unit_map:
                    self._lane_unit_map[lane_name] = unit_name
                if updated:
                    self._rebuild_lane_location_index()

        return lane_name, canonical_group

    def _get_afc(self):
        """Lazily retrieve the AFC object if it is available."""
        if self.afc is not None:
            return self.afc
        try:
            afc = self.printer.lookup_object('AFC')
        except Exception:
            self.afc = None
            return None
        self.afc = afc
        self._ensure_afc_lane_cache(afc)
        if not self._afc_logged:
            logging.info("OAMS: AFC integration detected; enabling same-FPS infinite runout support.")
            self._afc_logged = True
        return self.afc

    def _get_infinite_runout_target_group(
        self,
        fps_name: str,
        fps_state: 'FPSState',
    ) -> Tuple[Optional[str], Optional[str], bool, Optional[str]]:
        """
        Return the target filament group and lane for infinite runout, if configured.

        The third element of the tuple indicates whether the runout handling should be
        delegated back to AFC (for example when the configured runout lane is not on
        the same FPS and therefore cannot be handled by OAMS directly).
        """
        current_group = fps_state.current_group
        normalized_group = self._normalize_group_name(current_group)
        if normalized_group is None:
            return None, None, False, None

        afc = self._get_afc()
        if afc is None:
            return None, None, False, None

        lane_name, resolved_group = self._resolve_lane_for_state(
            fps_state,
            normalized_group,
            afc,
        )

        if resolved_group and resolved_group != normalized_group:
            normalized_group = resolved_group
            fps_state.current_group = resolved_group

        if not lane_name:
            logging.debug(
                "OAMS: Unable to resolve AFC lane for group %s on %s",
                normalized_group,
                fps_name,
            )
            return None, None, False, None

        lanes = getattr(afc, "lanes", {})
        lane = afc.lanes.get(lane_name)
        if lane is None:
            return None, None, False, lane_name

        runout_lane_name = getattr(lane, "runout_lane", None)
        if not runout_lane_name:
            return None, None, False, lane_name

        target_lane = afc.lanes.get(runout_lane_name)
        if target_lane is None:
            logging.warning(
                "OAMS: Runout lane %s for %s on %s is not available; deferring to AFC",
                runout_lane_name,
                normalized_group,
                fps_name,
            )
            return None, runout_lane_name, True, lane_name

        source_unit = self._lane_unit_map.get(lane_name)
        target_unit = self._lane_unit_map.get(runout_lane_name)
        if source_unit and target_unit and source_unit != target_unit:
            logging.debug(
                "OAMS: Runout lane %s (%s) for %s on %s belongs to different unit %s; deferring to AFC",
                runout_lane_name,
                target_unit,
                normalized_group,
                fps_name,
                source_unit,
            )
            return None, runout_lane_name, True, lane_name

        source_extruder = getattr(lane, "extruder_obj", None)
        target_extruder = getattr(target_lane, "extruder_obj", None)
        if (
            source_extruder is not None
            and target_extruder is not None
            and source_extruder is not target_extruder
        ):
            logging.debug(
                "OAMS: Deferring infinite runout for %s on %s because lane %s (%s) spools to %s (%s)",
                normalized_group,
                fps_name,
                lane_name,
                getattr(source_extruder, "name", "unknown"),
                runout_lane_name,
                getattr(target_extruder, "name", "unknown"),
            )
            return None, runout_lane_name, True, lane_name

        target_group = self._canonical_group_by_lane.get(runout_lane_name)
        if not target_group:
            target_group = self._normalize_group_name(getattr(target_lane, "_map", None))
        if not target_group:
            target_group = self._normalize_group_name(getattr(target_lane, "map", None))

        if not target_group:
            logging.debug(
                "OAMS: Runout lane %s for %s on %s has no canonical group; deferring to AFC",
                runout_lane_name,
                normalized_group,
                fps_name,
            )
            return None, runout_lane_name, True, lane_name

        updated = False
        if runout_lane_name not in self._canonical_group_by_lane:
            self._canonical_group_by_lane[runout_lane_name] = target_group
            updated = True
        if target_group not in self._canonical_lane_by_group:
            self._canonical_lane_by_group[target_group] = runout_lane_name
            updated = True
        if updated:
            self._rebuild_lane_location_index()

        if target_group == normalized_group:
            logging.debug(
                "OAMS: Runout lane %s for %s on %s does not map to a different filament group; deferring to AFC",
                runout_lane_name,
                normalized_group,
                fps_name,
            )
            return None, runout_lane_name, True, lane_name

        if normalized_group not in self.filament_groups:
            logging.debug(
                "OAMS: Source group %s is not managed by OAMS; deferring to AFC",
                normalized_group,
            )
            return None, runout_lane_name, True, lane_name

        if target_group not in self.filament_groups:
            logging.debug(
                "OAMS: Runout mapping %s -> %s is not managed by OAMS; deferring to AFC",
                normalized_group,
                target_group,
            )
            return None, runout_lane_name, True, lane_name

        source_fps = self.group_fps_name(normalized_group)
        target_fps = self.group_fps_name(target_group)
        if source_fps != fps_name or target_fps != fps_name:
            logging.info(
                "OAMS: Deferring infinite runout for %s on %s to AFC lane %s because target group %s loads via %s",
                normalized_group,
                fps_name,
                runout_lane_name,
                target_group,
                target_fps or "unknown FPS",
            )
            return None, runout_lane_name, True, lane_name

        logging.info(
            "OAMS: Infinite runout configured for %s on %s -> %s (lanes %s -> %s)",
            normalized_group,
            fps_name,
            target_group,
            lane_name,
            runout_lane_name,
        )
        return target_group, runout_lane_name, False, lane_name

    def _delegate_runout_to_afc(
        self,
        fps_name: str,
        fps_state: 'FPSState',
        source_lane_name: Optional[str],
        target_lane_name: Optional[str],
    ) -> bool:
        """Ask AFC to perform the infinite runout swap for the provided lane."""

        afc = self._get_afc()
        if afc is None:
            logging.debug(
                "OAMS: Cannot delegate infinite runout for %s; AFC not available",
                fps_name,
            )
            return False

        if not source_lane_name:
            logging.debug(
                "OAMS: Cannot delegate infinite runout for %s; no source lane recorded",
                fps_name,
            )
            return False

        lane = afc.lanes.get(source_lane_name)
        if lane is None:
            logging.warning(
                "OAMS: AFC lane %s not found while delegating infinite runout for %s",
                source_lane_name,
                fps_name,
            )
            return False

        runout_target = getattr(lane, "runout_lane", None)
        if not runout_target:
            logging.warning(
                "OAMS: AFC lane %s has no runout target while delegating infinite runout for %s",
                source_lane_name,
                fps_name,
            )
            return False

        if target_lane_name and target_lane_name != runout_target:
            logging.debug(
                "OAMS: AFC lane %s runout target mismatch (%s != %s) while delegating infinite runout for %s",
                source_lane_name,
                runout_target,
                target_lane_name,
                fps_name,
            )

        now = self.reactor.monotonic()
        if fps_state.afc_delegation_active and now < fps_state.afc_delegation_until:
            logging.debug(
                "OAMS: AFC infinite runout for %s still in progress; skipping duplicate trigger",
                fps_name,
            )
            return True

        if runout_target not in afc.lanes:
            logging.warning(
                "OAMS: AFC runout lane %s referenced by %s is unavailable",
                runout_target,
                source_lane_name,
            )
            return False

        try:
            lane._perform_infinite_runout()
        except Exception:
            logging.exception(
                "OAMS: AFC infinite runout failed for lane %s -> %s",
                source_lane_name,
                runout_target,
            )
            fps_state.afc_delegation_active = False
            fps_state.afc_delegation_until = 0.0
            return False

        fps_state.afc_delegation_active = True
        fps_state.afc_delegation_until = now + AFC_DELEGATION_TIMEOUT
        logging.info(
            "OAMS: Delegated infinite runout for %s via AFC lane %s -> %s",
            fps_name,
            source_lane_name,
            runout_target,
        )
        return True

    def _unload_filament_for_fps(self, fps_name: str) -> Tuple[bool, str]:
        """Unload filament from the specified FPS and update state."""
        if fps_name not in self.fpss:
            return False, f"FPS {fps_name} does not exist"

        fps_state = self.current_state.fps_state[fps_name]
        if fps_state.state_name != FPSLoadState.LOADED:
            return False, f"FPS {fps_name} is not currently loaded"

        if fps_state.current_oams is None:
            return False, f"FPS {fps_name} has no OAMS loaded"

        oams = self.oams.get(fps_state.current_oams)
        if oams is None:
            return False, f"OAMS {fps_state.current_oams} not found for FPS {fps_name}"

        if oams.current_spool is None:
            fps_state.state_name = FPSLoadState.UNLOADED
            fps_state.following = False
            fps_state.direction = 0
            fps_state.current_group = None
            fps_state.current_spool_idx = None
            fps_state.since = self.reactor.monotonic()
            self.current_group = None
            fps_state.reset_stuck_spool_state()
            return True, "Spool already unloaded"

        fps_state.state_name = FPSLoadState.UNLOADING
        fps_state.encoder = oams.encoder_clicks
        fps_state.since = self.reactor.monotonic()
        fps_state.current_oams = oams.name
        fps_state.current_spool_idx = oams.current_spool

        success, message = oams.unload_spool()

        if success:
            fps_state.state_name = FPSLoadState.UNLOADED
            fps_state.following = False
            fps_state.direction = 0
            fps_state.since = self.reactor.monotonic()
            fps_state.current_group = None
            fps_state.current_spool_idx = None
            self.current_group = None
            fps_state.reset_stuck_spool_state()
            return True, message

        fps_state.state_name = FPSLoadState.LOADED
        return False, message

    def _load_filament_for_group(self, group_name: str) -> Tuple[bool, str]:
        """Load filament for the provided filament group."""
        if group_name not in self.filament_groups:
            return False, f"Group {group_name} does not exist"

        fps_name = self.group_fps_name(group_name)
        if fps_name is None:
            return False, f"No FPS associated with group {group_name}"

        fps_state = self.current_state.fps_state[fps_name]

        for (oam, bay_index) in self.filament_groups[group_name].bays:
            if not oam.is_bay_ready(bay_index):
                continue

            fps_state.state_name = FPSLoadState.LOADING
            fps_state.encoder = oam.encoder_clicks
            fps_state.since = self.reactor.monotonic()
            fps_state.current_oams = oam.name
            fps_state.current_spool_idx = bay_index

            success, message = oam.load_spool(bay_index)

            if success:
                fps_state.current_group = group_name
                fps_state.current_oams = oam.name
                fps_state.current_spool_idx = bay_index
                fps_state.state_name = FPSLoadState.LOADED
                fps_state.since = self.reactor.monotonic()
                fps_state.direction = 1
                self.current_group = group_name
                fps_state.reset_stuck_spool_state()
<<<<<<< HEAD
=======

>>>>>>> 22a59882
                self._enable_follower(
                    fps_name,
                    fps_state,
                    oam,
                    1,
                    "load filament",
                )
<<<<<<< HEAD
=======

>>>>>>> 22a59882
                return True, message

            fps_state.state_name = FPSLoadState.UNLOADED
            fps_state.current_group = None
            fps_state.current_spool_idx = None
            fps_state.current_oams = None
            fps_state.reset_stuck_spool_state()
            return False, message

        return False, f"No spool available for group {group_name}"

    cmd_UNLOAD_FILAMENT_help = "Unload a spool from any of the OAMS if any is loaded"
    def cmd_UNLOAD_FILAMENT(self, gcmd):
        fps_name = gcmd.get('FPS')
        if fps_name is None:
            gcmd.respond_info("Missing FPS parameter")
            return
        fps_name = "fps " + fps_name
        if fps_name not in self.fpss:
            gcmd.respond_info(f"FPS {fps_name} does not exist")
            return
        fps_state = self.current_state.fps_state[fps_name]
        if fps_state.state_name == "UNLOADED":
            gcmd.respond_info(f"FPS {fps_name} is already unloaded")
            return
        if fps_state.state_name == "LOADING":
            gcmd.respond_info(f"FPS {fps_name} is currently loading a spool")
            return
        if fps_state.state_name == "UNLOADING":
            gcmd.respond_info(f"FPS {fps_name} is currently unloading a spool")
            return

        success, message = self._unload_filament_for_fps(fps_name)
        if not success or (message and message != "Spool unloaded successfully"):
            gcmd.respond_info(message)
        return

    cmd_LOAD_FILAMENT_help = "Load a spool from an specific group"
    def cmd_LOAD_FILAMENT(self, gcmd):
        # determine which fps this group is assigned to
        group_name = gcmd.get('GROUP')
        if group_name not in self.filament_groups:
            gcmd.respond_info(f"Group {group_name} does not exist")
            return
        fps_name = self.group_fps_name(group_name)
        fps_state = self.current_state.fps_state[fps_name]
        if self.current_state.fps_state[fps_name].state_name == "LOADED":
            gcmd.respond_info(f"Group {group_name} is already loaded")
            return
        success, message = self._load_filament_for_group(group_name)
        gcmd.respond_info(message)
        return

        
    def _pause_printer_message(self, message):
        logging.info(f"OAMS: {message}")
        gcode = self.printer.lookup_object("gcode")
        message = f"Print has been paused: {message}"
        gcode.run_script(f"M118 {message}")
        gcode.run_script(f"M114 {message}")
<<<<<<< HEAD
        toolhead = self.printer.lookup_object("toolhead")
        homed_axes = toolhead.get_status(self.reactor.monotonic()).get("homed_axes", "")
        if all(axis in homed_axes for axis in ("x", "y", "z")):
            gcode.run_script("PAUSE")
        else:
            logging.warning(
                "OAMS: Skipping PAUSE command because axes are not homed (homed_axes=%s)",
                homed_axes,
            )
=======
        gcode.run_script("PAUSE")

>>>>>>> 22a59882

    def _enable_follower(
        self,
        fps_name: str,
        fps_state: "FPSState",
        oams: Optional[Any],
        direction: int,
        context: str,
    ) -> None:
        """Ensure the follower is running in the requested direction."""
        if fps_state.current_spool_idx is None:
            return

        if oams is None and fps_state.current_oams is not None:
            oams = self.oams.get(fps_state.current_oams)
        if oams is None:
            return

        direction = direction if direction in (0, 1) else 1

        try:
            oams.set_oams_follower(1, direction)
            fps_state.following = True
            fps_state.direction = direction
            logging.debug(
                "OAMS: Enabled follower for %s spool %s after %s.",
                fps_name,
                fps_state.current_spool_idx,
                context,
            )
        except Exception:
            logging.exception(
                "OAMS: Failed to enable follower for %s after %s",
                fps_name,
                context,
            )

<<<<<<< HEAD
=======

>>>>>>> 22a59882
    def _restore_follower_if_needed(
        self,
        fps_name: str,
        fps_state: "FPSState",
        oams: Optional[Any],
        context: str,
    ) -> None:
        """Restore the follower if a stuck spool pause disabled it."""
        if not fps_state.stuck_spool_restore_follower:
            return

        if fps_state.current_oams is None:
            fps_state.stuck_spool_restore_follower = False
            return

        if oams is None:
            oams = self.oams.get(fps_state.current_oams)
        if oams is None:
            return

        direction = fps_state.stuck_spool_restore_direction

<<<<<<< HEAD
=======

>>>>>>> 22a59882
        self._enable_follower(
            fps_name,
            fps_state,
            oams,
            direction,
            context,
        )
        if fps_state.following:
<<<<<<< HEAD
=======

>>>>>>> 22a59882
            fps_state.stuck_spool_restore_follower = False
            logging.info(
                "OAMS: Restarted follower for %s spool %s after %s.",
                fps_name,
                fps_state.current_spool_idx,
                context,
            )

<<<<<<< HEAD
    def _handle_printing_resumed(self, _eventtime):
        """Re-enable any followers that were paused due to a stuck spool."""
        for fps_name, fps_state in self.current_state.fps_state.items():
=======

    def _handle_printing_resumed(self, _eventtime):
        """Re-enable any followers that were paused due to a stuck spool."""
        for fps_name, fps_state in self.current_state.fps_state.items():

>>>>>>> 22a59882
            oams = self.oams.get(fps_state.current_oams) if fps_state.current_oams else None
            if fps_state.stuck_spool_restore_follower:
                self._restore_follower_if_needed(
                    fps_name,
                    fps_state,
                    oams,
                    "print resume",
                )
            elif (
                fps_state.current_oams is not None
                and fps_state.current_spool_idx is not None
                and not fps_state.following
                and not fps_state.stuck_spool_active
            ):
                self._enable_follower(
                    fps_name,
                    fps_state,
                    oams,
                    fps_state.direction,
                    "print resume",
                )

<<<<<<< HEAD
=======

>>>>>>> 22a59882
    def _trigger_stuck_spool_pause(
        self,
        fps_name: str,
        fps_state: "FPSState",
        oams: Optional[Any],
        message: str,
    ) -> None:
        """Pause the printer and set LED indicators for a stuck spool."""
        if fps_state.stuck_spool_active:
            return

        spool_idx = fps_state.current_spool_idx
        if oams is None and fps_state.current_oams is not None:
            oams = self.oams.get(fps_state.current_oams)

        if oams is not None and spool_idx is not None:
            try:
                oams.set_led_error(spool_idx, 1)
            except Exception:
                logging.exception(
                    "OAMS: Failed to set stuck spool LED on %s spool %s",
                    fps_name,
                    spool_idx,
                )
<<<<<<< HEAD
=======

>>>>>>> 22a59882
            if fps_state.following:
                direction = fps_state.direction if fps_state.direction in (0, 1) else 1
                fps_state.stuck_spool_restore_follower = True
                fps_state.stuck_spool_restore_direction = direction
                try:
                    oams.set_oams_follower(0, direction)
                except Exception:
                    logging.exception(
                        "OAMS: Failed to stop follower for %s spool %s during stuck spool pause",
                        fps_name,
                        spool_idx,
                    )
                fps_state.following = False

<<<<<<< HEAD
=======

>>>>>>> 22a59882
        fps_state.stuck_spool_active = True
        fps_state.stuck_spool_start_time = None

        self._pause_printer_message(message)

    def _monitor_unload_speed_for_fps(self, fps_name):
        def _monitor_unload_speed(self, eventtime):
            #logging.info("OAMS: Monitoring unloading speed state: %s" % self.current_state.name)
            fps_state = self.current_state.fps_state[fps_name]
            oams = None
            if fps_state.current_oams is not None:
                oams = self.oams[fps_state.current_oams]
            if fps_state.state_name == "UNLOADING" and self.reactor.monotonic() - fps_state.since > MONITOR_ENCODER_UNLOADING_SPEED_AFTER:
                fps_state.encoder_samples.append(oams.encoder_clicks)
                if len(fps_state.encoder_samples) < ENCODER_SAMPLES:
                    return eventtime + MONITOR_ENCODER_PERIOD
                encoder_diff = abs(fps_state.encoder_samples[-1] - fps_state.encoder_samples[0])
                logging.info("OAMS[%d] Unload Monitor: Encoder diff %d" %(oams.oams_idx, encoder_diff))
                if encoder_diff < MIN_ENCODER_DIFF:              
                    oams.set_led_error(fps_state.current_spool_idx, 1)
                    self._pause_printer_message("Printer paused because the unloading speed of the moving filament was too low")
                    logging.info("after unload speed too low")
                    self.stop_monitors()
                    return self.printer.get_reactor().NEVER
            return eventtime + MONITOR_ENCODER_PERIOD
        return partial(_monitor_unload_speed, self)
    
    def _monitor_load_speed_for_fps(self, fps_name):
        def _monitor_load_speed(self, eventtime):
            #logging.info("OAMS: Monitoring loading speed state: %s" % self.current_state.name)
            fps_state = self.current_state.fps_state[fps_name]
            oams = None
            if fps_state.current_oams is not None:
                oams = self.oams[fps_state.current_oams]
            if fps_state.stuck_spool_active:
                return eventtime + MONITOR_ENCODER_PERIOD
            if fps_state.state_name == "LOADING" and self.reactor.monotonic() - fps_state.since > MONITOR_ENCODER_LOADING_SPEED_AFTER:
                fps_state.encoder_samples.append(oams.encoder_clicks)
                if len(fps_state.encoder_samples) < ENCODER_SAMPLES:
                    return eventtime + MONITOR_ENCODER_PERIOD
                encoder_diff = abs(fps_state.encoder_samples[-1] - fps_state.encoder_samples[0])
                logging.info("OAMS[%d] Load Monitor: Encoder diff %d" % (oams.oams_idx, encoder_diff))
                if encoder_diff < MIN_ENCODER_DIFF:
                    group_label = fps_state.current_group or fps_name
                    spool_label = (
                        str(fps_state.current_spool_idx)
                        if fps_state.current_spool_idx is not None
                        else "unknown"
                    )
                    message = (
                        "Spool appears stuck while loading"
                        if fps_state.current_group is None
                        else f"Spool appears stuck while loading {group_label} spool {spool_label}"
                    )
                    self._trigger_stuck_spool_pause(
                        fps_name,
                        fps_state,
                        oams,
                        message,
                    )
                    self.stop_monitors()
                    return self.printer.get_reactor().NEVER
            return eventtime + MONITOR_ENCODER_PERIOD
        return partial(_monitor_load_speed, self)


    def _monitor_stuck_spool_for_fps(self, fps_name):
        def _monitor_stuck_spool(self, eventtime):
            fps_state = self.current_state.fps_state[fps_name]
            fps = self.fpss.get(fps_name)
            if fps is None:
                fps_state.reset_stuck_spool_state()
                return eventtime + MONITOR_ENCODER_PERIOD
            if fps_state.state_name != FPSLoadState.LOADED:
                fps_state.reset_stuck_spool_state()
                return eventtime + MONITOR_ENCODER_PERIOD

            oams = None
            if fps_state.current_oams is not None:
                oams = self.oams.get(fps_state.current_oams)
            if oams is None or fps_state.current_spool_idx is None:
                fps_state.reset_stuck_spool_state()
                return eventtime + MONITOR_ENCODER_PERIOD

            try:
                idle_timeout = self.printer.lookup_object("idle_timeout")
                is_printing = idle_timeout.get_status(eventtime)["state"] == "Printing"
            except Exception:
                is_printing = False

            if not is_printing:
                if fps_state.stuck_spool_active:
                    try:
                        oams.set_led_error(fps_state.current_spool_idx, 0)
                    except Exception:
                        logging.exception(
                            "OAMS: Failed to clear stuck spool LED while idle on %s",
                            fps_name,
                        )
<<<<<<< HEAD
                fps_state.reset_stuck_spool_state(
                    preserve_restore=fps_state.stuck_spool_restore_follower
                )
=======

                fps_state.reset_stuck_spool_state(
                    preserve_restore=fps_state.stuck_spool_restore_follower
                )

>>>>>>> 22a59882
                return eventtime + MONITOR_ENCODER_PERIOD

            pressure = float(getattr(fps, "fps_value", 0.0))
            now = self.reactor.monotonic()

            if pressure <= STUCK_SPOOL_PRESSURE_THRESHOLD:
                if fps_state.stuck_spool_start_time is None:
                    fps_state.stuck_spool_start_time = now
                elif (
                    not fps_state.stuck_spool_active
                    and now - fps_state.stuck_spool_start_time >= STUCK_SPOOL_DWELL
                ):
                    message = "Spool appears stuck"
                    if fps_state.current_group is not None:
                        message = (
                            f"Spool appears stuck on {fps_state.current_group} spool {fps_state.current_spool_idx}"
                        )
                    self._trigger_stuck_spool_pause(
                        fps_name,
                        fps_state,
                        oams,
                        message,
                    )
            else:
                if fps_state.stuck_spool_active:
                    try:
                        oams.set_led_error(fps_state.current_spool_idx, 0)
                    except Exception:
                        logging.exception(
                            "OAMS: Failed to clear stuck spool LED on %s spool %d",
                            fps_name,
                            fps_state.current_spool_idx,
                        )
<<<<<<< HEAD
=======

>>>>>>> 22a59882
                if fps_state.stuck_spool_restore_follower and is_printing:
                    self._restore_follower_if_needed(
                        fps_name,
                        fps_state,
                        oams,
                        "stuck spool recovery",
                    )
<<<<<<< HEAD
=======

>>>>>>> 22a59882
                elif is_printing and not fps_state.following:
                    self._enable_follower(
                        fps_name,
                        fps_state,
                        oams,
                        fps_state.direction,
                        "stuck spool recovery",
                    )
                if not fps_state.stuck_spool_restore_follower:
                    fps_state.reset_stuck_spool_state()

<<<<<<< HEAD
=======

>>>>>>> 22a59882
            return eventtime + MONITOR_ENCODER_PERIOD

        return partial(_monitor_stuck_spool, self)


    def start_monitors(self):
        self.monitor_timers = []
        self.runout_monitors = {}
        reactor = self.printer.get_reactor()
        for (fps_name, fps_state) in self.current_state.fps_state.items():
            self.monitor_timers.append(reactor.register_timer(self._monitor_unload_speed_for_fps(fps_name), reactor.NOW))
            self.monitor_timers.append(reactor.register_timer(self._monitor_load_speed_for_fps(fps_name), reactor.NOW))
            self.monitor_timers.append(reactor.register_timer(self._monitor_stuck_spool_for_fps(fps_name), reactor.NOW))

            def _reload_callback(fps_name=fps_name, fps_state=fps_state):
                monitor = self.runout_monitors.get(fps_name)
                source_group = fps_state.current_group
                target_group, target_lane, delegate_to_afc, source_lane = self._get_infinite_runout_target_group(
                    fps_name,
                    fps_state,
                )
                source_group = fps_state.current_group

                if delegate_to_afc:
                    delegated = self._delegate_runout_to_afc(
                        fps_name,
                        fps_state,
                        source_lane,
                        target_lane,
                    )
                    if delegated:
                        fps_state.reset_runout_positions()
                        if monitor:
                            monitor.reset()
                            monitor.start()
                        return

                    logging.error(
                        "OAMS: Failed to delegate infinite runout for %s on %s via AFC",
                        fps_name,
                        source_group or "<unknown>",
                    )
                    fps_state.reset_runout_positions()
                    self._pause_printer_message(
                        f"Unable to delegate infinite runout for {source_group or fps_name}"
                    )
                    if monitor:
                        monitor.paused()
                    return

                group_to_load = target_group or source_group

                if target_group:
                    logging.info(
                        "OAMS: Infinite runout triggered for %s on %s -> %s",
                        fps_name,
                        source_group,
                        target_group,
                    )
                    unload_success, unload_message = self._unload_filament_for_fps(fps_name)
                    if not unload_success:
                        logging.error(
                            "OAMS: Failed to unload filament during infinite runout on %s: %s",
                            fps_name,
                            unload_message,
                        )
                        failure_message = unload_message or f"Failed to unload current spool on {fps_name}"
                        self._pause_printer_message(failure_message)
                        if monitor:
                            monitor.paused()
                        return

                if group_to_load is None:
                    logging.error("OAMS: No filament group available to reload on %s", fps_name)
                    self._pause_printer_message(f"No filament group available to reload on {fps_name}")
                    if monitor:
                        monitor.paused()
                    return

                load_success, load_message = self._load_filament_for_group(group_to_load)
                if load_success:
                    logging.info(
                        "OAMS: Successfully loaded group %s on %s%s",
                        group_to_load,
                        fps_name,
                        " after infinite runout" if target_group else "",
                    )
                    if target_group:
                        if target_lane:
                            try:
                                gcode = self.printer.lookup_object("gcode")
                                gcode.run_script(f"SET_LANE_LOADED LANE={target_lane}")
                                logging.debug(
                                    "OAMS: Marked lane %s as loaded after infinite runout on %s",
                                    target_lane,
                                    fps_name,
                                )
                            except Exception:
                                logging.exception(
                                    "OAMS: Failed to mark lane %s as loaded after infinite runout on %s",
                                    target_lane,
                                    fps_name,
                                )
                        else:
                            logging.warning(
                                "OAMS: No runout lane recorded for %s on %s when marking lane loaded",
                                target_group,
                                fps_name,
                            )
                    fps_state.reset_runout_positions()
                    if monitor:
                        monitor.reset()
                        monitor.start()
                    return

                logging.error(
                    "OAMS: Failed to load group %s on %s: %s",
                    group_to_load,
                    fps_name,
                    load_message,
                )
                failure_message = load_message or f"No spool available for group {group_to_load}"
                self._pause_printer_message(failure_message)
                if monitor:
                    monitor.paused()
                return

            fps_reload_margin = getattr(
                self.fpss[fps_name],
                "reload_before_toolhead_distance",
                None,
            )
            if fps_reload_margin is None:
                fps_reload_margin = self.reload_before_toolhead_distance
            else:
                logging.debug(
                    "OAMS: Using FPS-specific reload margin %.2f mm for %s",
                    fps_reload_margin,
                    fps_name,
                )

            monitor = OAMSRunoutMonitor(
                self.printer,
                fps_name,
                self.fpss[fps_name],
                fps_state,
                self.oams,
                _reload_callback,
                reload_before_toolhead_distance=fps_reload_margin,
            )
            self.runout_monitors[fps_name] = monitor
            monitor.start()

        logging.info("OAMS: All monitors started")

    def stop_monitors(self):
        for timer in self.monitor_timers:
            self.printer.get_reactor().unregister_timer(timer)
        self.monitor_timers = []
        for monitor in self.runout_monitors.values():
            monitor.reset()
        self.runout_monitors = {}


def load_config(config):
    return OAMSManager(config)<|MERGE_RESOLUTION|>--- conflicted
+++ resolved
@@ -255,10 +255,7 @@
         # Stuck spool detection
         self.stuck_spool_start_time: Optional[float] = None
         self.stuck_spool_active: bool = False
-<<<<<<< HEAD
-=======
-
->>>>>>> 22a59882
+
         self.stuck_spool_restore_follower: bool = False
         self.stuck_spool_restore_direction: int = 1
 
@@ -268,10 +265,7 @@
         self.runout_position = None
         self.runout_after_position = None
 
-<<<<<<< HEAD
-=======
-
->>>>>>> 22a59882
+
     def reset_stuck_spool_state(self, preserve_restore: bool = False) -> None:
         """Clear any latched stuck spool indicators."""
         self.stuck_spool_start_time = None
@@ -280,10 +274,7 @@
             self.stuck_spool_restore_follower = False
             self.stuck_spool_restore_direction = 1
 
-<<<<<<< HEAD
-=======
-
->>>>>>> 22a59882
+
     def __repr__(self) -> str:
         return f"FPSState(state_name={self.state_name}, current_group={self.current_group}, current_oams={self.current_oams}, current_spool_idx={self.current_spool_idx})"
 
@@ -356,18 +347,12 @@
             "idle_timeout:printing",
             self._handle_printing_resumed,
         )
-<<<<<<< HEAD
-=======
-
->>>>>>> 22a59882
+
         self.printer.register_event_handler(
             "pause:resume",
             self._handle_printing_resumed,
         )
-<<<<<<< HEAD
-=======
-
->>>>>>> 22a59882
+
         self.printer.add_object("oams_manager", self)
         self.register_commands()
         
@@ -1053,10 +1038,7 @@
                 fps_state.direction = 1
                 self.current_group = group_name
                 fps_state.reset_stuck_spool_state()
-<<<<<<< HEAD
-=======
-
->>>>>>> 22a59882
+
                 self._enable_follower(
                     fps_name,
                     fps_state,
@@ -1064,10 +1046,7 @@
                     1,
                     "load filament",
                 )
-<<<<<<< HEAD
-=======
-
->>>>>>> 22a59882
+
                 return True, message
 
             fps_state.state_name = FPSLoadState.UNLOADED
@@ -1128,7 +1107,7 @@
         message = f"Print has been paused: {message}"
         gcode.run_script(f"M118 {message}")
         gcode.run_script(f"M114 {message}")
-<<<<<<< HEAD
+
         toolhead = self.printer.lookup_object("toolhead")
         homed_axes = toolhead.get_status(self.reactor.monotonic()).get("homed_axes", "")
         if all(axis in homed_axes for axis in ("x", "y", "z")):
@@ -1138,10 +1117,7 @@
                 "OAMS: Skipping PAUSE command because axes are not homed (homed_axes=%s)",
                 homed_axes,
             )
-=======
-        gcode.run_script("PAUSE")
-
->>>>>>> 22a59882
+
 
     def _enable_follower(
         self,
@@ -1179,10 +1155,7 @@
                 context,
             )
 
-<<<<<<< HEAD
-=======
-
->>>>>>> 22a59882
+
     def _restore_follower_if_needed(
         self,
         fps_name: str,
@@ -1205,10 +1178,7 @@
 
         direction = fps_state.stuck_spool_restore_direction
 
-<<<<<<< HEAD
-=======
-
->>>>>>> 22a59882
+
         self._enable_follower(
             fps_name,
             fps_state,
@@ -1217,10 +1187,7 @@
             context,
         )
         if fps_state.following:
-<<<<<<< HEAD
-=======
-
->>>>>>> 22a59882
+
             fps_state.stuck_spool_restore_follower = False
             logging.info(
                 "OAMS: Restarted follower for %s spool %s after %s.",
@@ -1229,17 +1196,11 @@
                 context,
             )
 
-<<<<<<< HEAD
+
     def _handle_printing_resumed(self, _eventtime):
         """Re-enable any followers that were paused due to a stuck spool."""
         for fps_name, fps_state in self.current_state.fps_state.items():
-=======
-
-    def _handle_printing_resumed(self, _eventtime):
-        """Re-enable any followers that were paused due to a stuck spool."""
-        for fps_name, fps_state in self.current_state.fps_state.items():
-
->>>>>>> 22a59882
+
             oams = self.oams.get(fps_state.current_oams) if fps_state.current_oams else None
             if fps_state.stuck_spool_restore_follower:
                 self._restore_follower_if_needed(
@@ -1262,10 +1223,7 @@
                     "print resume",
                 )
 
-<<<<<<< HEAD
-=======
-
->>>>>>> 22a59882
+
     def _trigger_stuck_spool_pause(
         self,
         fps_name: str,
@@ -1290,10 +1248,7 @@
                     fps_name,
                     spool_idx,
                 )
-<<<<<<< HEAD
-=======
-
->>>>>>> 22a59882
+
             if fps_state.following:
                 direction = fps_state.direction if fps_state.direction in (0, 1) else 1
                 fps_state.stuck_spool_restore_follower = True
@@ -1308,10 +1263,7 @@
                     )
                 fps_state.following = False
 
-<<<<<<< HEAD
-=======
-
->>>>>>> 22a59882
+
         fps_state.stuck_spool_active = True
         fps_state.stuck_spool_start_time = None
 
@@ -1411,17 +1363,11 @@
                             "OAMS: Failed to clear stuck spool LED while idle on %s",
                             fps_name,
                         )
-<<<<<<< HEAD
+
                 fps_state.reset_stuck_spool_state(
                     preserve_restore=fps_state.stuck_spool_restore_follower
                 )
-=======
-
-                fps_state.reset_stuck_spool_state(
-                    preserve_restore=fps_state.stuck_spool_restore_follower
-                )
-
->>>>>>> 22a59882
+
                 return eventtime + MONITOR_ENCODER_PERIOD
 
             pressure = float(getattr(fps, "fps_value", 0.0))
@@ -1455,10 +1401,7 @@
                             fps_name,
                             fps_state.current_spool_idx,
                         )
-<<<<<<< HEAD
-=======
-
->>>>>>> 22a59882
+
                 if fps_state.stuck_spool_restore_follower and is_printing:
                     self._restore_follower_if_needed(
                         fps_name,
@@ -1466,10 +1409,7 @@
                         oams,
                         "stuck spool recovery",
                     )
-<<<<<<< HEAD
-=======
-
->>>>>>> 22a59882
+
                 elif is_printing and not fps_state.following:
                     self._enable_follower(
                         fps_name,
@@ -1481,10 +1421,7 @@
                 if not fps_state.stuck_spool_restore_follower:
                     fps_state.reset_stuck_spool_state()
 
-<<<<<<< HEAD
-=======
-
->>>>>>> 22a59882
+
             return eventtime + MONITOR_ENCODER_PERIOD
 
         return partial(_monitor_stuck_spool, self)
