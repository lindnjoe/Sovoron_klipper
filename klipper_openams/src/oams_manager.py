# OpenAMS Manager
#
# Copyright (C) 2025 JR Lomas <lomas.jr@gmail.com>
#
# This file may be distributed under the terms of the GNU GPLv3 license.

import logging
import time
from functools import partial
from collections import deque
from typing import Optional, Tuple, Dict, List, Any, Callable

# Configuration constants

PAUSE_DISTANCE = 60  # mm to pause before coasting follower
ENCODER_SAMPLES = 2  # Number of encoder samples to collect
MIN_ENCODER_DIFF = 1  # Minimum encoder difference to consider movement
FILAMENT_PATH_LENGTH_FACTOR = 1.14  # Factor for calculating filament path traversal
MONITOR_ENCODER_LOADING_SPEED_AFTER = 2.0  # seconds
MONITOR_ENCODER_PERIOD = 2.0 # seconds
MONITOR_ENCODER_UNLOADING_SPEED_AFTER = 2.0  # seconds
AFC_DELEGATION_TIMEOUT = 30.0  # seconds to suppress duplicate AFC runout triggers
STUCK_SPOOL_PRESSURE_THRESHOLD = 0.08  # Pressure indicating the spool is no longer feeding
STUCK_SPOOL_DWELL = 6.0  # Seconds the pressure must remain below the threshold before pausing

<<<<<<< HEAD
# Clog monitoring defaults (pressure target is the steady-state follower pressure)
CLOG_PRESSURE_TARGET = 0.50
CLOG_PRESSURE_CENTER_TOLERANCE = 0.02
CLOG_SENSITIVITY_LEVELS = {
    "low": {
        "extrusion_window": 40.0,  # mm of commanded extrusion before checking
        "encoder_slack": 12,       # encoder counts allowed before assuming movement
        "pressure_band": 0.08,     # acceptable pressure swing while stuck (total span)
        "dwell": 12.0,             # seconds the condition must persist
    },
    "medium": {
        "extrusion_window": 24.0,
        "encoder_slack": 8,
        "pressure_band": 0.06,
        "dwell": 8.0,
    },
    "high": {
        "extrusion_window": 12.0,
        "encoder_slack": 4,
        "pressure_band": 0.04,
        "dwell": 6.0,
    },
}
CLOG_SENSITIVITY_DEFAULT = "medium"
=======
CLOG_PRESSURE_TARGET = 0.50
CLOG_SENSITIVITY_LEVELS = {
    0: {
        "name": "low",
        "extrusion_window": 35.0,
        "encoder_slack": 6,
        "pressure_window": 0.05,
        "dwell": 7.0,
    },
    1: {
        "name": "medium",
        "extrusion_window": 25.0,
        "encoder_slack": 4,
        "pressure_window": 0.04,
        "dwell": 6.0,
    },
    2: {
        "name": "high",
        "extrusion_window": 18.0,
        "encoder_slack": 3,
        "pressure_window": 0.03,
        "dwell": 5.0,
    },
}

>>>>>>> 1f3aa0fb



class OAMSRunoutState:
    """Enum for runout monitor states."""
    STOPPED = "STOPPED"          # Monitor is disabled
    MONITORING = "MONITORING"    # Actively watching for runout
    DETECTED = "DETECTED"        # Runout detected, pausing before coast
    COASTING = "COASTING"        # Follower coasting, preparing next spool
    RELOADING = "RELOADING"      # Loading next spool in sequence
    PAUSED = "PAUSED"           # Monitor paused due to error/manual intervention


class FPSLoadState:
    """Enum for FPS loading states."""
    UNLOADED = "UNLOADED"    # No filament loaded
    LOADED = "LOADED"        # Filament loaded and ready
    LOADING = "LOADING"      # Currently loading filament
    UNLOADING = "UNLOADING"  # Currently unloading filament
    
class OAMSRunoutMonitor:
    """
    Monitors filament runout for a specific FPS and handles automatic reload.

    State Management:
    - Tracks runout detection and follower coasting
    - Manages automatic spool switching within filament groups
    - Coordinates with OAMS hardware for filament loading
    - Triggers reload once the remaining filament in the tube reaches the
      configured safety margin, independent of the total PTFE length. Each FPS
      can optionally override the safety margin so coasting distance can be
      tuned per extruder lane.
    """
    
    def __init__(self, 
                 printer,
                 fps_name: str,
                 fps, 
                 fps_state,
                 oams: Dict[str, Any],
                 reload_callback: Callable, 
                 reload_before_toolhead_distance: float = 0.0):
        # Core references
        self.oams = oams
        self.printer = printer
        self.fps_name = fps_name
        self.fps_state = fps_state
        self.fps = fps
        
        # State tracking
        self.state = OAMSRunoutState.STOPPED
        self.runout_position: Optional[float] = None
        self.bldc_clear_position: Optional[float] = None
        self.runout_after_position: Optional[float] = None
        
        # Configuration
        # Reload is triggered as soon as the follower has <= this much filament
        # left in the tube after the BLDC clear phase, regardless of the OAMS
        # unit's total PTFE length. This ensures AMS2-style lanes swap as soon
        # as the configured safety margin is reached.
        self.reload_before_toolhead_distance = reload_before_toolhead_distance
        self.reload_callback = reload_callback
        
        self.reactor = self.printer.get_reactor()

        def _monitor_runout(eventtime):
            idle_timeout = self.printer.lookup_object("idle_timeout")
            is_printing = idle_timeout.get_status(eventtime)["state"] == "Printing"
            
            if self.state == OAMSRunoutState.STOPPED or self.state == OAMSRunoutState.PAUSED or self.state == OAMSRunoutState.RELOADING:
                pass

            elif self.state == OAMSRunoutState.MONITORING:
                #logging.info("OAMS: Monitoring runout, is_printing: %s, fps_state: %s, fps_state.current_group: %s, fps_state.current_spool_idx: %s, oams: %s" % (is_printing, fps_state.state_name, fps_state.current_group, fps_state.current_spool_idx, fps_state.current_oams))
                if getattr(fps_state, "afc_delegation_active", False):
                    now = self.reactor.monotonic()
                    if now < getattr(fps_state, "afc_delegation_until", 0.0):
                        return eventtime + MONITOR_ENCODER_PERIOD
                    fps_state.afc_delegation_active = False
                    fps_state.afc_delegation_until = 0.0
                if is_printing and \
                fps_state.state_name == "LOADED" and \
                fps_state.current_group is not None and \
                fps_state.current_spool_idx is not None and \
                not bool(self.oams[fps_state.current_oams].hub_hes_value[fps_state.current_spool_idx]):

                    self.state = OAMSRunoutState.DETECTED
                    logging.info(f"OAMS: Runout detected on FPS {self.fps_name}, pausing for {PAUSE_DISTANCE} mm before coasting the follower.")
                    self.runout_position = fps.extruder.last_position
            
            elif self.state == OAMSRunoutState.DETECTED:
                traveled_distance = fps.extruder.last_position - self.runout_position
                if traveled_distance >= PAUSE_DISTANCE:
                    logging.info("OAMS: Pause complete, coasting the follower.")
                    self.oams[fps_state.current_oams].set_oams_follower(0, 1)
                    self.bldc_clear_position = fps.extruder.last_position
                    self.runout_after_position = 0.0
                    self.state = OAMSRunoutState.COASTING

            elif self.state == OAMSRunoutState.COASTING:
                traveled_distance_after_bldc_clear = max(
                    fps.extruder.last_position - self.bldc_clear_position, 0.0
                )
                self.runout_after_position = traveled_distance_after_bldc_clear
                path_length = getattr(
                    self.oams[fps_state.current_oams], "filament_path_length", 0.0
                )
                effective_path_length = (
                    path_length / FILAMENT_PATH_LENGTH_FACTOR if path_length else 0.0
                )
                consumed_with_margin = (
                    self.runout_after_position
                    + PAUSE_DISTANCE
                    + self.reload_before_toolhead_distance
                )

                if consumed_with_margin >= effective_path_length:
                    logging.info(
                        "OAMS: Loading next spool (%.2f mm consumed + margin %.2f mm >= effective path %.2f mm).",
                        self.runout_after_position + PAUSE_DISTANCE,
                        self.reload_before_toolhead_distance,
                        effective_path_length,
                    )
                    self.state = OAMSRunoutState.RELOADING
                    self.reload_callback()
            else:
                raise ValueError(f"Invalid state: {self.state}")
            return eventtime + MONITOR_ENCODER_PERIOD
        self._timer_callback = _monitor_runout
        self.timer = self.reactor.register_timer(self._timer_callback, self.reactor.NOW)
        

    def start(self) -> None:
        """Start monitoring for filament runout."""
        if self.timer is None:
            self.timer = self.reactor.register_timer(self._timer_callback, self.reactor.NOW)
        self.state = OAMSRunoutState.MONITORING

    
    def stop(self) -> None:
        """Stop monitoring for filament runout."""
        self.state = OAMSRunoutState.STOPPED
        
    def reloading(self) -> None:
        """Set state to reloading and reset positions."""
        self.state = OAMSRunoutState.RELOADING
        self.runout_position = None
        self.runout_after_position = None
        
    def paused(self) -> None:
        """Pause the monitor due to error or manual intervention."""
        self.state = OAMSRunoutState.PAUSED
        
    def reset(self) -> None:
        """Reset monitor to stopped state and clean up."""
        self.state = OAMSRunoutState.STOPPED
        self.runout_position = None
        self.runout_after_position = None
        if self.timer is not None:
            self.reactor.unregister_timer(self.timer)
            self.timer = None

class OAMSState:
    """
    Global state container for all FPS units in the system.
    
    Attributes:
    - fps_state: Dictionary mapping FPS names to their FPSState objects
    """
    
    def __init__(self):
        self.fps_state: Dict[str, 'FPSState'] = {}
        
    def add_fps_state(self, fps_name: str) -> None:
        """Add a new FPS state tracker."""
        self.fps_state[fps_name] = FPSState()
        

class FPSState:
    """
    Tracks the state of a single FPS (Filament Pressure Sensor).
    
    Key State Variables:
    - state_name: Current loading state (LOADED, UNLOADED, LOADING, UNLOADING)
    - current_group: Filament group name (e.g., "T0", "T1") if loaded
    - current_oams: Name of the OAMS unit currently loaded
    - current_spool_idx: Index (0-3) of the spool bay currently loaded
    
    Monitoring State:
    - encoder_samples: Recent encoder readings for motion detection
    - following: Whether follower mode is active
    - direction: Follower direction (0=forward, 1=reverse)
    - since: Timestamp when current state began
    """
    
    def __init__(self, 
                 state_name: str = FPSLoadState.UNLOADED, 
                 current_group: Optional[str] = None, 
                 current_oams: Optional[str] = None, 
                 current_spool_idx: Optional[int] = None):
        
        # Primary state tracking
        self.state_name = state_name  # FPSLoadState: LOADED, UNLOADED, LOADING, UNLOADING
        self.current_group = current_group  # Filament group name (T0, T1, etc.)
        self.current_oams = current_oams  # OAMS unit name currently loaded
        self.current_spool_idx = current_spool_idx  # Spool bay index (0-3)
        
        # Runout tracking
        self.runout_position: Optional[float] = None
        self.runout_after_position: Optional[float] = None
        
        # Timer references (for cleanup)
        self.monitor_spool_timer = None
        self.monitor_pause_timer = None
        self.monitor_load_next_spool_timer = None
        

        # Motion monitoring
        self.encoder_samples = deque(maxlen=ENCODER_SAMPLES)  # Recent encoder readings

        # Follower state
        self.following: bool = False  # Whether follower mode is active
        self.direction: int = 0  # Follower direction (0=forward, 1=reverse)
        self.since: Optional[float] = None  # Timestamp when current state began

        # AFC delegation state
        self.afc_delegation_active: bool = False
        self.afc_delegation_until: float = 0.0

        # Stuck spool detection
        self.stuck_spool_start_time: Optional[float] = None
        self.stuck_spool_active: bool = False
        self.stuck_spool_restore_follower: bool = False
<<<<<<< HEAD

        # Clog detection tracking
        self.clog_active: bool = False
        self.clog_start_extruder: Optional[float] = None
        self.clog_start_encoder: Optional[int] = None
        self.clog_start_time: Optional[float] = None
        self.clog_min_pressure: Optional[float] = None
        self.clog_max_pressure: Optional[float] = None
        self.clog_last_extruder: Optional[float] = None
=======


        # Clog detection
        self.clog_tracking_active: bool = False
        self.clog_active: bool = False
        self.clog_start_time: Optional[float] = None
        self.clog_start_extruder: Optional[float] = None
        self.clog_start_encoder: Optional[int] = None
        self.clog_extrusion_progress: float = 0.0
        self.clog_last_extruder: Optional[float] = None
        self.clog_last_encoder: Optional[int] = None
        self.clog_min_pressure: Optional[float] = None
        self.clog_max_pressure: Optional[float] = None

>>>>>>> 1f3aa0fb


    def reset_runout_positions(self) -> None:
        """Clear runout position tracking."""
        self.runout_position = None
        self.runout_after_position = None

    def reset_stuck_spool_state(self) -> None:
        """Clear any latched stuck spool indicators."""
        self.stuck_spool_start_time = None
        self.stuck_spool_active = False
        self.stuck_spool_restore_follower = False
<<<<<<< HEAD

    def reset_clog_tracker(self) -> None:
        """Clear clog tracking data so monitoring restarts fresh."""
        self.clog_active = False
        self.clog_start_extruder = None
        self.clog_start_encoder = None
        self.clog_start_time = None
        self.clog_min_pressure = None
        self.clog_max_pressure = None
        self.clog_last_extruder = None

    def prime_clog_tracker(
        self,
        extruder_pos: float,
        encoder_clicks: int,
        pressure: float,
        timestamp: float,
    ) -> None:
        """Seed clog tracking values from the latest telemetry sample."""
        self.clog_start_extruder = extruder_pos
        self.clog_start_encoder = encoder_clicks
        self.clog_start_time = timestamp
        self.clog_min_pressure = pressure
        self.clog_max_pressure = pressure
        self.clog_last_extruder = extruder_pos
=======


    def reset_clog_tracker(self) -> None:
        """Reset clog detection tracking for this FPS lane."""
        self.clog_tracking_active = False
        self.clog_active = False
        self.clog_start_time = None
        self.clog_start_extruder = None
        self.clog_start_encoder = None
        self.clog_extrusion_progress = 0.0
        self.clog_last_extruder = None
        self.clog_last_encoder = None
        self.clog_min_pressure = None
        self.clog_max_pressure = None

>>>>>>> 1f3aa0fb

    def __repr__(self) -> str:
        return f"FPSState(state_name={self.state_name}, current_group={self.current_group}, current_oams={self.current_oams}, current_spool_idx={self.current_spool_idx})"

    def __str__(self) -> str:
        return f"State: {self.state_name}, Group: {self.current_group}, OAMS: {self.current_oams}, Spool Index: {self.current_spool_idx}"

class OAMSManager:
    """
    Main coordinator for OpenAMS system with multiple FPS units.
    
    Manages:
    - Multiple FPS (Filament Pressure Sensor) units
    - OAMS (OpenAMS) hardware units  
    - Filament groups (T0, T1, etc.) mapping to FPS units
    - Automatic filament runout detection and switching
    
    Key Attributes:
    - fpss: Dictionary of FPS objects {fps_name: fps_object}
    - oams: Dictionary of OAMS objects {oams_name: oams_object}  
    - filament_groups: Dictionary of filament groups {group_name: group_object}
    - current_state: OAMSState tracking all FPS states
    """
    
    def __init__(self, config):
        # Core configuration and printer interface
        self.config = config
        self.printer = config.get_printer()
        self.reactor = self.printer.get_reactor()
        

        # Hardware object collections
        self.filament_groups: Dict[str, Any] = {}  # Group name -> FilamentGroup object
        self.oams: Dict[str, Any] = {}  # OAMS name -> OAMS object
        self.fpss: Dict[str, Any] = {}  # FPS name -> FPS object

        # State management
        self.current_state = OAMSState()  # Tracks state of all FPS units
        self.current_group: Optional[str] = None  # Last group requested via load command
        self.afc = None  # Optional reference to AFC for lane runout mappings
        self._afc_logged = False  # Tracks whether AFC integration has been announced

        

        # Monitoring and control
        self.monitor_timers: List[Any] = []  # Active monitoring timers
        self.runout_monitors: Dict[str, OAMSRunoutMonitor] = {}
        self.ready: bool = False  # System initialization complete

        # Configuration parameters
        self.reload_before_toolhead_distance: float = config.getfloat(
            "reload_before_toolhead_distance",
            0.0,
        )
<<<<<<< HEAD
        self.clog_sensitivity: str = config.getchoice(
            "clog_sensitivity",
            {name: name for name in CLOG_SENSITIVITY_LEVELS.keys()},
            CLOG_SENSITIVITY_DEFAULT,
        )
        self.clog_settings = CLOG_SENSITIVITY_LEVELS[self.clog_sensitivity]
=======

        raw_clog_sensitivity = config.get("clog_sensitivity", "medium")
        sensitivity_key = str(raw_clog_sensitivity).strip().lower()
        sensitivity_lookup = {
            "low": 0,
            "medium": 1,
            "high": 2,
            "0": 0,
            "1": 1,
            "2": 2,
        }
        self.clog_sensitivity_level = sensitivity_lookup.get(sensitivity_key, 1)
        self.clog_settings = CLOG_SENSITIVITY_LEVELS.get(
            self.clog_sensitivity_level, CLOG_SENSITIVITY_LEVELS[1]
        )

>>>>>>> 1f3aa0fb

        # Cached mappings
        self.group_to_fps: Dict[str, str] = {}
        self._canonical_lane_by_group: Dict[str, str] = {}
        self._canonical_group_by_lane: Dict[str, str] = {}
        self._lane_unit_map: Dict[str, str] = {}
        self._lane_by_location: Dict[Tuple[str, int], str] = {}

        
        # Initialize hardware collections
        self._initialize_oams()
        self._initialize_filament_groups()
        
        # Register with printer and setup event handlers
        self.printer.register_event_handler("klippy:ready", self.handle_ready)
        self.printer.add_object("oams_manager", self)
        self.register_commands()
        

    def get_status(self, eventtime: float) -> Dict[str, Dict[str, Any]]:
        """
        Return current status of all FPS units and OAMS hardware for monitoring.

        Returns:
            Dictionary containing:
            - "oams": Mapping of OAMS identifiers to their latest action status
            - One entry per FPS with its current loading state information
        """
        attributes: Dict[str, Dict[str, Any]] = {"oams": {}}

        for name, oam in self.oams.items():
            status_name = name.split()[-1]
            oam_status = {
                "action_status": oam.action_status,
                "action_status_code": oam.action_status_code,
                "action_status_value": oam.action_status_value,
            }
            attributes["oams"][status_name] = oam_status
            if status_name != name:
                attributes["oams"][name] = oam_status

        for fps_name, fps_state in self.current_state.fps_state.items():
            attributes[fps_name] = {
                "current_group": fps_state.current_group,
                "current_oams": fps_state.current_oams,
                "current_spool_idx": fps_state.current_spool_idx,
                "state_name": fps_state.state_name,
                "since": fps_state.since,
            }

        return attributes

    
    def determine_state(self) -> None:
        """
        Analyze hardware state and update FPS state tracking.
        
        For each FPS:
        1. Check which filament group is currently loaded
        2. Identify the active OAMS unit and spool bay
        3. Update state to LOADED if filament is present
        """
        for fps_name, fps_state in self.current_state.fps_state.items():
            fps_state.current_group, current_oams, fps_state.current_spool_idx = self.determine_current_loaded_group(fps_name)
            
            if current_oams is not None:
                fps_state.current_oams = current_oams.name
            else:
                fps_state.current_oams = None

            if fps_state.current_oams is not None and fps_state.current_spool_idx is not None:
                fps_state.state_name = FPSLoadState.LOADED
                fps_state.since = self.reactor.monotonic()
<<<<<<< HEAD
            else:
                fps_state.reset_stuck_spool_state()
=======

                fps_state.reset_clog_tracker()
            else:
                fps_state.reset_stuck_spool_state()
                fps_state.reset_clog_tracker()

>>>>>>> 1f3aa0fb
        
    def handle_ready(self) -> None:
        """
        Initialize system when printer is ready.
        
        1. Discover and register all FPS units
        2. Create state tracking for each FPS
        3. Determine current hardware state
        4. Start monitoring timers
        """
        # Discover all FPS units in the system

        for fps_name, fps in self.printer.lookup_objects(module="fps"):
            self.fpss[fps_name] = fps
            self.current_state.add_fps_state(fps_name)

        if not self.fpss:
            raise ValueError("No FPS found in system, this is required for OAMS to work")

        self._rebuild_group_fps_index()

        # Initialize system state and start monitoring
        self.determine_state()
        self.start_monitors()

        self.ready = True

    def _initialize_oams(self) -> None:
        """Discover and register all OAMS hardware units."""
        for name, oam in self.printer.lookup_objects(module="oams"):
            self.oams[name] = oam
        
    def _initialize_filament_groups(self) -> None:
        """Discover and register all filament group configurations."""
        for name, group in self.printer.lookup_objects(module="filament_group"):
            name = name.split()[-1]  # Extract group name from full object name
            logging.info(f"OAMS: Adding group {name}")
            self.filament_groups[name] = group
    
    def determine_current_loaded_group(self, fps_name: str) -> Tuple[Optional[str], Optional[object], Optional[int]]:
        """
        Determine which filament group is currently loaded in the specified FPS.
        
        Args:
            fps_name: Name of the FPS to check
            
        Returns:
            Tuple of (group_name, oams_object, bay_index) or (None, None, None) if unloaded
            
        Process:
        1. Get the FPS object
        2. Check each filament group for loaded bays
        3. Verify the OAMS is connected to this FPS
        4. Return the first match found
        """
        fps = self.fpss.get(fps_name)
        if fps is None:
            raise ValueError(f"FPS {fps_name} not found")
            
        # Check each filament group for loaded spools
        for group_name, group in self.filament_groups.items():
            for oam, bay_index in group.bays:
                # Check if this bay has filament loaded and the OAMS is connected to this FPS
                if oam.is_bay_loaded(bay_index) and oam in fps.oams:
                    return group_name, oam, bay_index
                    
        return None, None, None
        
    def register_commands(self):
        gcode = self.printer.lookup_object("gcode")
        gcode.register_command(
            "OAMSM_UNLOAD_FILAMENT",
            self.cmd_UNLOAD_FILAMENT,
            desc=self.cmd_UNLOAD_FILAMENT_help,
        )
        
        gcode.register_command(
            "OAMSM_LOAD_FILAMENT",
            self.cmd_LOAD_FILAMENT,
            desc=self.cmd_LOAD_FILAMENT_help,
        )
        
        gcode.register_command(
            "OAMSM_FOLLOWER",
            self.cmd_FOLLOWER,
            desc=self.cmd_FOLLOWER_help,
        )
        
        # gcode.register_command(
        #     "OAMSM_CURRENT_LOADED_GROUP",
        #     self.cmd_CURRENT_LOADED_GROUP,
        #     desc=self.cmd_CURRENT_LOADED_GROUP_help,
        # )
        
        gcode.register_command(
            "OAMSM_CLEAR_ERRORS",
            self.cmd_CLEAR_ERRORS,
            desc=self.cmd_CLEAR_ERRORS_help,
        )
    
    cmd_CLEAR_ERRORS_help = "Clear the error state of the OAMS"
    def cmd_CLEAR_ERRORS(self, gcmd):
        if len(self.monitor_timers) > 0:
            self.stop_monitors()
        for (fps_name, fps_state) in self.current_state.fps_state.items():
            fps_state.encoder_samples.clear()
            fps_state.reset_stuck_spool_state()
<<<<<<< HEAD
=======

>>>>>>> 1f3aa0fb
            fps_state.reset_clog_tracker()

        for _, oam in self.oams.items():
            oam.clear_errors()
        self.determine_state()
        self.start_monitors()

        return
    
    cmd_FOLLOWER_help = "Enable the follower on whatever OAMS is current loaded"
    def cmd_FOLLOWER(self, gcmd):
        enable = gcmd.get_int('ENABLE')
        if enable is None:
            gcmd.respond_info("Missing ENABLE parameter")
            return
        direction = gcmd.get_int('DIRECTION')
        if direction is None:
            gcmd.respond_info("Missing DIRECTION parameter")
            return
        fps_name = gcmd.get('FPS')
        fps_name = "fps " + fps_name
        if fps_name is None:
            gcmd.respond_info("Missing FPS parameter")
            return
        if fps_name not in self.fpss:
            gcmd.respond_info(f"FPS {fps_name} does not exist")
            return
        fps_state = self.current_state.fps_state[fps_name]
        if fps_state.state_name == "UNLOADED":
            gcmd.respond_info(f"FPS {fps_name} is already unloaded")
            return
        if fps_state.state_name == "LOADING":
            gcmd.respond_info(f"FPS {fps_name} is currently loading a spool")
            return
        if fps_state.state_name == "UNLOADING":
            gcmd.respond_info(f"FPS {fps_name} is currently unloading a spool")
            return
        self.oams[fps_state.current_oams].set_oams_follower(enable, direction)
        fps_state.following = enable
        fps_state.direction = direction
        fps_state.encoder = self.oams[fps_state.current_oams].encoder_clicks
        fps_state.current_spool_idx = self.oams[fps_state.current_oams].current_spool
        return
    

    def _rebuild_group_fps_index(self) -> None:
        """Build a lookup table from filament groups to their owning FPS."""
        mapping: Dict[str, str] = {}
        for group_name, group in self.filament_groups.items():
            for fps_name, fps in self.fpss.items():
                if any(oam in fps.oams for oam in group.oams):
                    mapping[group_name] = fps_name
                    break
        self.group_to_fps = mapping

    def group_fps_name(self, group_name: str) -> Optional[str]:
        if group_name not in self.group_to_fps and self.fpss:
            self._rebuild_group_fps_index()
        return self.group_to_fps.get(group_name)

    def _normalize_group_name(self, group: Optional[str]) -> Optional[str]:
        """Return a trimmed filament group name or None if invalid."""
        if not group or not isinstance(group, str):
            return None
        group = group.strip()
        if not group:
            return None
        if " " in group:
            group = group.split()[-1]
        return group

    def _rebuild_lane_location_index(self) -> None:
        """Map each (OAMS name, bay index) tuple to its canonical AFC lane."""
        mapping: Dict[Tuple[str, int], str] = {}
        for group_name, lane_name in self._canonical_lane_by_group.items():
            group = self.filament_groups.get(group_name)
            if not group:
                continue
            for oam, bay_index in group.bays:
                mapping[(oam.name, bay_index)] = lane_name
        self._lane_by_location = mapping

    def _ensure_afc_lane_cache(self, afc) -> None:
        """Capture the canonical AFC lane mapping when AFC is available."""
        lanes = getattr(afc, "lanes", {})
        updated = False
        for lane_name, lane in lanes.items():
            canonical_group = self._normalize_group_name(getattr(lane, "_map", None))
            if canonical_group is None:
                canonical_group = self._normalize_group_name(getattr(lane, "map", None))
            if canonical_group:
                if lane_name not in self._canonical_group_by_lane:
                    self._canonical_group_by_lane[lane_name] = canonical_group
                    updated = True
                if canonical_group not in self._canonical_lane_by_group:
                    self._canonical_lane_by_group[canonical_group] = lane_name
                    updated = True
            unit_name = getattr(lane, "unit", None)
            if unit_name and lane_name not in self._lane_unit_map:
                self._lane_unit_map[lane_name] = unit_name
        if updated:
            self._rebuild_lane_location_index()

    def _resolve_lane_for_state(
        self,
        fps_state: 'FPSState',
        group_name: Optional[str],
        afc,
    ) -> Tuple[Optional[str], Optional[str]]:
        """Determine the canonical AFC lane and group for the provided FPS state."""

        normalized_group = self._normalize_group_name(group_name)
        lane_name: Optional[str] = None

        # Prefer the physical OAMS location currently tracked by the FPS state.
        if fps_state.current_oams and fps_state.current_spool_idx is not None:
            lane_name = self._lane_by_location.get(
                (fps_state.current_oams, fps_state.current_spool_idx)
            )
            if lane_name:
                lane_group = self._canonical_group_by_lane.get(lane_name)
                if lane_group:
                    normalized_group = lane_group

        # Fall back to the canonical mapping captured from AFC at startup.
        if lane_name is None and normalized_group:
            lane_name = self._canonical_lane_by_group.get(normalized_group)

        lanes = getattr(afc, "lanes", {})

        # As a last resort, inspect the lanes directly using their original map assignments.
        if lane_name is None and normalized_group:
            lane_name = next(
                (
                    name
                    for name, lane in lanes.items()
                    if self._normalize_group_name(getattr(lane, "_map", None))
                    == normalized_group
                ),
                None,
            )

        canonical_group = normalized_group
        if lane_name:
            lane = lanes.get(lane_name)
            if lane is not None:
                canonical_candidate = self._normalize_group_name(
                    getattr(lane, "_map", None)
                )
                if canonical_candidate is None:
                    canonical_candidate = self._normalize_group_name(
                        getattr(lane, "map", None)
                    )

                updated = False
                if canonical_candidate:
                    canonical_group = canonical_candidate
                    if lane_name not in self._canonical_group_by_lane:
                        self._canonical_group_by_lane[lane_name] = canonical_candidate
                        updated = True
                    if canonical_candidate not in self._canonical_lane_by_group:
                        self._canonical_lane_by_group[canonical_candidate] = lane_name
                        updated = True
                unit_name = getattr(lane, "unit", None)
                if unit_name and lane_name not in self._lane_unit_map:
                    self._lane_unit_map[lane_name] = unit_name
                if updated:
                    self._rebuild_lane_location_index()

        return lane_name, canonical_group

    def _get_afc(self):
        """Lazily retrieve the AFC object if it is available."""
        if self.afc is not None:
            return self.afc
        try:
            afc = self.printer.lookup_object('AFC')
        except Exception:
            self.afc = None
            return None
        self.afc = afc
        self._ensure_afc_lane_cache(afc)
        if not self._afc_logged:
            logging.info("OAMS: AFC integration detected; enabling same-FPS infinite runout support.")
            self._afc_logged = True
        return self.afc

    def _get_infinite_runout_target_group(
        self,
        fps_name: str,
        fps_state: 'FPSState',
    ) -> Tuple[Optional[str], Optional[str], bool, Optional[str]]:
        """
        Return the target filament group and lane for infinite runout, if configured.

        The third element of the tuple indicates whether the runout handling should be
        delegated back to AFC (for example when the configured runout lane is not on
        the same FPS and therefore cannot be handled by OAMS directly).
        """
        current_group = fps_state.current_group
        normalized_group = self._normalize_group_name(current_group)
        if normalized_group is None:
            return None, None, False, None

        afc = self._get_afc()
        if afc is None:
            return None, None, False, None

        lane_name, resolved_group = self._resolve_lane_for_state(
            fps_state,
            normalized_group,
            afc,
        )

        if resolved_group and resolved_group != normalized_group:
            normalized_group = resolved_group
            fps_state.current_group = resolved_group

        if not lane_name:
            logging.debug(
                "OAMS: Unable to resolve AFC lane for group %s on %s",
                normalized_group,
                fps_name,
            )
            return None, None, False, None

        lanes = getattr(afc, "lanes", {})
        lane = afc.lanes.get(lane_name)
        if lane is None:
            return None, None, False, lane_name

        runout_lane_name = getattr(lane, "runout_lane", None)
        if not runout_lane_name:
            return None, None, False, lane_name

        target_lane = afc.lanes.get(runout_lane_name)
        if target_lane is None:
            logging.warning(
                "OAMS: Runout lane %s for %s on %s is not available; deferring to AFC",
                runout_lane_name,
                normalized_group,
                fps_name,
            )
            return None, runout_lane_name, True, lane_name

        source_unit = self._lane_unit_map.get(lane_name)
        target_unit = self._lane_unit_map.get(runout_lane_name)
        if source_unit and target_unit and source_unit != target_unit:
            logging.debug(
                "OAMS: Runout lane %s (%s) for %s on %s belongs to different unit %s; deferring to AFC",
                runout_lane_name,
                target_unit,
                normalized_group,
                fps_name,
                source_unit,
            )
            return None, runout_lane_name, True, lane_name

        source_extruder = getattr(lane, "extruder_obj", None)
        target_extruder = getattr(target_lane, "extruder_obj", None)
        if (
            source_extruder is not None
            and target_extruder is not None
            and source_extruder is not target_extruder
        ):
            logging.debug(
                "OAMS: Deferring infinite runout for %s on %s because lane %s (%s) spools to %s (%s)",
                normalized_group,
                fps_name,
                lane_name,
                getattr(source_extruder, "name", "unknown"),
                runout_lane_name,
                getattr(target_extruder, "name", "unknown"),
            )
            return None, runout_lane_name, True, lane_name

        target_group = self._canonical_group_by_lane.get(runout_lane_name)
        if not target_group:
            target_group = self._normalize_group_name(getattr(target_lane, "_map", None))
        if not target_group:
            target_group = self._normalize_group_name(getattr(target_lane, "map", None))

        if not target_group:
            logging.debug(
                "OAMS: Runout lane %s for %s on %s has no canonical group; deferring to AFC",
                runout_lane_name,
                normalized_group,
                fps_name,
            )
            return None, runout_lane_name, True, lane_name

        updated = False
        if runout_lane_name not in self._canonical_group_by_lane:
            self._canonical_group_by_lane[runout_lane_name] = target_group
            updated = True
        if target_group not in self._canonical_lane_by_group:
            self._canonical_lane_by_group[target_group] = runout_lane_name
            updated = True
        if updated:
            self._rebuild_lane_location_index()

        if target_group == normalized_group:
            logging.debug(
                "OAMS: Runout lane %s for %s on %s does not map to a different filament group; deferring to AFC",
                runout_lane_name,
                normalized_group,
                fps_name,
            )
            return None, runout_lane_name, True, lane_name

        if normalized_group not in self.filament_groups:
            logging.debug(
                "OAMS: Source group %s is not managed by OAMS; deferring to AFC",
                normalized_group,
            )
            return None, runout_lane_name, True, lane_name

        if target_group not in self.filament_groups:
            logging.debug(
                "OAMS: Runout mapping %s -> %s is not managed by OAMS; deferring to AFC",
                normalized_group,
                target_group,
            )
            return None, runout_lane_name, True, lane_name

        source_fps = self.group_fps_name(normalized_group)
        target_fps = self.group_fps_name(target_group)
        if source_fps != fps_name or target_fps != fps_name:
            logging.info(
                "OAMS: Deferring infinite runout for %s on %s to AFC lane %s because target group %s loads via %s",
                normalized_group,
                fps_name,
                runout_lane_name,
                target_group,
                target_fps or "unknown FPS",
            )
            return None, runout_lane_name, True, lane_name

        logging.info(
            "OAMS: Infinite runout configured for %s on %s -> %s (lanes %s -> %s)",
            normalized_group,
            fps_name,
            target_group,
            lane_name,
            runout_lane_name,
        )
        return target_group, runout_lane_name, False, lane_name

    def _delegate_runout_to_afc(
        self,
        fps_name: str,
        fps_state: 'FPSState',
        source_lane_name: Optional[str],
        target_lane_name: Optional[str],
    ) -> bool:
        """Ask AFC to perform the infinite runout swap for the provided lane."""

        afc = self._get_afc()
        if afc is None:
            logging.debug(
                "OAMS: Cannot delegate infinite runout for %s; AFC not available",
                fps_name,
            )
            return False

        if not source_lane_name:
            logging.debug(
                "OAMS: Cannot delegate infinite runout for %s; no source lane recorded",
                fps_name,
            )
            return False

        lane = afc.lanes.get(source_lane_name)
        if lane is None:
            logging.warning(
                "OAMS: AFC lane %s not found while delegating infinite runout for %s",
                source_lane_name,
                fps_name,
            )
            return False

        runout_target = getattr(lane, "runout_lane", None)
        if not runout_target:
            logging.warning(
                "OAMS: AFC lane %s has no runout target while delegating infinite runout for %s",
                source_lane_name,
                fps_name,
            )
            return False

        if target_lane_name and target_lane_name != runout_target:
            logging.debug(
                "OAMS: AFC lane %s runout target mismatch (%s != %s) while delegating infinite runout for %s",
                source_lane_name,
                runout_target,
                target_lane_name,
                fps_name,
            )

        now = self.reactor.monotonic()
        if fps_state.afc_delegation_active and now < fps_state.afc_delegation_until:
            logging.debug(
                "OAMS: AFC infinite runout for %s still in progress; skipping duplicate trigger",
                fps_name,
            )
            return True

        if runout_target not in afc.lanes:
            logging.warning(
                "OAMS: AFC runout lane %s referenced by %s is unavailable",
                runout_target,
                source_lane_name,
            )
            return False

        try:
            lane._perform_infinite_runout()
        except Exception:
            logging.exception(
                "OAMS: AFC infinite runout failed for lane %s -> %s",
                source_lane_name,
                runout_target,
            )
            fps_state.afc_delegation_active = False
            fps_state.afc_delegation_until = 0.0
            return False

        fps_state.afc_delegation_active = True
        fps_state.afc_delegation_until = now + AFC_DELEGATION_TIMEOUT
        logging.info(
            "OAMS: Delegated infinite runout for %s via AFC lane %s -> %s",
            fps_name,
            source_lane_name,
            runout_target,
        )
        return True

    def _unload_filament_for_fps(self, fps_name: str) -> Tuple[bool, str]:
        """Unload filament from the specified FPS and update state."""
        if fps_name not in self.fpss:
            return False, f"FPS {fps_name} does not exist"

        fps_state = self.current_state.fps_state[fps_name]
        if fps_state.state_name != FPSLoadState.LOADED:
            return False, f"FPS {fps_name} is not currently loaded"

        if fps_state.current_oams is None:
            return False, f"FPS {fps_name} has no OAMS loaded"

        oams = self.oams.get(fps_state.current_oams)
        if oams is None:
            return False, f"OAMS {fps_state.current_oams} not found for FPS {fps_name}"

        if oams.current_spool is None:
            fps_state.state_name = FPSLoadState.UNLOADED
            fps_state.following = False
            fps_state.direction = 0
            fps_state.current_group = None
            fps_state.current_spool_idx = None
            fps_state.since = self.reactor.monotonic()
            self.current_group = None
            fps_state.reset_stuck_spool_state()
<<<<<<< HEAD
=======

>>>>>>> 1f3aa0fb
            fps_state.reset_clog_tracker()

            return True, "Spool already unloaded"

        fps_state.state_name = FPSLoadState.UNLOADING
        fps_state.encoder = oams.encoder_clicks
        fps_state.since = self.reactor.monotonic()
        fps_state.current_oams = oams.name
        fps_state.current_spool_idx = oams.current_spool

        success, message = oams.unload_spool()

        if success:
            fps_state.state_name = FPSLoadState.UNLOADED
            fps_state.following = False
            fps_state.direction = 0
            fps_state.since = self.reactor.monotonic()
            fps_state.current_group = None
            fps_state.current_spool_idx = None
            self.current_group = None
            fps_state.reset_stuck_spool_state()
<<<<<<< HEAD
=======

>>>>>>> 1f3aa0fb
            fps_state.reset_clog_tracker()

            return True, message

        fps_state.state_name = FPSLoadState.LOADED
        fps_state.reset_clog_tracker()
        return False, message

    def _load_filament_for_group(self, group_name: str) -> Tuple[bool, str]:
        """Load filament for the provided filament group."""
        if group_name not in self.filament_groups:
            return False, f"Group {group_name} does not exist"

        fps_name = self.group_fps_name(group_name)
        if fps_name is None:
            return False, f"No FPS associated with group {group_name}"

        fps_state = self.current_state.fps_state[fps_name]

        for (oam, bay_index) in self.filament_groups[group_name].bays:
            if not oam.is_bay_ready(bay_index):
                continue

            fps_state.state_name = FPSLoadState.LOADING
            fps_state.encoder = oam.encoder_clicks
            fps_state.since = self.reactor.monotonic()
            fps_state.current_oams = oam.name
            fps_state.current_spool_idx = bay_index
            fps_state.reset_stuck_spool_state()
<<<<<<< HEAD
            fps_state.reset_clog_tracker()
=======

            fps_state.reset_clog_tracker()

>>>>>>> 1f3aa0fb

            success, message = oam.load_spool(bay_index)

            if success:
                fps_state.current_group = group_name
                fps_state.current_oams = oam.name
                fps_state.current_spool_idx = bay_index
                fps_state.state_name = FPSLoadState.LOADED
                fps_state.since = self.reactor.monotonic()
                fps_state.following = False
                fps_state.direction = 1
                self.current_group = group_name
                fps_state.reset_stuck_spool_state()
<<<<<<< HEAD
=======

>>>>>>> 1f3aa0fb
                fps_state.reset_clog_tracker()

                return True, message

            fps_state.state_name = FPSLoadState.UNLOADED
            fps_state.current_group = None
            fps_state.current_spool_idx = None
            fps_state.current_oams = None
            fps_state.reset_stuck_spool_state()
<<<<<<< HEAD
=======

            fps_state.reset_clog_tracker()

>>>>>>> 1f3aa0fb
            return False, message

        return False, f"No spool available for group {group_name}"

    cmd_UNLOAD_FILAMENT_help = "Unload a spool from any of the OAMS if any is loaded"
    def cmd_UNLOAD_FILAMENT(self, gcmd):
        fps_name = gcmd.get('FPS')
        if fps_name is None:
            gcmd.respond_info("Missing FPS parameter")
            return
        fps_name = "fps " + fps_name
        if fps_name not in self.fpss:
            gcmd.respond_info(f"FPS {fps_name} does not exist")
            return
        fps_state = self.current_state.fps_state[fps_name]
        if fps_state.state_name == "UNLOADED":
            gcmd.respond_info(f"FPS {fps_name} is already unloaded")
            return
        if fps_state.state_name == "LOADING":
            gcmd.respond_info(f"FPS {fps_name} is currently loading a spool")
            return
        if fps_state.state_name == "UNLOADING":
            gcmd.respond_info(f"FPS {fps_name} is currently unloading a spool")
            return

        success, message = self._unload_filament_for_fps(fps_name)
        if not success or (message and message != "Spool unloaded successfully"):
            gcmd.respond_info(message)
        return

    cmd_LOAD_FILAMENT_help = "Load a spool from an specific group"
    def cmd_LOAD_FILAMENT(self, gcmd):
        # determine which fps this group is assigned to
        group_name = gcmd.get('GROUP')
        if group_name not in self.filament_groups:
            gcmd.respond_info(f"Group {group_name} does not exist")
            return
        fps_name = self.group_fps_name(group_name)
        fps_state = self.current_state.fps_state[fps_name]
        if self.current_state.fps_state[fps_name].state_name == "LOADED":
            gcmd.respond_info(f"Group {group_name} is already loaded")
            return
        success, message = self._load_filament_for_group(group_name)
        gcmd.respond_info(message)
        return

        
    def _pause_printer_message(self, message):
        logging.info(f"OAMS: {message}")
        gcode = self.printer.lookup_object("gcode")
        message = f"Print has been paused: {message}"
        gcode.run_script(f"M118 {message}")
        gcode.run_script(f"M114 {message}")
        gcode.run_script("PAUSE")

    def _clear_stuck_spool_state(self, fps_state: 'FPSState', restart_follower: bool = True) -> None:
        """Reset stuck spool indicators, LEDs, and follower state for the provided FPS."""
        oams = None
        if fps_state.current_oams is not None:
            oams = self.oams.get(fps_state.current_oams)

        spool_idx = fps_state.current_spool_idx

        if oams is not None and spool_idx is not None:
            try:
                oams.set_led_error(spool_idx, 0)
            except Exception:
                logging.exception(
                    "OAMS: Failed to clear stuck spool LED on %s spool %s",
                    fps_state.current_oams,
                    spool_idx,
                )
            try:
                oams.clear_errors()
            except Exception:
                logging.exception(
                    "OAMS: Failed to clear stuck spool error on %s",
                    fps_state.current_oams,
                )
            if restart_follower and fps_state.stuck_spool_restore_follower:
                direction = fps_state.direction if fps_state.direction in (0, 1) else 1
                try:
                    oams.set_oams_follower(1, direction)
                    fps_state.following = True
                except Exception:
                    logging.exception(
                        "OAMS: Failed to restart follower after stuck spool on %s spool %s",
                        fps_state.current_oams,
                        spool_idx,
                    )

        fps_state.reset_stuck_spool_state()
        
    def _monitor_unload_speed_for_fps(self, fps_name):
        def _monitor_unload_speed(self, eventtime):
            #logging.info("OAMS: Monitoring unloading speed state: %s" % self.current_state.name)
            fps_state = self.current_state.fps_state[fps_name]
            oams = None
            if fps_state.current_oams is not None:
                oams = self.oams[fps_state.current_oams]
            if fps_state.state_name == "UNLOADING" and self.reactor.monotonic() - fps_state.since > MONITOR_ENCODER_UNLOADING_SPEED_AFTER:
                fps_state.encoder_samples.append(oams.encoder_clicks)
                if len(fps_state.encoder_samples) < ENCODER_SAMPLES:
                    return eventtime + MONITOR_ENCODER_PERIOD
                encoder_diff = abs(fps_state.encoder_samples[-1] - fps_state.encoder_samples[0])
                logging.info("OAMS[%d] Unload Monitor: Encoder diff %d" %(oams.oams_idx, encoder_diff))
                if encoder_diff < MIN_ENCODER_DIFF:              
                    oams.set_led_error(fps_state.current_spool_idx, 1)
                    self._pause_printer_message("Printer paused because the unloading speed of the moving filament was too low")
                    logging.info("after unload speed too low")
                    self.stop_monitors()
                    return self.printer.get_reactor().NEVER
            return eventtime + MONITOR_ENCODER_PERIOD
        return partial(_monitor_unload_speed, self)
    
    def _monitor_load_speed_for_fps(self, fps_name):
        def _monitor_load_speed(self, eventtime):
            #logging.info("OAMS: Monitoring loading speed state: %s" % self.current_state.name)
            fps_state = self.current_state.fps_state[fps_name]
            oams = None
            if fps_state.current_oams is not None:
                oams = self.oams[fps_state.current_oams]
            if fps_state.state_name == "LOADING" and self.reactor.monotonic() - fps_state.since > MONITOR_ENCODER_LOADING_SPEED_AFTER:
                fps_state.encoder_samples.append(oams.encoder_clicks)
                if len(fps_state.encoder_samples) < ENCODER_SAMPLES:
                    return eventtime + MONITOR_ENCODER_PERIOD
                encoder_diff = abs(fps_state.encoder_samples[-1] - fps_state.encoder_samples[0])
                logging.info("OAMS[%d] Load Monitor: Encoder diff %d" % (oams.oams_idx, encoder_diff))
                if encoder_diff < MIN_ENCODER_DIFF:
                    oams.set_led_error(fps_state.current_spool_idx, 1)
                    self._pause_printer_message("Printer paused because the loading speed of the moving filament was too low")
                    self.stop_monitors()
                    return self.printer.get_reactor().NEVER
            return eventtime + MONITOR_ENCODER_PERIOD
        return partial(_monitor_load_speed, self)

    def _monitor_stuck_spool_for_fps(self, fps_name):
        idle_timeout = self.printer.lookup_object("idle_timeout")

        def _monitor_stuck_spool(self, eventtime):
            fps_state = self.current_state.fps_state[fps_name]
            fps = self.fpss[fps_name]
            oams = None
            if fps_state.current_oams is not None:
                oams = self.oams.get(fps_state.current_oams)

            try:
                idle_state = idle_timeout.get_status(eventtime)
                is_printing = idle_state.get("state") == "Printing"
            except Exception:
                logging.exception("OAMS: Failed to query idle timeout for stuck spool monitor")
                is_printing = False

            if fps_state.state_name != FPSLoadState.LOADED or oams is None:
                fps_state.stuck_spool_start_time = None
                if fps_state.stuck_spool_active:
                    self._clear_stuck_spool_state(fps_state, restart_follower=False)
                return eventtime + MONITOR_ENCODER_PERIOD

            if not is_printing:
                fps_state.stuck_spool_start_time = None
                return eventtime + MONITOR_ENCODER_PERIOD

            pressure = float(getattr(fps, "fps_value", 0.0))

            if fps_state.stuck_spool_active:
                if pressure > STUCK_SPOOL_PRESSURE_THRESHOLD:
                    self._clear_stuck_spool_state(fps_state)
                return eventtime + MONITOR_ENCODER_PERIOD

            if pressure > STUCK_SPOOL_PRESSURE_THRESHOLD:
                fps_state.stuck_spool_start_time = None
                return eventtime + MONITOR_ENCODER_PERIOD

            now = self.reactor.monotonic()
            if fps_state.stuck_spool_start_time is None:
                fps_state.stuck_spool_start_time = now
                return eventtime + MONITOR_ENCODER_PERIOD

            if now - fps_state.stuck_spool_start_time < STUCK_SPOOL_DWELL:
                return eventtime + MONITOR_ENCODER_PERIOD

<<<<<<< HEAD
            fps_state.stuck_spool_active = True
            fps_state.stuck_spool_start_time = None
            fps_state.stuck_spool_restore_follower = True

            if oams is not None and fps_state.current_spool_idx is not None:
                try:
                    oams.set_led_error(fps_state.current_spool_idx, 1)
                except Exception:
                    logging.exception(
                        "OAMS: Failed to set stuck spool LED on %s spool %s",
                        fps_state.current_oams,
                        fps_state.current_spool_idx,
                    )
                try:
                    direction = fps_state.direction if fps_state.direction in (0, 1) else 1
                    oams.set_oams_follower(0, direction)
                except Exception:
                    logging.exception(
                        "OAMS: Failed to stop follower after stuck spool on %s spool %s",
                        fps_state.current_oams,
                        fps_state.current_spool_idx,
                    )
                else:
                    fps_state.following = False

            group_label = fps_state.current_group or fps_name
            spool_label = (
                str(fps_state.current_spool_idx)
                if fps_state.current_spool_idx is not None
                else "unknown"
            )
            self._pause_printer_message(
                f"Spool appears stuck on {group_label} spool {spool_label} (pressure {pressure:.2f})"
            )

            return eventtime + MONITOR_ENCODER_PERIOD

        return partial(_monitor_stuck_spool, self)


    def _monitor_clog_for_fps(self, fps_name):
=======
    def _monitor_clog_for_fps(self, fps_name):

>>>>>>> 1f3aa0fb
        idle_timeout = self.printer.lookup_object("idle_timeout")
        settings = self.clog_settings
        pressure_window = settings["pressure_window"]
        encoder_slack = settings["encoder_slack"]
        extrusion_window = settings["extrusion_window"]
        dwell = settings["dwell"]


        def _monitor_clog(self, eventtime):
<<<<<<< HEAD
            fps_state = self.current_state.fps_state[fps_name]
            try:
                idle_state = idle_timeout.get_status(eventtime)
                is_printing = idle_state.get("state") == "Printing"
            except Exception:
                logging.exception("OAMS: Failed to query idle timeout for clog monitor")
                is_printing = False

            if fps_state.clog_active:
                if not is_printing:
                    fps_state.reset_clog_tracker()
                return eventtime + MONITOR_ENCODER_PERIOD

            if fps_state.state_name != FPSLoadState.LOADED or not is_printing:
                fps_state.reset_clog_tracker()
                return eventtime + MONITOR_ENCODER_PERIOD

            if fps_state.stuck_spool_active:
                fps_state.reset_clog_tracker()
                return eventtime + MONITOR_ENCODER_PERIOD

            fps = self.fpss[fps_name]
            extruder = getattr(fps, "extruder", None)
            if extruder is None:
                fps_state.reset_clog_tracker()
                return eventtime + MONITOR_ENCODER_PERIOD

            extruder_pos = getattr(extruder, "last_position", None)
            if extruder_pos is None:
                fps_state.reset_clog_tracker()
                return eventtime + MONITOR_ENCODER_PERIOD

            oams = None
            if fps_state.current_oams is not None:
                oams = self.oams.get(fps_state.current_oams)
            if oams is None:
                fps_state.reset_clog_tracker()
                return eventtime + MONITOR_ENCODER_PERIOD

            encoder_raw = getattr(oams, "encoder_clicks", None)
            if encoder_raw is None:
                fps_state.reset_clog_tracker()
                return eventtime + MONITOR_ENCODER_PERIOD
            encoder_clicks = int(encoder_raw)

            if (
                fps_state.current_spool_idx is not None
                and not oams.is_bay_loaded(fps_state.current_spool_idx)
            ):
                fps_state.reset_clog_tracker()
                return eventtime + MONITOR_ENCODER_PERIOD

            pressure = float(getattr(fps, "fps_value", 0.0))
            now = self.reactor.monotonic()

            if fps_state.clog_start_extruder is None:
                fps_state.prime_clog_tracker(extruder_pos, encoder_clicks, pressure, now)
                return eventtime + MONITOR_ENCODER_PERIOD

            if fps_state.clog_last_extruder is not None and extruder_pos < (
                fps_state.clog_last_extruder - 0.5
            ):
                fps_state.reset_clog_tracker()
                fps_state.prime_clog_tracker(extruder_pos, encoder_clicks, pressure, now)
                return eventtime + MONITOR_ENCODER_PERIOD

            fps_state.clog_min_pressure = (
                pressure
                if fps_state.clog_min_pressure is None
                else min(fps_state.clog_min_pressure, pressure)
            )
            fps_state.clog_max_pressure = (
                pressure
                if fps_state.clog_max_pressure is None
                else max(fps_state.clog_max_pressure, pressure)
            )
            fps_state.clog_last_extruder = extruder_pos

            extruded = extruder_pos - fps_state.clog_start_extruder
            if extruded <= 0.0:
                fps_state.prime_clog_tracker(extruder_pos, encoder_clicks, pressure, now)
                return eventtime + MONITOR_ENCODER_PERIOD

            settings = self.clog_settings
            if extruded < settings["extrusion_window"]:
                return eventtime + MONITOR_ENCODER_PERIOD

            if fps_state.clog_start_encoder is None or fps_state.clog_start_time is None:
                fps_state.prime_clog_tracker(extruder_pos, encoder_clicks, pressure, now)
                return eventtime + MONITOR_ENCODER_PERIOD

            encoder_delta = abs(encoder_clicks - fps_state.clog_start_encoder)
            pressure_min = (
                fps_state.clog_min_pressure
                if fps_state.clog_min_pressure is not None
                else pressure
            )
            pressure_max = (
                fps_state.clog_max_pressure
                if fps_state.clog_max_pressure is not None
                else pressure
            )
            pressure_span = pressure_max - pressure_min
            pressure_mid = (pressure_max + pressure_min) / 2.0

            if encoder_delta > settings["encoder_slack"]:
                fps_state.prime_clog_tracker(extruder_pos, encoder_clicks, pressure, now)
                return eventtime + MONITOR_ENCODER_PERIOD

            if pressure_span > settings["pressure_band"]:
                fps_state.prime_clog_tracker(extruder_pos, encoder_clicks, pressure, now)
                return eventtime + MONITOR_ENCODER_PERIOD

            if abs(pressure_mid - CLOG_PRESSURE_TARGET) > CLOG_PRESSURE_CENTER_TOLERANCE:
                fps_state.prime_clog_tracker(extruder_pos, encoder_clicks, pressure, now)
                return eventtime + MONITOR_ENCODER_PERIOD

            if now - fps_state.clog_start_time < settings["dwell"]:
                return eventtime + MONITOR_ENCODER_PERIOD

            fps_state.clog_active = True
=======

            fps_state = self.current_state.fps_state[fps_name]
            fps = self.fpss[fps_name]
            oams = None
            if fps_state.current_oams is not None:
                oams = self.oams.get(fps_state.current_oams)


            try:
                idle_state = idle_timeout.get_status(eventtime)
                is_printing = idle_state.get("state") == "Printing"
            except Exception:
                logging.exception("OAMS: Failed to query idle timeout for clog monitor")
                is_printing = False

            pressure = float(getattr(fps, "fps_value", 0.0))
            extruder = getattr(getattr(fps, "extruder", None), "last_position", None)
            encoder = getattr(oams, "encoder_clicks", None) if oams is not None else None
            now = self.reactor.monotonic()

            if (
                not is_printing
                or fps_state.state_name != FPSLoadState.LOADED
                or oams is None
                or extruder is None
                or encoder is None
                or fps_state.stuck_spool_active
            ):
                fps_state.reset_clog_tracker()
                fps_state.clog_last_extruder = extruder
                fps_state.clog_last_encoder = encoder
                fps_state.clog_min_pressure = pressure
                fps_state.clog_max_pressure = pressure
                return eventtime + MONITOR_ENCODER_PERIOD

            if fps_state.clog_active:
                fps_state.clog_last_extruder = extruder
                fps_state.clog_last_encoder = encoder
                fps_state.clog_min_pressure = pressure
                fps_state.clog_max_pressure = pressure
                return eventtime + MONITOR_ENCODER_PERIOD

            if fps_state.clog_last_extruder is None or fps_state.clog_last_encoder is None:
                fps_state.clog_last_extruder = extruder
                fps_state.clog_last_encoder = encoder
                fps_state.clog_min_pressure = pressure
                fps_state.clog_max_pressure = pressure
                return eventtime + MONITOR_ENCODER_PERIOD

            delta_extruder = extruder - fps_state.clog_last_extruder
            delta_encoder = encoder - fps_state.clog_last_encoder

            fps_state.clog_last_extruder = extruder
            fps_state.clog_last_encoder = encoder

            if delta_extruder <= 0.0:
                fps_state.reset_clog_tracker()
                fps_state.clog_last_extruder = extruder
                fps_state.clog_last_encoder = encoder
                fps_state.clog_min_pressure = pressure
                fps_state.clog_max_pressure = pressure
                return eventtime + MONITOR_ENCODER_PERIOD

            if abs(pressure - CLOG_PRESSURE_TARGET) > pressure_window:
                fps_state.reset_clog_tracker()
                fps_state.clog_last_extruder = extruder
                fps_state.clog_last_encoder = encoder
                fps_state.clog_min_pressure = pressure
                fps_state.clog_max_pressure = pressure
                return eventtime + MONITOR_ENCODER_PERIOD

            if abs(delta_encoder) > encoder_slack:
                fps_state.reset_clog_tracker()
                fps_state.clog_last_extruder = extruder
                fps_state.clog_last_encoder = encoder
                fps_state.clog_min_pressure = pressure
                fps_state.clog_max_pressure = pressure
                return eventtime + MONITOR_ENCODER_PERIOD

            if not fps_state.clog_tracking_active:
                fps_state.clog_tracking_active = True
                fps_state.clog_start_time = now
                fps_state.clog_start_extruder = extruder - delta_extruder
                fps_state.clog_start_encoder = encoder - delta_encoder
                fps_state.clog_extrusion_progress = 0.0
                fps_state.clog_min_pressure = pressure
                fps_state.clog_max_pressure = pressure

            fps_state.clog_extrusion_progress += delta_extruder
            if fps_state.clog_min_pressure is None or pressure < fps_state.clog_min_pressure:
                fps_state.clog_min_pressure = pressure
            if fps_state.clog_max_pressure is None or pressure > fps_state.clog_max_pressure:
                fps_state.clog_max_pressure = pressure

            encoder_total = (
                0
                if fps_state.clog_start_encoder is None
                else abs(encoder - fps_state.clog_start_encoder)
            )
            elapsed = 0.0 if fps_state.clog_start_time is None else now - fps_state.clog_start_time

            pressure_span = 0.0
            if (
                fps_state.clog_min_pressure is not None
                and fps_state.clog_max_pressure is not None
            ):
                pressure_span = fps_state.clog_max_pressure - fps_state.clog_min_pressure

            if (
                fps_state.clog_tracking_active
                and fps_state.clog_start_time is not None
                and fps_state.clog_extrusion_progress >= extrusion_window
                and encoder_total <= encoder_slack
                and elapsed >= dwell
                and pressure_span <= pressure_window * 2.0
            ):
                pressure_low = (
                    fps_state.clog_min_pressure
                    if fps_state.clog_min_pressure is not None
                    else pressure
                )
                pressure_high = (
                    fps_state.clog_max_pressure
                    if fps_state.clog_max_pressure is not None
                    else pressure
                )
                group_label = fps_state.current_group or fps_name
                spool_label = (
                    str(fps_state.current_spool_idx)
                    if fps_state.current_spool_idx is not None
                    else "unknown"
                )
                if oams is not None and fps_state.current_spool_idx is not None:
                    try:
                        oams.set_led_error(fps_state.current_spool_idx, 1)
                    except Exception:
                        logging.exception(
                            "OAMS: Failed to set clog LED on %s spool %s",
                            fps_state.current_oams,
                            fps_state.current_spool_idx,
                        )

                logging.error(
                    "OAMS: Clog suspected on %s spool %s: extruder %.1f mm, encoder %d counts, FPS %.2f-%.2f",
                    group_label,
                    spool_label,
                    fps_state.clog_extrusion_progress,
                    int(encoder_total),
                    pressure_low,
                    pressure_high,
                )
                self._pause_printer_message(
                    (
                        f"Clog suspected on {group_label} spool {spool_label}: "
                        f"extruder advanced {fps_state.clog_extrusion_progress:.1f}mm while encoder moved "
                        f"{int(encoder_total)} counts (FPS {pressure_low:.2f}-{pressure_high:.2f})"
                    )
                )

                fps_state.clog_active = True
                fps_state.clog_tracking_active = False
                fps_state.clog_start_time = None
                fps_state.clog_extrusion_progress = 0.0
                fps_state.clog_start_extruder = extruder
                fps_state.clog_start_encoder = encoder
                fps_state.clog_min_pressure = pressure
                fps_state.clog_max_pressure = pressure

            return eventtime + MONITOR_ENCODER_PERIOD

        return partial(_monitor_clog, self)

    def _monitor_stuck_spool_for_fps(self, fps_name):
        idle_timeout = self.printer.lookup_object("idle_timeout")

        def _monitor_stuck_spool(self, eventtime):
            fps_state = self.current_state.fps_state[fps_name]
            fps = self.fpss[fps_name]
            oams = None
            if fps_state.current_oams is not None:
                oams = self.oams.get(fps_state.current_oams)

            try:
                idle_state = idle_timeout.get_status(eventtime)
                is_printing = idle_state.get("state") == "Printing"
            except Exception:
                logging.exception("OAMS: Failed to query idle timeout for stuck spool monitor")
                is_printing = False

            if fps_state.state_name != FPSLoadState.LOADED or oams is None:
                fps_state.stuck_spool_start_time = None
                if fps_state.stuck_spool_active:
                    self._clear_stuck_spool_state(fps_state, restart_follower=False)
                return eventtime + MONITOR_ENCODER_PERIOD

            if not is_printing:
                fps_state.stuck_spool_start_time = None
                return eventtime + MONITOR_ENCODER_PERIOD

            pressure = float(getattr(fps, "fps_value", 0.0))

            if fps_state.stuck_spool_active:
                if pressure > STUCK_SPOOL_PRESSURE_THRESHOLD:
                    self._clear_stuck_spool_state(fps_state)
                return eventtime + MONITOR_ENCODER_PERIOD

            if pressure > STUCK_SPOOL_PRESSURE_THRESHOLD:
                fps_state.stuck_spool_start_time = None
                return eventtime + MONITOR_ENCODER_PERIOD

            now = self.reactor.monotonic()
            if fps_state.stuck_spool_start_time is None:
                fps_state.stuck_spool_start_time = now
                return eventtime + MONITOR_ENCODER_PERIOD
>>>>>>> 1f3aa0fb

            if now - fps_state.stuck_spool_start_time < STUCK_SPOOL_DWELL:
                return eventtime + MONITOR_ENCODER_PERIOD

            fps_state.stuck_spool_active = True
            fps_state.stuck_spool_start_time = None
            fps_state.stuck_spool_restore_follower = True


            if oams is not None and fps_state.current_spool_idx is not None:
                try:
                    oams.set_led_error(fps_state.current_spool_idx, 1)
                except Exception:
                    logging.exception(
<<<<<<< HEAD
                        "OAMS: Failed to set clog LED on %s spool %s",
                        fps_state.current_oams,
                        fps_state.current_spool_idx,
                    )
=======
                        "OAMS: Failed to set stuck spool LED on %s spool %s",
                        fps_state.current_oams,
                        fps_state.current_spool_idx,
                    )
                try:
                    direction = fps_state.direction if fps_state.direction in (0, 1) else 1
                    oams.set_oams_follower(0, direction)
                except Exception:
                    logging.exception(
                        "OAMS: Failed to stop follower after stuck spool on %s spool %s",
                        fps_state.current_oams,
                        fps_state.current_spool_idx,
                    )
                else:
                    fps_state.following = False
>>>>>>> 1f3aa0fb

            group_label = fps_state.current_group or fps_name
            spool_label = (
                str(fps_state.current_spool_idx)
                if fps_state.current_spool_idx is not None
                else "unknown"
            )
            self._pause_printer_message(
<<<<<<< HEAD
                (
                    f"Clog suspected on {group_label} spool {spool_label}: "
                    f"extruded {extruded:.1f}mm, encoder delta {encoder_delta}, "
                    f"pressure {pressure_min:.2f}-{pressure_max:.2f}"
                )
            )

            return eventtime + MONITOR_ENCODER_PERIOD
=======
                f"Spool appears stuck on {group_label} spool {spool_label} (pressure {pressure:.2f})"
            )
>>>>>>> 1f3aa0fb

            return eventtime + MONITOR_ENCODER_PERIOD

        return partial(_monitor_stuck_spool, self)
    

    def start_monitors(self):
        self.monitor_timers = []
        self.runout_monitors = {}
        reactor = self.printer.get_reactor()
        for (fps_name, fps_state) in self.current_state.fps_state.items():
            self.monitor_timers.append(reactor.register_timer(self._monitor_unload_speed_for_fps(fps_name), reactor.NOW))
            self.monitor_timers.append(reactor.register_timer(self._monitor_load_speed_for_fps(fps_name), reactor.NOW))
<<<<<<< HEAD
            self.monitor_timers.append(reactor.register_timer(self._monitor_stuck_spool_for_fps(fps_name), reactor.NOW))
            self.monitor_timers.append(reactor.register_timer(self._monitor_clog_for_fps(fps_name), reactor.NOW))
=======

            self.monitor_timers.append(reactor.register_timer(self._monitor_clog_for_fps(fps_name), reactor.NOW))

            self.monitor_timers.append(reactor.register_timer(self._monitor_stuck_spool_for_fps(fps_name), reactor.NOW))
>>>>>>> 1f3aa0fb

            def _reload_callback(fps_name=fps_name, fps_state=fps_state):
                monitor = self.runout_monitors.get(fps_name)
                source_group = fps_state.current_group
                target_group, target_lane, delegate_to_afc, source_lane = self._get_infinite_runout_target_group(
                    fps_name,
                    fps_state,
                )
                source_group = fps_state.current_group

                if delegate_to_afc:
                    delegated = self._delegate_runout_to_afc(
                        fps_name,
                        fps_state,
                        source_lane,
                        target_lane,
                    )
                    if delegated:
                        fps_state.reset_runout_positions()
                        if monitor:
                            monitor.reset()
                            monitor.start()
                        return

                    logging.error(
                        "OAMS: Failed to delegate infinite runout for %s on %s via AFC",
                        fps_name,
                        source_group or "<unknown>",
                    )
                    fps_state.reset_runout_positions()
                    self._pause_printer_message(
                        f"Unable to delegate infinite runout for {source_group or fps_name}"
                    )
                    if monitor:
                        monitor.paused()
                    return

                group_to_load = target_group or source_group

                if target_group:
                    logging.info(
                        "OAMS: Infinite runout triggered for %s on %s -> %s",
                        fps_name,
                        source_group,
                        target_group,
                    )
                    unload_success, unload_message = self._unload_filament_for_fps(fps_name)
                    if not unload_success:
                        logging.error(
                            "OAMS: Failed to unload filament during infinite runout on %s: %s",
                            fps_name,
                            unload_message,
                        )
                        failure_message = unload_message or f"Failed to unload current spool on {fps_name}"
                        self._pause_printer_message(failure_message)
                        if monitor:
                            monitor.paused()
                        return

                if group_to_load is None:
                    logging.error("OAMS: No filament group available to reload on %s", fps_name)
                    self._pause_printer_message(f"No filament group available to reload on {fps_name}")
                    if monitor:
                        monitor.paused()
                    return

                load_success, load_message = self._load_filament_for_group(group_to_load)
                if load_success:
                    logging.info(
                        "OAMS: Successfully loaded group %s on %s%s",
                        group_to_load,
                        fps_name,
                        " after infinite runout" if target_group else "",
                    )
                    if target_group:
                        if target_lane:
                            try:
                                gcode = self.printer.lookup_object("gcode")
                                gcode.run_script(f"SET_LANE_LOADED LANE={target_lane}")
                                logging.debug(
                                    "OAMS: Marked lane %s as loaded after infinite runout on %s",
                                    target_lane,
                                    fps_name,
                                )
                            except Exception:
                                logging.exception(
                                    "OAMS: Failed to mark lane %s as loaded after infinite runout on %s",
                                    target_lane,
                                    fps_name,
                                )
                        else:
                            logging.warning(
                                "OAMS: No runout lane recorded for %s on %s when marking lane loaded",
                                target_group,
                                fps_name,
                            )
                    fps_state.reset_runout_positions()
                    if monitor:
                        monitor.reset()
                        monitor.start()
                    return

                logging.error(
                    "OAMS: Failed to load group %s on %s: %s",
                    group_to_load,
                    fps_name,
                    load_message,
                )
                failure_message = load_message or f"No spool available for group {group_to_load}"
                self._pause_printer_message(failure_message)
                if monitor:
                    monitor.paused()
                return

            fps_reload_margin = getattr(
                self.fpss[fps_name],
                "reload_before_toolhead_distance",
                None,
            )
            if fps_reload_margin is None:
                fps_reload_margin = self.reload_before_toolhead_distance
            else:
                logging.debug(
                    "OAMS: Using FPS-specific reload margin %.2f mm for %s",
                    fps_reload_margin,
                    fps_name,
                )

            monitor = OAMSRunoutMonitor(
                self.printer,
                fps_name,
                self.fpss[fps_name],
                fps_state,
                self.oams,
                _reload_callback,
                reload_before_toolhead_distance=fps_reload_margin,
            )
            self.runout_monitors[fps_name] = monitor
            monitor.start()

        logging.info("OAMS: All monitors started")

    def stop_monitors(self):
        for timer in self.monitor_timers:
            self.printer.get_reactor().unregister_timer(timer)
        self.monitor_timers = []
        for monitor in self.runout_monitors.values():
            monitor.reset()
        self.runout_monitors = {}
        for fps_state in self.current_state.fps_state.values():
            fps_state.reset_clog_tracker()


def load_config(config):
    return OAMSManager(config)<|MERGE_RESOLUTION|>--- conflicted
+++ resolved
@@ -23,7 +23,7 @@
 STUCK_SPOOL_PRESSURE_THRESHOLD = 0.08  # Pressure indicating the spool is no longer feeding
 STUCK_SPOOL_DWELL = 6.0  # Seconds the pressure must remain below the threshold before pausing
 
-<<<<<<< HEAD
+
 # Clog monitoring defaults (pressure target is the steady-state follower pressure)
 CLOG_PRESSURE_TARGET = 0.50
 CLOG_PRESSURE_CENTER_TOLERANCE = 0.02
@@ -48,33 +48,7 @@
     },
 }
 CLOG_SENSITIVITY_DEFAULT = "medium"
-=======
-CLOG_PRESSURE_TARGET = 0.50
-CLOG_SENSITIVITY_LEVELS = {
-    0: {
-        "name": "low",
-        "extrusion_window": 35.0,
-        "encoder_slack": 6,
-        "pressure_window": 0.05,
-        "dwell": 7.0,
-    },
-    1: {
-        "name": "medium",
-        "extrusion_window": 25.0,
-        "encoder_slack": 4,
-        "pressure_window": 0.04,
-        "dwell": 6.0,
-    },
-    2: {
-        "name": "high",
-        "extrusion_window": 18.0,
-        "encoder_slack": 3,
-        "pressure_window": 0.03,
-        "dwell": 5.0,
-    },
-}
-
->>>>>>> 1f3aa0fb
+
 
 
 
@@ -308,7 +282,7 @@
         self.stuck_spool_start_time: Optional[float] = None
         self.stuck_spool_active: bool = False
         self.stuck_spool_restore_follower: bool = False
-<<<<<<< HEAD
+
 
         # Clog detection tracking
         self.clog_active: bool = False
@@ -318,22 +292,7 @@
         self.clog_min_pressure: Optional[float] = None
         self.clog_max_pressure: Optional[float] = None
         self.clog_last_extruder: Optional[float] = None
-=======
-
-
-        # Clog detection
-        self.clog_tracking_active: bool = False
-        self.clog_active: bool = False
-        self.clog_start_time: Optional[float] = None
-        self.clog_start_extruder: Optional[float] = None
-        self.clog_start_encoder: Optional[int] = None
-        self.clog_extrusion_progress: float = 0.0
-        self.clog_last_extruder: Optional[float] = None
-        self.clog_last_encoder: Optional[int] = None
-        self.clog_min_pressure: Optional[float] = None
-        self.clog_max_pressure: Optional[float] = None
-
->>>>>>> 1f3aa0fb
+
 
 
     def reset_runout_positions(self) -> None:
@@ -346,7 +305,7 @@
         self.stuck_spool_start_time = None
         self.stuck_spool_active = False
         self.stuck_spool_restore_follower = False
-<<<<<<< HEAD
+
 
     def reset_clog_tracker(self) -> None:
         """Clear clog tracking data so monitoring restarts fresh."""
@@ -372,23 +331,7 @@
         self.clog_min_pressure = pressure
         self.clog_max_pressure = pressure
         self.clog_last_extruder = extruder_pos
-=======
-
-
-    def reset_clog_tracker(self) -> None:
-        """Reset clog detection tracking for this FPS lane."""
-        self.clog_tracking_active = False
-        self.clog_active = False
-        self.clog_start_time = None
-        self.clog_start_extruder = None
-        self.clog_start_encoder = None
-        self.clog_extrusion_progress = 0.0
-        self.clog_last_extruder = None
-        self.clog_last_encoder = None
-        self.clog_min_pressure = None
-        self.clog_max_pressure = None
-
->>>>>>> 1f3aa0fb
+
 
     def __repr__(self) -> str:
         return f"FPSState(state_name={self.state_name}, current_group={self.current_group}, current_oams={self.current_oams}, current_spool_idx={self.current_spool_idx})"
@@ -443,31 +386,14 @@
             "reload_before_toolhead_distance",
             0.0,
         )
-<<<<<<< HEAD
+
         self.clog_sensitivity: str = config.getchoice(
             "clog_sensitivity",
             {name: name for name in CLOG_SENSITIVITY_LEVELS.keys()},
             CLOG_SENSITIVITY_DEFAULT,
         )
         self.clog_settings = CLOG_SENSITIVITY_LEVELS[self.clog_sensitivity]
-=======
-
-        raw_clog_sensitivity = config.get("clog_sensitivity", "medium")
-        sensitivity_key = str(raw_clog_sensitivity).strip().lower()
-        sensitivity_lookup = {
-            "low": 0,
-            "medium": 1,
-            "high": 2,
-            "0": 0,
-            "1": 1,
-            "2": 2,
-        }
-        self.clog_sensitivity_level = sensitivity_lookup.get(sensitivity_key, 1)
-        self.clog_settings = CLOG_SENSITIVITY_LEVELS.get(
-            self.clog_sensitivity_level, CLOG_SENSITIVITY_LEVELS[1]
-        )
-
->>>>>>> 1f3aa0fb
+
 
         # Cached mappings
         self.group_to_fps: Dict[str, str] = {}
@@ -541,17 +467,10 @@
             if fps_state.current_oams is not None and fps_state.current_spool_idx is not None:
                 fps_state.state_name = FPSLoadState.LOADED
                 fps_state.since = self.reactor.monotonic()
-<<<<<<< HEAD
+
             else:
                 fps_state.reset_stuck_spool_state()
-=======
-
-                fps_state.reset_clog_tracker()
-            else:
-                fps_state.reset_stuck_spool_state()
-                fps_state.reset_clog_tracker()
-
->>>>>>> 1f3aa0fb
+
         
     def handle_ready(self) -> None:
         """
@@ -659,10 +578,7 @@
         for (fps_name, fps_state) in self.current_state.fps_state.items():
             fps_state.encoder_samples.clear()
             fps_state.reset_stuck_spool_state()
-<<<<<<< HEAD
-=======
-
->>>>>>> 1f3aa0fb
+
             fps_state.reset_clog_tracker()
 
         for _, oam in self.oams.items():
@@ -1125,10 +1041,7 @@
             fps_state.since = self.reactor.monotonic()
             self.current_group = None
             fps_state.reset_stuck_spool_state()
-<<<<<<< HEAD
-=======
-
->>>>>>> 1f3aa0fb
+
             fps_state.reset_clog_tracker()
 
             return True, "Spool already unloaded"
@@ -1150,10 +1063,7 @@
             fps_state.current_spool_idx = None
             self.current_group = None
             fps_state.reset_stuck_spool_state()
-<<<<<<< HEAD
-=======
-
->>>>>>> 1f3aa0fb
+
             fps_state.reset_clog_tracker()
 
             return True, message
@@ -1183,13 +1093,9 @@
             fps_state.current_oams = oam.name
             fps_state.current_spool_idx = bay_index
             fps_state.reset_stuck_spool_state()
-<<<<<<< HEAD
+
             fps_state.reset_clog_tracker()
-=======
-
-            fps_state.reset_clog_tracker()
-
->>>>>>> 1f3aa0fb
+
 
             success, message = oam.load_spool(bay_index)
 
@@ -1203,10 +1109,7 @@
                 fps_state.direction = 1
                 self.current_group = group_name
                 fps_state.reset_stuck_spool_state()
-<<<<<<< HEAD
-=======
-
->>>>>>> 1f3aa0fb
+
                 fps_state.reset_clog_tracker()
 
                 return True, message
@@ -1216,12 +1119,7 @@
             fps_state.current_spool_idx = None
             fps_state.current_oams = None
             fps_state.reset_stuck_spool_state()
-<<<<<<< HEAD
-=======
-
-            fps_state.reset_clog_tracker()
-
->>>>>>> 1f3aa0fb
+
             return False, message
 
         return False, f"No spool available for group {group_name}"
@@ -1404,7 +1302,7 @@
             if now - fps_state.stuck_spool_start_time < STUCK_SPOOL_DWELL:
                 return eventtime + MONITOR_ENCODER_PERIOD
 
-<<<<<<< HEAD
+
             fps_state.stuck_spool_active = True
             fps_state.stuck_spool_start_time = None
             fps_state.stuck_spool_restore_follower = True
@@ -1446,10 +1344,7 @@
 
 
     def _monitor_clog_for_fps(self, fps_name):
-=======
-    def _monitor_clog_for_fps(self, fps_name):
-
->>>>>>> 1f3aa0fb
+
         idle_timeout = self.printer.lookup_object("idle_timeout")
         settings = self.clog_settings
         pressure_window = settings["pressure_window"]
@@ -1459,7 +1354,7 @@
 
 
         def _monitor_clog(self, eventtime):
-<<<<<<< HEAD
+
             fps_state = self.current_state.fps_state[fps_name]
             try:
                 idle_state = idle_timeout.get_status(eventtime)
@@ -1581,222 +1476,7 @@
                 return eventtime + MONITOR_ENCODER_PERIOD
 
             fps_state.clog_active = True
-=======
-
-            fps_state = self.current_state.fps_state[fps_name]
-            fps = self.fpss[fps_name]
-            oams = None
-            if fps_state.current_oams is not None:
-                oams = self.oams.get(fps_state.current_oams)
-
-
-            try:
-                idle_state = idle_timeout.get_status(eventtime)
-                is_printing = idle_state.get("state") == "Printing"
-            except Exception:
-                logging.exception("OAMS: Failed to query idle timeout for clog monitor")
-                is_printing = False
-
-            pressure = float(getattr(fps, "fps_value", 0.0))
-            extruder = getattr(getattr(fps, "extruder", None), "last_position", None)
-            encoder = getattr(oams, "encoder_clicks", None) if oams is not None else None
-            now = self.reactor.monotonic()
-
-            if (
-                not is_printing
-                or fps_state.state_name != FPSLoadState.LOADED
-                or oams is None
-                or extruder is None
-                or encoder is None
-                or fps_state.stuck_spool_active
-            ):
-                fps_state.reset_clog_tracker()
-                fps_state.clog_last_extruder = extruder
-                fps_state.clog_last_encoder = encoder
-                fps_state.clog_min_pressure = pressure
-                fps_state.clog_max_pressure = pressure
-                return eventtime + MONITOR_ENCODER_PERIOD
-
-            if fps_state.clog_active:
-                fps_state.clog_last_extruder = extruder
-                fps_state.clog_last_encoder = encoder
-                fps_state.clog_min_pressure = pressure
-                fps_state.clog_max_pressure = pressure
-                return eventtime + MONITOR_ENCODER_PERIOD
-
-            if fps_state.clog_last_extruder is None or fps_state.clog_last_encoder is None:
-                fps_state.clog_last_extruder = extruder
-                fps_state.clog_last_encoder = encoder
-                fps_state.clog_min_pressure = pressure
-                fps_state.clog_max_pressure = pressure
-                return eventtime + MONITOR_ENCODER_PERIOD
-
-            delta_extruder = extruder - fps_state.clog_last_extruder
-            delta_encoder = encoder - fps_state.clog_last_encoder
-
-            fps_state.clog_last_extruder = extruder
-            fps_state.clog_last_encoder = encoder
-
-            if delta_extruder <= 0.0:
-                fps_state.reset_clog_tracker()
-                fps_state.clog_last_extruder = extruder
-                fps_state.clog_last_encoder = encoder
-                fps_state.clog_min_pressure = pressure
-                fps_state.clog_max_pressure = pressure
-                return eventtime + MONITOR_ENCODER_PERIOD
-
-            if abs(pressure - CLOG_PRESSURE_TARGET) > pressure_window:
-                fps_state.reset_clog_tracker()
-                fps_state.clog_last_extruder = extruder
-                fps_state.clog_last_encoder = encoder
-                fps_state.clog_min_pressure = pressure
-                fps_state.clog_max_pressure = pressure
-                return eventtime + MONITOR_ENCODER_PERIOD
-
-            if abs(delta_encoder) > encoder_slack:
-                fps_state.reset_clog_tracker()
-                fps_state.clog_last_extruder = extruder
-                fps_state.clog_last_encoder = encoder
-                fps_state.clog_min_pressure = pressure
-                fps_state.clog_max_pressure = pressure
-                return eventtime + MONITOR_ENCODER_PERIOD
-
-            if not fps_state.clog_tracking_active:
-                fps_state.clog_tracking_active = True
-                fps_state.clog_start_time = now
-                fps_state.clog_start_extruder = extruder - delta_extruder
-                fps_state.clog_start_encoder = encoder - delta_encoder
-                fps_state.clog_extrusion_progress = 0.0
-                fps_state.clog_min_pressure = pressure
-                fps_state.clog_max_pressure = pressure
-
-            fps_state.clog_extrusion_progress += delta_extruder
-            if fps_state.clog_min_pressure is None or pressure < fps_state.clog_min_pressure:
-                fps_state.clog_min_pressure = pressure
-            if fps_state.clog_max_pressure is None or pressure > fps_state.clog_max_pressure:
-                fps_state.clog_max_pressure = pressure
-
-            encoder_total = (
-                0
-                if fps_state.clog_start_encoder is None
-                else abs(encoder - fps_state.clog_start_encoder)
-            )
-            elapsed = 0.0 if fps_state.clog_start_time is None else now - fps_state.clog_start_time
-
-            pressure_span = 0.0
-            if (
-                fps_state.clog_min_pressure is not None
-                and fps_state.clog_max_pressure is not None
-            ):
-                pressure_span = fps_state.clog_max_pressure - fps_state.clog_min_pressure
-
-            if (
-                fps_state.clog_tracking_active
-                and fps_state.clog_start_time is not None
-                and fps_state.clog_extrusion_progress >= extrusion_window
-                and encoder_total <= encoder_slack
-                and elapsed >= dwell
-                and pressure_span <= pressure_window * 2.0
-            ):
-                pressure_low = (
-                    fps_state.clog_min_pressure
-                    if fps_state.clog_min_pressure is not None
-                    else pressure
-                )
-                pressure_high = (
-                    fps_state.clog_max_pressure
-                    if fps_state.clog_max_pressure is not None
-                    else pressure
-                )
-                group_label = fps_state.current_group or fps_name
-                spool_label = (
-                    str(fps_state.current_spool_idx)
-                    if fps_state.current_spool_idx is not None
-                    else "unknown"
-                )
-                if oams is not None and fps_state.current_spool_idx is not None:
-                    try:
-                        oams.set_led_error(fps_state.current_spool_idx, 1)
-                    except Exception:
-                        logging.exception(
-                            "OAMS: Failed to set clog LED on %s spool %s",
-                            fps_state.current_oams,
-                            fps_state.current_spool_idx,
-                        )
-
-                logging.error(
-                    "OAMS: Clog suspected on %s spool %s: extruder %.1f mm, encoder %d counts, FPS %.2f-%.2f",
-                    group_label,
-                    spool_label,
-                    fps_state.clog_extrusion_progress,
-                    int(encoder_total),
-                    pressure_low,
-                    pressure_high,
-                )
-                self._pause_printer_message(
-                    (
-                        f"Clog suspected on {group_label} spool {spool_label}: "
-                        f"extruder advanced {fps_state.clog_extrusion_progress:.1f}mm while encoder moved "
-                        f"{int(encoder_total)} counts (FPS {pressure_low:.2f}-{pressure_high:.2f})"
-                    )
-                )
-
-                fps_state.clog_active = True
-                fps_state.clog_tracking_active = False
-                fps_state.clog_start_time = None
-                fps_state.clog_extrusion_progress = 0.0
-                fps_state.clog_start_extruder = extruder
-                fps_state.clog_start_encoder = encoder
-                fps_state.clog_min_pressure = pressure
-                fps_state.clog_max_pressure = pressure
-
-            return eventtime + MONITOR_ENCODER_PERIOD
-
-        return partial(_monitor_clog, self)
-
-    def _monitor_stuck_spool_for_fps(self, fps_name):
-        idle_timeout = self.printer.lookup_object("idle_timeout")
-
-        def _monitor_stuck_spool(self, eventtime):
-            fps_state = self.current_state.fps_state[fps_name]
-            fps = self.fpss[fps_name]
-            oams = None
-            if fps_state.current_oams is not None:
-                oams = self.oams.get(fps_state.current_oams)
-
-            try:
-                idle_state = idle_timeout.get_status(eventtime)
-                is_printing = idle_state.get("state") == "Printing"
-            except Exception:
-                logging.exception("OAMS: Failed to query idle timeout for stuck spool monitor")
-                is_printing = False
-
-            if fps_state.state_name != FPSLoadState.LOADED or oams is None:
-                fps_state.stuck_spool_start_time = None
-                if fps_state.stuck_spool_active:
-                    self._clear_stuck_spool_state(fps_state, restart_follower=False)
-                return eventtime + MONITOR_ENCODER_PERIOD
-
-            if not is_printing:
-                fps_state.stuck_spool_start_time = None
-                return eventtime + MONITOR_ENCODER_PERIOD
-
-            pressure = float(getattr(fps, "fps_value", 0.0))
-
-            if fps_state.stuck_spool_active:
-                if pressure > STUCK_SPOOL_PRESSURE_THRESHOLD:
-                    self._clear_stuck_spool_state(fps_state)
-                return eventtime + MONITOR_ENCODER_PERIOD
-
-            if pressure > STUCK_SPOOL_PRESSURE_THRESHOLD:
-                fps_state.stuck_spool_start_time = None
-                return eventtime + MONITOR_ENCODER_PERIOD
-
-            now = self.reactor.monotonic()
-            if fps_state.stuck_spool_start_time is None:
-                fps_state.stuck_spool_start_time = now
-                return eventtime + MONITOR_ENCODER_PERIOD
->>>>>>> 1f3aa0fb
+
 
             if now - fps_state.stuck_spool_start_time < STUCK_SPOOL_DWELL:
                 return eventtime + MONITOR_ENCODER_PERIOD
@@ -1811,28 +1491,12 @@
                     oams.set_led_error(fps_state.current_spool_idx, 1)
                 except Exception:
                     logging.exception(
-<<<<<<< HEAD
+
                         "OAMS: Failed to set clog LED on %s spool %s",
                         fps_state.current_oams,
                         fps_state.current_spool_idx,
                     )
-=======
-                        "OAMS: Failed to set stuck spool LED on %s spool %s",
-                        fps_state.current_oams,
-                        fps_state.current_spool_idx,
-                    )
-                try:
-                    direction = fps_state.direction if fps_state.direction in (0, 1) else 1
-                    oams.set_oams_follower(0, direction)
-                except Exception:
-                    logging.exception(
-                        "OAMS: Failed to stop follower after stuck spool on %s spool %s",
-                        fps_state.current_oams,
-                        fps_state.current_spool_idx,
-                    )
-                else:
-                    fps_state.following = False
->>>>>>> 1f3aa0fb
+
 
             group_label = fps_state.current_group or fps_name
             spool_label = (
@@ -1841,7 +1505,7 @@
                 else "unknown"
             )
             self._pause_printer_message(
-<<<<<<< HEAD
+
                 (
                     f"Clog suspected on {group_label} spool {spool_label}: "
                     f"extruded {extruded:.1f}mm, encoder delta {encoder_delta}, "
@@ -1850,10 +1514,7 @@
             )
 
             return eventtime + MONITOR_ENCODER_PERIOD
-=======
-                f"Spool appears stuck on {group_label} spool {spool_label} (pressure {pressure:.2f})"
-            )
->>>>>>> 1f3aa0fb
+
 
             return eventtime + MONITOR_ENCODER_PERIOD
 
@@ -1867,15 +1528,10 @@
         for (fps_name, fps_state) in self.current_state.fps_state.items():
             self.monitor_timers.append(reactor.register_timer(self._monitor_unload_speed_for_fps(fps_name), reactor.NOW))
             self.monitor_timers.append(reactor.register_timer(self._monitor_load_speed_for_fps(fps_name), reactor.NOW))
-<<<<<<< HEAD
+
             self.monitor_timers.append(reactor.register_timer(self._monitor_stuck_spool_for_fps(fps_name), reactor.NOW))
             self.monitor_timers.append(reactor.register_timer(self._monitor_clog_for_fps(fps_name), reactor.NOW))
-=======
-
-            self.monitor_timers.append(reactor.register_timer(self._monitor_clog_for_fps(fps_name), reactor.NOW))
-
-            self.monitor_timers.append(reactor.register_timer(self._monitor_stuck_spool_for_fps(fps_name), reactor.NOW))
->>>>>>> 1f3aa0fb
+
 
             def _reload_callback(fps_name=fps_name, fps_state=fps_state):
                 monitor = self.runout_monitors.get(fps_name)
