--- conflicted
+++ resolved
@@ -22,7 +22,7 @@
 AFC_DELEGATION_TIMEOUT = 30.0  # seconds to suppress duplicate AFC runout triggers
 STUCK_SPOOL_PRESSURE_THRESHOLD = 0.08  # Pressure indicating the spool is no longer feeding
 STUCK_SPOOL_DWELL = 6.0  # Seconds the pressure must remain below the threshold before pausing
-<<<<<<< HEAD
+
 CLOG_PRESSURE_TARGET = 0.50
 CLOG_SENSITIVITY_LEVELS = {
     0: {
@@ -47,8 +47,7 @@
         "dwell": 5.0,
     },
 }
-=======
->>>>>>> f3558cf8
+
 
 
 
@@ -282,7 +281,7 @@
         self.stuck_spool_start_time: Optional[float] = None
         self.stuck_spool_active: bool = False
         self.stuck_spool_restore_follower: bool = False
-<<<<<<< HEAD
+
 
         # Clog detection
         self.clog_tracking_active: bool = False
@@ -295,8 +294,7 @@
         self.clog_last_encoder: Optional[int] = None
         self.clog_min_pressure: Optional[float] = None
         self.clog_max_pressure: Optional[float] = None
-=======
->>>>>>> f3558cf8
+
 
 
     def reset_runout_positions(self) -> None:
@@ -309,7 +307,7 @@
         self.stuck_spool_start_time = None
         self.stuck_spool_active = False
         self.stuck_spool_restore_follower = False
-<<<<<<< HEAD
+
 
     def reset_clog_tracker(self) -> None:
         """Reset clog detection tracking for this FPS lane."""
@@ -323,8 +321,7 @@
         self.clog_last_encoder = None
         self.clog_min_pressure = None
         self.clog_max_pressure = None
-=======
->>>>>>> f3558cf8
+
 
     def __repr__(self) -> str:
         return f"FPSState(state_name={self.state_name}, current_group={self.current_group}, current_oams={self.current_oams}, current_spool_idx={self.current_spool_idx})"
@@ -379,7 +376,7 @@
             "reload_before_toolhead_distance",
             0.0,
         )
-<<<<<<< HEAD
+
         raw_clog_sensitivity = config.get("clog_sensitivity", "medium")
         sensitivity_key = str(raw_clog_sensitivity).strip().lower()
         sensitivity_lookup = {
@@ -394,8 +391,7 @@
         self.clog_settings = CLOG_SENSITIVITY_LEVELS.get(
             self.clog_sensitivity_level, CLOG_SENSITIVITY_LEVELS[1]
         )
-=======
->>>>>>> f3558cf8
+
 
         # Cached mappings
         self.group_to_fps: Dict[str, str] = {}
@@ -469,15 +465,12 @@
             if fps_state.current_oams is not None and fps_state.current_spool_idx is not None:
                 fps_state.state_name = FPSLoadState.LOADED
                 fps_state.since = self.reactor.monotonic()
-<<<<<<< HEAD
+
                 fps_state.reset_clog_tracker()
             else:
                 fps_state.reset_stuck_spool_state()
                 fps_state.reset_clog_tracker()
-=======
-            else:
-                fps_state.reset_stuck_spool_state()
->>>>>>> f3558cf8
+
         
     def handle_ready(self) -> None:
         """
@@ -585,10 +578,9 @@
         for (fps_name, fps_state) in self.current_state.fps_state.items():
             fps_state.encoder_samples.clear()
             fps_state.reset_stuck_spool_state()
-<<<<<<< HEAD
+
             fps_state.reset_clog_tracker()
-=======
->>>>>>> f3558cf8
+
         for _, oam in self.oams.items():
             oam.clear_errors()
         self.determine_state()
@@ -1049,10 +1041,9 @@
             fps_state.since = self.reactor.monotonic()
             self.current_group = None
             fps_state.reset_stuck_spool_state()
-<<<<<<< HEAD
+
             fps_state.reset_clog_tracker()
-=======
->>>>>>> f3558cf8
+
             return True, "Spool already unloaded"
 
         fps_state.state_name = FPSLoadState.UNLOADING
@@ -1072,10 +1063,9 @@
             fps_state.current_spool_idx = None
             self.current_group = None
             fps_state.reset_stuck_spool_state()
-<<<<<<< HEAD
+
             fps_state.reset_clog_tracker()
-=======
->>>>>>> f3558cf8
+
             return True, message
 
         fps_state.state_name = FPSLoadState.LOADED
@@ -1103,10 +1093,9 @@
             fps_state.current_oams = oam.name
             fps_state.current_spool_idx = bay_index
             fps_state.reset_stuck_spool_state()
-<<<<<<< HEAD
+
             fps_state.reset_clog_tracker()
-=======
->>>>>>> f3558cf8
+
 
             success, message = oam.load_spool(bay_index)
 
@@ -1120,10 +1109,9 @@
                 fps_state.direction = 1
                 self.current_group = group_name
                 fps_state.reset_stuck_spool_state()
-<<<<<<< HEAD
+
                 fps_state.reset_clog_tracker()
-=======
->>>>>>> f3558cf8
+
                 return True, message
 
             fps_state.state_name = FPSLoadState.UNLOADED
@@ -1131,10 +1119,9 @@
             fps_state.current_spool_idx = None
             fps_state.current_oams = None
             fps_state.reset_stuck_spool_state()
-<<<<<<< HEAD
+
             fps_state.reset_clog_tracker()
-=======
->>>>>>> f3558cf8
+
             return False, message
 
         return False, f"No spool available for group {group_name}"
@@ -1271,11 +1258,9 @@
             return eventtime + MONITOR_ENCODER_PERIOD
         return partial(_monitor_load_speed, self)
 
-<<<<<<< HEAD
+
     def _monitor_clog_for_fps(self, fps_name):
-=======
-    def _monitor_stuck_spool_for_fps(self, fps_name):
->>>>>>> f3558cf8
+
         idle_timeout = self.printer.lookup_object("idle_timeout")
         settings = self.clog_settings
         pressure_window = settings["pressure_window"]
@@ -1283,17 +1268,15 @@
         extrusion_window = settings["extrusion_window"]
         dwell = settings["dwell"]
 
-<<<<<<< HEAD
+
         def _monitor_clog(self, eventtime):
-=======
-        def _monitor_stuck_spool(self, eventtime):
->>>>>>> f3558cf8
+
             fps_state = self.current_state.fps_state[fps_name]
             fps = self.fpss[fps_name]
             oams = None
             if fps_state.current_oams is not None:
                 oams = self.oams.get(fps_state.current_oams)
-<<<<<<< HEAD
+
 
             try:
                 idle_state = idle_timeout.get_status(eventtime)
@@ -1509,49 +1492,7 @@
             fps_state.stuck_spool_start_time = None
             fps_state.stuck_spool_restore_follower = True
 
-=======
-
-            try:
-                idle_state = idle_timeout.get_status(eventtime)
-                is_printing = idle_state.get("state") == "Printing"
-            except Exception:
-                logging.exception("OAMS: Failed to query idle timeout for stuck spool monitor")
-                is_printing = False
-
-            if fps_state.state_name != FPSLoadState.LOADED or oams is None:
-                fps_state.stuck_spool_start_time = None
-                if fps_state.stuck_spool_active:
-                    self._clear_stuck_spool_state(fps_state, restart_follower=False)
-                return eventtime + MONITOR_ENCODER_PERIOD
-
-            if not is_printing:
-                fps_state.stuck_spool_start_time = None
-                return eventtime + MONITOR_ENCODER_PERIOD
-
-            pressure = float(getattr(fps, "fps_value", 0.0))
-
-            if fps_state.stuck_spool_active:
-                if pressure > STUCK_SPOOL_PRESSURE_THRESHOLD:
-                    self._clear_stuck_spool_state(fps_state)
-                return eventtime + MONITOR_ENCODER_PERIOD
-
-            if pressure > STUCK_SPOOL_PRESSURE_THRESHOLD:
-                fps_state.stuck_spool_start_time = None
-                return eventtime + MONITOR_ENCODER_PERIOD
-
-            now = self.reactor.monotonic()
-            if fps_state.stuck_spool_start_time is None:
-                fps_state.stuck_spool_start_time = now
-                return eventtime + MONITOR_ENCODER_PERIOD
-
-            if now - fps_state.stuck_spool_start_time < STUCK_SPOOL_DWELL:
-                return eventtime + MONITOR_ENCODER_PERIOD
-
-            fps_state.stuck_spool_active = True
-            fps_state.stuck_spool_start_time = None
-            fps_state.stuck_spool_restore_follower = True
-
->>>>>>> f3558cf8
+
             if oams is not None and fps_state.current_spool_idx is not None:
                 try:
                     oams.set_led_error(fps_state.current_spool_idx, 1)
@@ -1595,10 +1536,9 @@
         for (fps_name, fps_state) in self.current_state.fps_state.items():
             self.monitor_timers.append(reactor.register_timer(self._monitor_unload_speed_for_fps(fps_name), reactor.NOW))
             self.monitor_timers.append(reactor.register_timer(self._monitor_load_speed_for_fps(fps_name), reactor.NOW))
-<<<<<<< HEAD
+
             self.monitor_timers.append(reactor.register_timer(self._monitor_clog_for_fps(fps_name), reactor.NOW))
-=======
->>>>>>> f3558cf8
+
             self.monitor_timers.append(reactor.register_timer(self._monitor_stuck_spool_for_fps(fps_name), reactor.NOW))
 
             def _reload_callback(fps_name=fps_name, fps_state=fps_state):
