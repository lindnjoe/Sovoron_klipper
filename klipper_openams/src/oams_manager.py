--- conflicted
+++ resolved
@@ -255,10 +255,7 @@
         # Stuck spool detection
         self.stuck_spool_start_time: Optional[float] = None
         self.stuck_spool_active: bool = False
-<<<<<<< HEAD
-=======
-
->>>>>>> 861c039a
+
         self.stuck_spool_restore_follower: bool = False
         self.stuck_spool_restore_direction: int = 1
 
@@ -268,10 +265,7 @@
         self.runout_position = None
         self.runout_after_position = None
 
-<<<<<<< HEAD
-=======
-
->>>>>>> 861c039a
+
     def reset_stuck_spool_state(self, preserve_restore: bool = False) -> None:
         """Clear any latched stuck spool indicators."""
         self.stuck_spool_start_time = None
@@ -280,10 +274,7 @@
             self.stuck_spool_restore_follower = False
             self.stuck_spool_restore_direction = 1
 
-<<<<<<< HEAD
-=======
-
->>>>>>> 861c039a
+
     def __repr__(self) -> str:
         return f"FPSState(state_name={self.state_name}, current_group={self.current_group}, current_oams={self.current_oams}, current_spool_idx={self.current_spool_idx})"
 
@@ -356,18 +347,12 @@
             "idle_timeout:printing",
             self._handle_printing_resumed,
         )
-<<<<<<< HEAD
-=======
-
->>>>>>> 861c039a
+
         self.printer.register_event_handler(
             "pause:resume",
             self._handle_printing_resumed,
         )
-<<<<<<< HEAD
-=======
-
->>>>>>> 861c039a
+
         self.printer.add_object("oams_manager", self)
         self.register_commands()
         
@@ -427,14 +412,13 @@
                 fps_state.state_name = FPSLoadState.LOADED
                 fps_state.since = self.reactor.monotonic()
                 fps_state.reset_stuck_spool_state()
-<<<<<<< HEAD
+
                 self._ensure_forward_follower(
                     fps_name,
                     fps_state,
                     "state detection",
                 )
-=======
->>>>>>> 861c039a
+
             else:
                 fps_state.state_name = FPSLoadState.UNLOADED
                 fps_state.reset_stuck_spool_state()
@@ -1061,23 +1045,13 @@
                 fps_state.direction = 1
                 self.current_group = group_name
                 fps_state.reset_stuck_spool_state()
-<<<<<<< HEAD
+
                 self._ensure_forward_follower(
                     fps_name,
                     fps_state,
                     "load filament",
                 )
-=======
-
-                self._enable_follower(
-                    fps_name,
-                    fps_state,
-                    oam,
-                    1,
-                    "load filament",
-                )
-
->>>>>>> 861c039a
+
                 return True, message
 
             fps_state.state_name = FPSLoadState.UNLOADED
@@ -1138,10 +1112,7 @@
         message = f"Print has been paused: {message}"
         gcode.run_script(f"M118 {message}")
         gcode.run_script(f"M114 {message}")
-<<<<<<< HEAD
-=======
-
->>>>>>> 861c039a
+
         toolhead = self.printer.lookup_object("toolhead")
         homed_axes = toolhead.get_status(self.reactor.monotonic()).get("homed_axes", "")
         if all(axis in homed_axes for axis in ("x", "y", "z")):
@@ -1152,10 +1123,7 @@
                 homed_axes,
             )
 
-<<<<<<< HEAD
-=======
-
->>>>>>> 861c039a
+
     def _enable_follower(
         self,
         fps_name: str,
@@ -1192,7 +1160,7 @@
                 context,
             )
 
-<<<<<<< HEAD
+
     def _ensure_forward_follower(
         self,
         fps_name: str,
@@ -1223,8 +1191,7 @@
             1,
             context,
         )
-=======
->>>>>>> 861c039a
+
 
     def _restore_follower_if_needed(
         self,
@@ -1248,10 +1215,7 @@
 
         direction = fps_state.stuck_spool_restore_direction
 
-<<<<<<< HEAD
-=======
-
->>>>>>> 861c039a
+
         self._enable_follower(
             fps_name,
             fps_state,
@@ -1260,10 +1224,7 @@
             context,
         )
         if fps_state.following:
-<<<<<<< HEAD
-=======
-
->>>>>>> 861c039a
+
             fps_state.stuck_spool_restore_follower = False
             logging.info(
                 "OAMS: Restarted follower for %s spool %s after %s.",
@@ -1272,17 +1233,11 @@
                 context,
             )
 
-<<<<<<< HEAD
+
     def _handle_printing_resumed(self, _eventtime):
         """Re-enable any followers that were paused due to a stuck spool."""
         for fps_name, fps_state in self.current_state.fps_state.items():
-=======
-
-    def _handle_printing_resumed(self, _eventtime):
-        """Re-enable any followers that were paused due to a stuck spool."""
-        for fps_name, fps_state in self.current_state.fps_state.items():
-
->>>>>>> 861c039a
+
             oams = self.oams.get(fps_state.current_oams) if fps_state.current_oams else None
             if fps_state.stuck_spool_restore_follower:
                 self._restore_follower_if_needed(
@@ -1295,7 +1250,7 @@
                 fps_state.current_oams is not None
                 and fps_state.current_spool_idx is not None
                 and not fps_state.following
-<<<<<<< HEAD
+
             ):
                 self._ensure_forward_follower(
                     fps_name,
@@ -1303,19 +1258,7 @@
                     "print resume",
                 )
 
-=======
-                and not fps_state.stuck_spool_active
-            ):
-                self._enable_follower(
-                    fps_name,
-                    fps_state,
-                    oams,
-                    fps_state.direction,
-                    "print resume",
-                )
-
-
->>>>>>> 861c039a
+
     def _trigger_stuck_spool_pause(
         self,
         fps_name: str,
@@ -1340,19 +1283,13 @@
                     fps_name,
                     spool_idx,
                 )
-<<<<<<< HEAD
+
             direction = fps_state.direction if fps_state.direction in (0, 1) else 1
             fps_state.direction = direction
             fps_state.stuck_spool_restore_follower = True
             fps_state.stuck_spool_restore_direction = direction
             if fps_state.following:
-=======
-
-            if fps_state.following:
-                direction = fps_state.direction if fps_state.direction in (0, 1) else 1
-                fps_state.stuck_spool_restore_follower = True
-                fps_state.stuck_spool_restore_direction = direction
->>>>>>> 861c039a
+
                 try:
                     oams.set_oams_follower(0, direction)
                 except Exception:
@@ -1361,12 +1298,7 @@
                         fps_name,
                         spool_idx,
                     )
-<<<<<<< HEAD
-            fps_state.following = False
-=======
-                fps_state.following = False
-
->>>>>>> 861c039a
+
 
         fps_state.stuck_spool_active = True
         fps_state.stuck_spool_start_time = None
@@ -1467,17 +1399,11 @@
                             "OAMS: Failed to clear stuck spool LED while idle on %s",
                             fps_name,
                         )
-<<<<<<< HEAD
+
                 fps_state.reset_stuck_spool_state(
                     preserve_restore=fps_state.stuck_spool_restore_follower
                 )
-=======
-
-                fps_state.reset_stuck_spool_state(
-                    preserve_restore=fps_state.stuck_spool_restore_follower
-                )
-
->>>>>>> 861c039a
+
                 return eventtime + MONITOR_ENCODER_PERIOD
 
             pressure = float(getattr(fps, "fps_value", 0.0))
@@ -1511,10 +1437,7 @@
                             fps_name,
                             fps_state.current_spool_idx,
                         )
-<<<<<<< HEAD
-=======
-
->>>>>>> 861c039a
+
                 if fps_state.stuck_spool_restore_follower and is_printing:
                     self._restore_follower_if_needed(
                         fps_name,
@@ -1522,29 +1445,18 @@
                         oams,
                         "stuck spool recovery",
                     )
-<<<<<<< HEAD
+
                 elif is_printing and not fps_state.following:
                     self._ensure_forward_follower(
                         fps_name,
                         fps_state,
-=======
-
-                elif is_printing and not fps_state.following:
-                    self._enable_follower(
-                        fps_name,
-                        fps_state,
-                        oams,
-                        fps_state.direction,
->>>>>>> 861c039a
+
                         "stuck spool recovery",
                     )
                 if not fps_state.stuck_spool_restore_follower:
                     fps_state.reset_stuck_spool_state()
 
-<<<<<<< HEAD
-=======
-
->>>>>>> 861c039a
+
             return eventtime + MONITOR_ENCODER_PERIOD
 
         return partial(_monitor_stuck_spool, self)
