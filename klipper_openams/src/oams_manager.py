# OpenAMS Manager
#
# Copyright (C) 2025 JR Lomas <lomas.jr@gmail.com>
#
# This file may be distributed under the terms of the GNU GPLv3 license.

import logging
import time
from functools import partial
from collections import deque
from typing import Optional, Tuple, Dict, List, Any, Callable

from .oams import OAMSOpCode

# Configuration constants

PAUSE_DISTANCE = 60  # mm to pause before coasting follower
ENCODER_SAMPLES = 2  # Number of encoder samples to collect
MIN_ENCODER_DIFF = 1  # Minimum encoder difference to consider movement
FILAMENT_PATH_LENGTH_FACTOR = 1.14  # Factor for calculating filament path traversal
MONITOR_ENCODER_LOADING_SPEED_AFTER = 2.0  # seconds
MONITOR_ENCODER_PERIOD = 2.0  # seconds
MONITOR_ENCODER_UNLOADING_SPEED_AFTER = 2.0  # seconds
AFC_DELEGATION_TIMEOUT = 30.0  # seconds to suppress duplicate AFC runout triggers

UNLOAD_RETRY_NUDGE_TIME = 0.5  # seconds to nudge filament forward before retry
UNLOAD_RETRY_EXTRUDER_DISTANCE_MM = 5.0  # mm to retract with the extruder during unload retries
UNLOAD_RETRY_EXTRUDER_SPEED = 20.0  # mm/s for the unload retry extruder assist


# Clog detection defaults
CLOG_SENSITIVITY_DEFAULT = 5.0
CLOG_SENSITIVITY_MIN = 0.0
CLOG_SENSITIVITY_MAX = 10.0
CLOG_MONITOR_PERIOD = 1.0  # seconds between clog samples while printing
CLOG_WINDOW_MIN_MM = 12.0
CLOG_WINDOW_MAX_MM = 48.0
CLOG_ENCODER_DELTA_MIN = 3.0
CLOG_ENCODER_DELTA_MAX = 15.0
CLOG_PRESSURE_OFFSET_MIN = 0.10
CLOG_PRESSURE_OFFSET_MAX = 0.30
CLOG_DWELL_MIN = 4.0
CLOG_DWELL_MAX = 14.0
CLOG_RETRACTION_TOLERANCE_MM = 0.8

# Spool jam detection
STUCK_SPOOL_PRESSURE_TRIGGER = 0.08  # Pressure level indicating the spool is likely stuck



# Default retry behaviour for unload recovery
UNLOAD_RETRY_ERROR_CODE = 3




class OAMSRunoutState:
    """Enum for runout monitor states."""
    STOPPED = "STOPPED"          # Monitor is disabled
    MONITORING = "MONITORING"    # Actively watching for runout
    DETECTED = "DETECTED"        # Runout detected, pausing before coast
    COASTING = "COASTING"        # Follower coasting, preparing next spool
    RELOADING = "RELOADING"      # Loading next spool in sequence
    PAUSED = "PAUSED"           # Monitor paused due to error/manual intervention


class FPSLoadState:
    """Enum for FPS loading states."""
    UNLOADED = "UNLOADED"    # No filament loaded
    LOADED = "LOADED"        # Filament loaded and ready
    LOADING = "LOADING"      # Currently loading filament
    UNLOADING = "UNLOADING"  # Currently unloading filament
    
class OAMSRunoutMonitor:
    """
    Monitors filament runout for a specific FPS and handles automatic reload.

    State Management:
    - Tracks runout detection and follower coasting
    - Manages automatic spool switching within filament groups
    - Coordinates with OAMS hardware for filament loading
    - Triggers reload once the remaining filament in the tube reaches the
      configured safety margin, independent of the total PTFE length. Each FPS
      can optionally override the safety margin so coasting distance can be
      tuned per extruder lane.
    """
    
    def __init__(self, 
                 printer,
                 fps_name: str,
                 fps, 
                 fps_state,
                 oams: Dict[str, Any],
                 reload_callback: Callable, 
                 reload_before_toolhead_distance: float = 0.0):
        # Core references
        self.oams = oams
        self.printer = printer
        self.fps_name = fps_name
        self.fps_state = fps_state
        self.fps = fps
        
        # State tracking
        self.state = OAMSRunoutState.STOPPED
        self.runout_position: Optional[float] = None
        self.bldc_clear_position: Optional[float] = None
        self.runout_after_position: Optional[float] = None
        
        # Configuration
        # Reload is triggered as soon as the follower has <= this much filament
        # left in the tube after the BLDC clear phase, regardless of the OAMS
        # unit's total PTFE length. This ensures AMS2-style lanes swap as soon
        # as the configured safety margin is reached.
        self.reload_before_toolhead_distance = reload_before_toolhead_distance
        self.reload_callback = reload_callback
        
        self.reactor = self.printer.get_reactor()

        def _monitor_runout(eventtime):
            idle_timeout = self.printer.lookup_object("idle_timeout")
            is_printing = idle_timeout.get_status(eventtime)["state"] == "Printing"
            
            if self.state == OAMSRunoutState.STOPPED or self.state == OAMSRunoutState.PAUSED or self.state == OAMSRunoutState.RELOADING:
                pass

            elif self.state == OAMSRunoutState.MONITORING:
                #logging.info("OAMS: Monitoring runout, is_printing: %s, fps_state: %s, fps_state.current_group: %s, fps_state.current_spool_idx: %s, oams: %s" % (is_printing, fps_state.state_name, fps_state.current_group, fps_state.current_spool_idx, fps_state.current_oams))
                if getattr(fps_state, "afc_delegation_active", False):
                    now = self.reactor.monotonic()
                    if now < getattr(fps_state, "afc_delegation_until", 0.0):
                        return eventtime + MONITOR_ENCODER_PERIOD
                    fps_state.afc_delegation_active = False
                    fps_state.afc_delegation_until = 0.0
                if is_printing and \
                fps_state.state_name == "LOADED" and \
                fps_state.current_group is not None and \
                fps_state.current_spool_idx is not None and \
                not bool(self.oams[fps_state.current_oams].hub_hes_value[fps_state.current_spool_idx]):

                    self.state = OAMSRunoutState.DETECTED
                    logging.info(f"OAMS: Runout detected on FPS {self.fps_name}, pausing for {PAUSE_DISTANCE} mm before coasting the follower.")
                    self.runout_position = fps.extruder.last_position
            
            elif self.state == OAMSRunoutState.DETECTED:
                traveled_distance = fps.extruder.last_position - self.runout_position
                if traveled_distance >= PAUSE_DISTANCE:
                    logging.info("OAMS: Pause complete, coasting the follower.")
                    self.oams[fps_state.current_oams].set_oams_follower(0, 1)
                    self.bldc_clear_position = fps.extruder.last_position
                    self.runout_after_position = 0.0
                    self.state = OAMSRunoutState.COASTING

            elif self.state == OAMSRunoutState.COASTING:
                traveled_distance_after_bldc_clear = max(
                    fps.extruder.last_position - self.bldc_clear_position, 0.0
                )
                self.runout_after_position = traveled_distance_after_bldc_clear
                path_length = getattr(
                    self.oams[fps_state.current_oams], "filament_path_length", 0.0
                )
                effective_path_length = (
                    path_length / FILAMENT_PATH_LENGTH_FACTOR if path_length else 0.0
                )
                consumed_with_margin = (
                    self.runout_after_position
                    + PAUSE_DISTANCE
                    + self.reload_before_toolhead_distance
                )

                if consumed_with_margin >= effective_path_length:
                    logging.info(
                        "OAMS: Loading next spool (%.2f mm consumed + margin %.2f mm >= effective path %.2f mm).",
                        self.runout_after_position + PAUSE_DISTANCE,
                        self.reload_before_toolhead_distance,
                        effective_path_length,
                    )
                    self.state = OAMSRunoutState.RELOADING
                    self.reload_callback()
            else:
                raise ValueError(f"Invalid state: {self.state}")
            return eventtime + MONITOR_ENCODER_PERIOD
        self._timer_callback = _monitor_runout
        self.timer = self.reactor.register_timer(self._timer_callback, self.reactor.NOW)
        

    def start(self) -> None:
        """Start monitoring for filament runout."""
        if self.timer is None:
            self.timer = self.reactor.register_timer(self._timer_callback, self.reactor.NOW)
        self.state = OAMSRunoutState.MONITORING

    
    def stop(self) -> None:
        """Stop monitoring for filament runout."""
        self.state = OAMSRunoutState.STOPPED
        
    def reloading(self) -> None:
        """Set state to reloading and reset positions."""
        self.state = OAMSRunoutState.RELOADING
        self.runout_position = None
        self.runout_after_position = None
        
    def paused(self) -> None:
        """Pause the monitor due to error or manual intervention."""
        self.state = OAMSRunoutState.PAUSED
        
    def reset(self) -> None:
        """Reset monitor to stopped state and clean up."""
        self.state = OAMSRunoutState.STOPPED
        self.runout_position = None
        self.runout_after_position = None
        if self.timer is not None:
            self.reactor.unregister_timer(self.timer)
            self.timer = None

class OAMSState:
    """
    Global state container for all FPS units in the system.
    
    Attributes:
    - fps_state: Dictionary mapping FPS names to their FPSState objects
    """
    
    def __init__(self):
        self.fps_state: Dict[str, 'FPSState'] = {}
        
    def add_fps_state(self, fps_name: str) -> None:
        """Add a new FPS state tracker."""
        self.fps_state[fps_name] = FPSState()
        

class FPSState:
    """
    Tracks the state of a single FPS (Filament Pressure Sensor).
    
    Key State Variables:
    - state_name: Current loading state (LOADED, UNLOADED, LOADING, UNLOADING)
    - current_group: Filament group name (e.g., "T0", "T1") if loaded
    - current_oams: Name of the OAMS unit currently loaded
    - current_spool_idx: Index (0-3) of the spool bay currently loaded
    
    Monitoring State:
    - encoder_samples: Recent encoder readings for motion detection
    - following: Whether follower mode is active
    - direction: Follower direction (0=forward, 1=reverse)
    - since: Timestamp when current state began
    """
    
    def __init__(self, 
                 state_name: str = FPSLoadState.UNLOADED, 
                 current_group: Optional[str] = None, 
                 current_oams: Optional[str] = None, 
                 current_spool_idx: Optional[int] = None):
        
        # Primary state tracking
        self.state_name = state_name  # FPSLoadState: LOADED, UNLOADED, LOADING, UNLOADING
        self.current_group = current_group  # Filament group name (T0, T1, etc.)
        self.current_oams = current_oams  # OAMS unit name currently loaded
        self.current_spool_idx = current_spool_idx  # Spool bay index (0-3)
        
        # Runout tracking
        self.runout_position: Optional[float] = None
        self.runout_after_position: Optional[float] = None
        
        # Timer references (for cleanup)
        self.monitor_spool_timer = None
        self.monitor_pause_timer = None
        self.monitor_load_next_spool_timer = None
        

        # Motion monitoring
        self.encoder_samples = deque(maxlen=ENCODER_SAMPLES)  # Recent encoder readings
        self.encoder: Optional[float] = None

        # Follower state
        self.following: bool = False  # Whether follower mode is active
        self.direction: int = 0  # Follower direction (0=forward, 1=reverse)
        self.since: Optional[float] = None  # Timestamp when current state began

        # AFC delegation state
        self.afc_delegation_active: bool = False
        self.afc_delegation_until: float = 0.0

        # Clog detection tracker
        self.clog_extruder_start: Optional[float] = None
        self.clog_encoder_start: Optional[float] = None
        self.clog_last_extruder: Optional[float] = None
        self.clog_last_encoder: Optional[float] = None
        self.clog_extruder_delta: float = 0.0
        self.clog_encoder_delta: float = 0.0
        self.clog_max_pressure: float = 0.0
        self.clog_start_time: Optional[float] = None

        # Stuck spool detection tracker
        self.stuck_spool_start_time: Optional[float] = None
        self.stuck_spool_active: bool = False
        self.stuck_spool_last_oams: Optional[str] = None
        self.stuck_spool_last_spool_idx: Optional[int] = None
        self.stuck_spool_led_asserted: bool = False
<<<<<<< HEAD
        self.stuck_spool_should_restore_follower: bool = False
        self.stuck_spool_restore_direction: int = 0

=======

        self.stuck_spool_should_restore_follower: bool = False
        self.stuck_spool_restore_direction: int = 0


>>>>>>> 893c304d
        self.reset_stuck_spool_state()
        self.reset_clog_tracker()


    def reset_runout_positions(self) -> None:
        """Clear runout position tracking."""
        self.runout_position = None
        self.runout_after_position = None
        self.reset_clog_tracker()
        self.reset_stuck_spool_state()

    def reset_clog_tracker(self) -> None:
        """Reset clog detection accumulation state."""
        self.clog_extruder_start = None
        self.clog_encoder_start = None
        self.clog_last_extruder = None
        self.clog_last_encoder = None
        self.clog_extruder_delta = 0.0
        self.clog_encoder_delta = 0.0
        self.clog_max_pressure = 0.0
        self.clog_start_time = None
        self.stuck_spool_start_time = None

    def reset_stuck_spool_state(self) -> None:
        """Clear stuck spool detection latches and history."""
        self.stuck_spool_start_time = None
        self.stuck_spool_active = False
        self.stuck_spool_last_oams = None
        self.stuck_spool_last_spool_idx = None
        self.stuck_spool_led_asserted = False
<<<<<<< HEAD
        self.stuck_spool_should_restore_follower = False
        self.stuck_spool_restore_direction = 0
=======

        self.stuck_spool_should_restore_follower = False
        self.stuck_spool_restore_direction = 0

>>>>>>> 893c304d

    def prime_clog_tracker(
        self,
        extruder_position: float,
        encoder_position: float,
        timestamp: float,
        pressure: float,
    ) -> None:
        """Initialize clog tracking with the current motion sample."""
        self.clog_extruder_start = extruder_position
        self.clog_encoder_start = encoder_position
        self.clog_last_extruder = extruder_position
        self.clog_last_encoder = encoder_position
        self.clog_extruder_delta = 0.0
        self.clog_encoder_delta = 0.0
        self.clog_max_pressure = max(pressure, 0.0)
        self.clog_start_time = timestamp

    def __repr__(self) -> str:
        return f"FPSState(state_name={self.state_name}, current_group={self.current_group}, current_oams={self.current_oams}, current_spool_idx={self.current_spool_idx})"

    def __str__(self) -> str:
        return f"State: {self.state_name}, Group: {self.current_group}, OAMS: {self.current_oams}, Spool Index: {self.current_spool_idx}"

class OAMSManager:
    """
    Main coordinator for OpenAMS system with multiple FPS units.
    
    Manages:
    - Multiple FPS (Filament Pressure Sensor) units
    - OAMS (OpenAMS) hardware units  
    - Filament groups (T0, T1, etc.) mapping to FPS units
    - Automatic filament runout detection and switching
    
    Key Attributes:
    - fpss: Dictionary of FPS objects {fps_name: fps_object}
    - oams: Dictionary of OAMS objects {oams_name: oams_object}  
    - filament_groups: Dictionary of filament groups {group_name: group_object}
    - current_state: OAMSState tracking all FPS states
    """
    
    def __init__(self, config):
        # Core configuration and printer interface
        self.config = config
        self.printer = config.get_printer()
        self.reactor = self.printer.get_reactor()
        self.pause_resume = self.printer.lookup_object("pause_resume")
<<<<<<< HEAD
        self.print_stats = self.printer.lookup_object("print_stats", None)
        self.toolhead = self.printer.lookup_object("toolhead", None)

=======

        self.print_stats = self.printer.lookup_object("print_stats", None)
        self.toolhead = self.printer.lookup_object("toolhead", None)


>>>>>>> 893c304d

        # Hardware object collections
        self.filament_groups: Dict[str, Any] = {}  # Group name -> FilamentGroup object
        self.oams: Dict[str, Any] = {}  # OAMS name -> OAMS object
        self.fpss: Dict[str, Any] = {}  # FPS name -> FPS object

        # State management
        self.current_state = OAMSState()  # Tracks state of all FPS units
        self.current_group: Optional[str] = None  # Last group requested via load command
        self.afc = None  # Optional reference to AFC for lane runout mappings
        self._afc_logged = False  # Tracks whether AFC integration has been announced

        

        # Monitoring and control
        self.monitor_timers: List[Any] = []  # Active monitoring timers
        self.runout_monitors: Dict[str, OAMSRunoutMonitor] = {}
        self.ready: bool = False  # System initialization complete

        # Configuration parameters
        self.reload_before_toolhead_distance: float = config.getfloat(
            "reload_before_toolhead_distance",
            0.0,
        )

        # Automatic unload retry configuration
        self.unload_retry_enabled: bool = config.getboolean(
            "unload_retry_enabled",
            True,
        )
        self.unload_retry_push_distance: float = config.getfloat(
            "unload_retry_push_distance",
            2.0,
        )
        self.unload_retry_push_speed: float = config.getfloat(
            "unload_retry_push_speed",
            25.0,
            minval=0.1,
        )

        self.unload_retry_extruder_distance_mm: float = config.getfloat(

            "unload_retry_extruder_distance_mm",
            UNLOAD_RETRY_EXTRUDER_DISTANCE_MM,
            minval=0.0,
        )

        self.unload_retry_extruder_speed: float = config.getfloat(

            "unload_retry_extruder_speed",
            UNLOAD_RETRY_EXTRUDER_SPEED,
            minval=0.0,
        )


        raw_clog_sensitivity = config.getfloat(
            "clog_sensitivity",
            CLOG_SENSITIVITY_DEFAULT,
        )
        clamped_sensitivity = max(
            CLOG_SENSITIVITY_MIN,
            min(raw_clog_sensitivity, CLOG_SENSITIVITY_MAX),
        )
        if clamped_sensitivity != raw_clog_sensitivity:
            logging.warning(
                "OAMS: clog_sensitivity %.2f outside %.2f-%.2f, clamped to %.2f",
                raw_clog_sensitivity,
                CLOG_SENSITIVITY_MIN,
                CLOG_SENSITIVITY_MAX,
                clamped_sensitivity,
            )

        self.clog_sensitivity: float = clamped_sensitivity
        self.clog_detection_enabled: bool = self.clog_sensitivity > CLOG_SENSITIVITY_MIN
        self.clog_monitor_period: float = config.getfloat(
            "clog_monitor_period",
            CLOG_MONITOR_PERIOD,
            minval=0.1,
        )

        if CLOG_SENSITIVITY_MAX > CLOG_SENSITIVITY_MIN:
            sensitivity_scale = (
                (self.clog_sensitivity - CLOG_SENSITIVITY_MIN)
                / (CLOG_SENSITIVITY_MAX - CLOG_SENSITIVITY_MIN)
            )
        else:
            sensitivity_scale = 0.0

        window_span = max(CLOG_WINDOW_MAX_MM - CLOG_WINDOW_MIN_MM, 0.0)
        encoder_span = max(CLOG_ENCODER_DELTA_MAX - CLOG_ENCODER_DELTA_MIN, 0.0)
        pressure_span = max(CLOG_PRESSURE_OFFSET_MAX - CLOG_PRESSURE_OFFSET_MIN, 0.0)
        dwell_span = max(CLOG_DWELL_MAX - CLOG_DWELL_MIN, 0.0)

        self.clog_extruder_window_mm: float = max(
            0.0,
            CLOG_WINDOW_MAX_MM - sensitivity_scale * window_span,
        )
        self.clog_encoder_delta_limit: float = max(
            0.0,
            CLOG_ENCODER_DELTA_MAX - sensitivity_scale * encoder_span,
        )
        self.clog_pressure_offset: float = max(
            0.0,
            CLOG_PRESSURE_OFFSET_MAX - sensitivity_scale * pressure_span,
        )
        self.clog_dwell_time: float = max(
            0.0,
            CLOG_DWELL_MAX - sensitivity_scale * dwell_span,
        )
        self.stuck_spool_dwell_time: float = max(0.0, self.clog_dwell_time * 0.5)
        self.clog_retraction_tolerance_mm: float = max(
            0.0,
            CLOG_RETRACTION_TOLERANCE_MM,
        )

        logging.debug(
            "OAMS: clog detection sensitivity %.2f -> window %.1fmm, encoder slack %.1f, pressure offset %.2f, dwell %.1fs",
            self.clog_sensitivity,
            self.clog_extruder_window_mm,
            self.clog_encoder_delta_limit,
            self.clog_pressure_offset,
            self.clog_dwell_time,
        )


        # Cached mappings
        self.group_to_fps: Dict[str, str] = {}
        self._canonical_lane_by_group: Dict[str, str] = {}
        self._canonical_group_by_lane: Dict[str, str] = {}
        self._lane_unit_map: Dict[str, str] = {}
        self._lane_by_location: Dict[Tuple[str, int], str] = {}

        
        # Initialize hardware collections
        self._initialize_oams()
        self._initialize_filament_groups()
        
        # Register with printer and setup event handlers
        self.printer.register_event_handler("klippy:ready", self.handle_ready)
        self.printer.register_event_handler(
            "gcode:command_AFC_RESUME", self._handle_resume_command
        )
        self.printer.register_event_handler(
            "gcode:command_RESUME", self._handle_resume_command
        )
        self.printer.add_object("oams_manager", self)
        self.register_commands()
        

    def get_status(self, eventtime: float) -> Dict[str, Dict[str, Any]]:
        """
        Return current status of all FPS units and OAMS hardware for monitoring.

        Returns:
            Dictionary containing:
            - "oams": Mapping of OAMS identifiers to their latest action status
            - One entry per FPS with its current loading state information
        """
        attributes: Dict[str, Dict[str, Any]] = {"oams": {}}

        for name, oam in self.oams.items():
            status_name = name.split()[-1]
            oam_status = {
                "action_status": oam.action_status,
                "action_status_code": oam.action_status_code,
                "action_status_value": oam.action_status_value,
            }
            attributes["oams"][status_name] = oam_status
            if status_name != name:
                attributes["oams"][name] = oam_status

        for fps_name, fps_state in self.current_state.fps_state.items():
            attributes[fps_name] = {
                "current_group": fps_state.current_group,
                "current_oams": fps_state.current_oams,
                "current_spool_idx": fps_state.current_spool_idx,
                "state_name": fps_state.state_name,
                "since": fps_state.since,
            }

        return attributes

    
    def determine_state(self) -> None:
        """
        Analyze hardware state and update FPS state tracking.
        
        For each FPS:
        1. Check which filament group is currently loaded
        2. Identify the active OAMS unit and spool bay
        3. Update state to LOADED if filament is present
        """
        for fps_name, fps_state in self.current_state.fps_state.items():
            fps_state.current_group, current_oams, fps_state.current_spool_idx = self.determine_current_loaded_group(fps_name)
            
            if current_oams is not None:
                fps_state.current_oams = current_oams.name
            else:
                fps_state.current_oams = None
                
            if fps_state.current_oams is not None and fps_state.current_spool_idx is not None:
                fps_state.state_name = FPSLoadState.LOADED
                fps_state.since = self.reactor.monotonic()
        
    def handle_ready(self) -> None:
        """
        Initialize system when printer is ready.
        
        1. Discover and register all FPS units
        2. Create state tracking for each FPS
        3. Determine current hardware state
        4. Start monitoring timers
        """
        # Discover all FPS units in the system

        for fps_name, fps in self.printer.lookup_objects(module="fps"):
            self.fpss[fps_name] = fps
            self.current_state.add_fps_state(fps_name)

        if not self.fpss:
            raise ValueError("No FPS found in system, this is required for OAMS to work")

        self._rebuild_group_fps_index()

        # Initialize system state and start monitoring
        self.determine_state()
        self.start_monitors()

        self.ready = True

    def _initialize_oams(self) -> None:
        """Discover and register all OAMS hardware units."""
        for name, oam in self.printer.lookup_objects(module="oams"):
            self.oams[name] = oam
        
    def _initialize_filament_groups(self) -> None:
        """Discover and register all filament group configurations."""
        for name, group in self.printer.lookup_objects(module="filament_group"):
            name = name.split()[-1]  # Extract group name from full object name
            logging.info(f"OAMS: Adding group {name}")
            self.filament_groups[name] = group
    
    def determine_current_loaded_group(self, fps_name: str) -> Tuple[Optional[str], Optional[object], Optional[int]]:
        """
        Determine which filament group is currently loaded in the specified FPS.
        
        Args:
            fps_name: Name of the FPS to check
            
        Returns:
            Tuple of (group_name, oams_object, bay_index) or (None, None, None) if unloaded
            
        Process:
        1. Get the FPS object
        2. Check each filament group for loaded bays
        3. Verify the OAMS is connected to this FPS
        4. Return the first match found
        """
        fps = self.fpss.get(fps_name)
        if fps is None:
            raise ValueError(f"FPS {fps_name} not found")
            
        # Check each filament group for loaded spools
        for group_name, group in self.filament_groups.items():
            for oam, bay_index in group.bays:
                # Check if this bay has filament loaded and the OAMS is connected to this FPS
                if oam.is_bay_loaded(bay_index) and oam in fps.oams:
                    return group_name, oam, bay_index
                    
        return None, None, None
        
    def register_commands(self):
        gcode = self.printer.lookup_object("gcode")
        gcode.register_command(
            "OAMSM_UNLOAD_FILAMENT",
            self.cmd_UNLOAD_FILAMENT,
            desc=self.cmd_UNLOAD_FILAMENT_help,
        )
        
        gcode.register_command(
            "OAMSM_LOAD_FILAMENT",
            self.cmd_LOAD_FILAMENT,
            desc=self.cmd_LOAD_FILAMENT_help,
        )
        
        gcode.register_command(
            "OAMSM_FOLLOWER",
            self.cmd_FOLLOWER,
            desc=self.cmd_FOLLOWER_help,
        )
        
        # gcode.register_command(
        #     "OAMSM_CURRENT_LOADED_GROUP",
        #     self.cmd_CURRENT_LOADED_GROUP,
        #     desc=self.cmd_CURRENT_LOADED_GROUP_help,
        # )
        
        gcode.register_command(
            "OAMSM_CLEAR_ERRORS",
            self.cmd_CLEAR_ERRORS,
            desc=self.cmd_CLEAR_ERRORS_help,
        )

    def _clear_all_errors(self) -> None:
        """Clear error flags on all OAMS units and restart monitors."""
        if self.monitor_timers:
            self.stop_monitors()
        for _, fps_state in self.current_state.fps_state.items():
            fps_state.encoder_samples.clear()
            fps_state.reset_clog_tracker()
            self._clear_stuck_spool_state(fps_state)
        for _, oam in self.oams.items():
            oam.clear_errors()
        self.determine_state()
        self.start_monitors()

    cmd_CLEAR_ERRORS_help = "Clear the error state of the OAMS"
    def cmd_CLEAR_ERRORS(self, gcmd):
        self._clear_all_errors()
        return
    
    cmd_FOLLOWER_help = "Enable the follower on whatever OAMS is current loaded"
    def cmd_FOLLOWER(self, gcmd):
        enable = gcmd.get_int('ENABLE')
        if enable is None:
            gcmd.respond_info("Missing ENABLE parameter")
            return
        direction = gcmd.get_int('DIRECTION')
        if direction is None:
            gcmd.respond_info("Missing DIRECTION parameter")
            return
        fps_name = gcmd.get('FPS')
        fps_name = "fps " + fps_name
        if fps_name is None:
            gcmd.respond_info("Missing FPS parameter")
            return
        if fps_name not in self.fpss:
            gcmd.respond_info(f"FPS {fps_name} does not exist")
            return
        fps_state = self.current_state.fps_state[fps_name]
        if fps_state.state_name == "UNLOADED":
            gcmd.respond_info(f"FPS {fps_name} is already unloaded")
            return
        if fps_state.state_name == "LOADING":
            gcmd.respond_info(f"FPS {fps_name} is currently loading a spool")
            return
        if fps_state.state_name == "UNLOADING":
            gcmd.respond_info(f"FPS {fps_name} is currently unloading a spool")
            return
        self.oams[fps_state.current_oams].set_oams_follower(enable, direction)
        fps_state.following = enable
        fps_state.direction = direction
        fps_state.encoder = self.oams[fps_state.current_oams].encoder_clicks
        fps_state.current_spool_idx = self.oams[fps_state.current_oams].current_spool
        return
    

    def _rebuild_group_fps_index(self) -> None:
        """Build a lookup table from filament groups to their owning FPS."""
        mapping: Dict[str, str] = {}
        for group_name, group in self.filament_groups.items():
            for fps_name, fps in self.fpss.items():
                if any(oam in fps.oams for oam in group.oams):
                    mapping[group_name] = fps_name
                    break
        self.group_to_fps = mapping

    def group_fps_name(self, group_name: str) -> Optional[str]:
        if group_name not in self.group_to_fps and self.fpss:
            self._rebuild_group_fps_index()
        return self.group_to_fps.get(group_name)

    def _normalize_group_name(self, group: Optional[str]) -> Optional[str]:
        """Return a trimmed filament group name or None if invalid."""
        if not group or not isinstance(group, str):
            return None
        group = group.strip()
        if not group:
            return None
        if " " in group:
            group = group.split()[-1]
        return group

    def _rebuild_lane_location_index(self) -> None:
        """Map each (OAMS name, bay index) tuple to its canonical AFC lane."""
        mapping: Dict[Tuple[str, int], str] = {}
        for group_name, lane_name in self._canonical_lane_by_group.items():
            group = self.filament_groups.get(group_name)
            if not group:
                continue
            for oam, bay_index in group.bays:
                mapping[(oam.name, bay_index)] = lane_name
        self._lane_by_location = mapping

    def _ensure_afc_lane_cache(self, afc) -> None:
        """Capture the canonical AFC lane mapping when AFC is available."""
        lanes = getattr(afc, "lanes", {})
        updated = False
        for lane_name, lane in lanes.items():
            canonical_group = self._normalize_group_name(getattr(lane, "_map", None))
            if canonical_group is None:
                canonical_group = self._normalize_group_name(getattr(lane, "map", None))
            if canonical_group:
                if lane_name not in self._canonical_group_by_lane:
                    self._canonical_group_by_lane[lane_name] = canonical_group
                    updated = True
                if canonical_group not in self._canonical_lane_by_group:
                    self._canonical_lane_by_group[canonical_group] = lane_name
                    updated = True
            unit_name = getattr(lane, "unit", None)
            if unit_name and lane_name not in self._lane_unit_map:
                self._lane_unit_map[lane_name] = unit_name
        if updated:
            self._rebuild_lane_location_index()

    def _resolve_lane_for_state(
        self,
        fps_state: 'FPSState',
        group_name: Optional[str],
        afc,
    ) -> Tuple[Optional[str], Optional[str]]:
        """Determine the canonical AFC lane and group for the provided FPS state."""

        normalized_group = self._normalize_group_name(group_name)
        lane_name: Optional[str] = None

        # Prefer the physical OAMS location currently tracked by the FPS state.
        if fps_state.current_oams and fps_state.current_spool_idx is not None:
            lane_name = self._lane_by_location.get(
                (fps_state.current_oams, fps_state.current_spool_idx)
            )
            if lane_name:
                lane_group = self._canonical_group_by_lane.get(lane_name)
                if lane_group:
                    normalized_group = lane_group

        # Fall back to the canonical mapping captured from AFC at startup.
        if lane_name is None and normalized_group:
            lane_name = self._canonical_lane_by_group.get(normalized_group)

        lanes = getattr(afc, "lanes", {})

        # As a last resort, inspect the lanes directly using their original map assignments.
        if lane_name is None and normalized_group:
            lane_name = next(
                (
                    name
                    for name, lane in lanes.items()
                    if self._normalize_group_name(getattr(lane, "_map", None))
                    == normalized_group
                ),
                None,
            )

        canonical_group = normalized_group
        if lane_name:
            lane = lanes.get(lane_name)
            if lane is not None:
                canonical_candidate = self._normalize_group_name(
                    getattr(lane, "_map", None)
                )
                if canonical_candidate is None:
                    canonical_candidate = self._normalize_group_name(
                        getattr(lane, "map", None)
                    )

                updated = False
                if canonical_candidate:
                    canonical_group = canonical_candidate
                    if lane_name not in self._canonical_group_by_lane:
                        self._canonical_group_by_lane[lane_name] = canonical_candidate
                        updated = True
                    if canonical_candidate not in self._canonical_lane_by_group:
                        self._canonical_lane_by_group[canonical_candidate] = lane_name
                        updated = True
                unit_name = getattr(lane, "unit", None)
                if unit_name and lane_name not in self._lane_unit_map:
                    self._lane_unit_map[lane_name] = unit_name
                if updated:
                    self._rebuild_lane_location_index()

        return lane_name, canonical_group

    def _get_afc(self):
        """Lazily retrieve the AFC object if it is available."""
        if self.afc is not None:
            return self.afc
        try:
            afc = self.printer.lookup_object('AFC')
        except Exception:
            self.afc = None
            return None
        self.afc = afc
        self._ensure_afc_lane_cache(afc)
        if not self._afc_logged:
            logging.info("OAMS: AFC integration detected; enabling same-FPS infinite runout support.")
            self._afc_logged = True
        return self.afc

    def _get_infinite_runout_target_group(
        self,
        fps_name: str,
        fps_state: 'FPSState',
    ) -> Tuple[Optional[str], Optional[str], bool, Optional[str]]:
        """
        Return the target filament group and lane for infinite runout, if configured.

        The third element of the tuple indicates whether the runout handling should be
        delegated back to AFC (for example when the configured runout lane is not on
        the same FPS and therefore cannot be handled by OAMS directly).
        """
        current_group = fps_state.current_group
        normalized_group = self._normalize_group_name(current_group)
        if normalized_group is None:
            return None, None, False, None

        afc = self._get_afc()
        if afc is None:
            return None, None, False, None

        lane_name, resolved_group = self._resolve_lane_for_state(
            fps_state,
            normalized_group,
            afc,
        )

        if resolved_group and resolved_group != normalized_group:
            normalized_group = resolved_group
            fps_state.current_group = resolved_group

        if not lane_name:
            logging.debug(
                "OAMS: Unable to resolve AFC lane for group %s on %s",
                normalized_group,
                fps_name,
            )
            return None, None, False, None

        lanes = getattr(afc, "lanes", {})
        lane = afc.lanes.get(lane_name)
        if lane is None:
            return None, None, False, lane_name

        runout_lane_name = getattr(lane, "runout_lane", None)
        if not runout_lane_name:
            return None, None, False, lane_name

        target_lane = afc.lanes.get(runout_lane_name)
        if target_lane is None:
            logging.warning(
                "OAMS: Runout lane %s for %s on %s is not available; deferring to AFC",
                runout_lane_name,
                normalized_group,
                fps_name,
            )
            return None, runout_lane_name, True, lane_name

        source_unit = self._lane_unit_map.get(lane_name)
        target_unit = self._lane_unit_map.get(runout_lane_name)
        if source_unit and target_unit and source_unit != target_unit:
            logging.debug(
                "OAMS: Runout lane %s (%s) for %s on %s belongs to different unit %s; deferring to AFC",
                runout_lane_name,
                target_unit,
                normalized_group,
                fps_name,
                source_unit,
            )
            return None, runout_lane_name, True, lane_name

        source_extruder = getattr(lane, "extruder_obj", None)
        target_extruder = getattr(target_lane, "extruder_obj", None)
        if (
            source_extruder is not None
            and target_extruder is not None
            and source_extruder is not target_extruder
        ):
            logging.debug(
                "OAMS: Deferring infinite runout for %s on %s because lane %s (%s) spools to %s (%s)",
                normalized_group,
                fps_name,
                lane_name,
                getattr(source_extruder, "name", "unknown"),
                runout_lane_name,
                getattr(target_extruder, "name", "unknown"),
            )
            return None, runout_lane_name, True, lane_name

        target_group = self._canonical_group_by_lane.get(runout_lane_name)
        if not target_group:
            target_group = self._normalize_group_name(getattr(target_lane, "_map", None))
        if not target_group:
            target_group = self._normalize_group_name(getattr(target_lane, "map", None))

        if not target_group:
            logging.debug(
                "OAMS: Runout lane %s for %s on %s has no canonical group; deferring to AFC",
                runout_lane_name,
                normalized_group,
                fps_name,
            )
            return None, runout_lane_name, True, lane_name

        updated = False
        if runout_lane_name not in self._canonical_group_by_lane:
            self._canonical_group_by_lane[runout_lane_name] = target_group
            updated = True
        if target_group not in self._canonical_lane_by_group:
            self._canonical_lane_by_group[target_group] = runout_lane_name
            updated = True
        if updated:
            self._rebuild_lane_location_index()

        if target_group == normalized_group:
            logging.debug(
                "OAMS: Runout lane %s for %s on %s does not map to a different filament group; deferring to AFC",
                runout_lane_name,
                normalized_group,
                fps_name,
            )
            return None, runout_lane_name, True, lane_name

        if normalized_group not in self.filament_groups:
            logging.debug(
                "OAMS: Source group %s is not managed by OAMS; deferring to AFC",
                normalized_group,
            )
            return None, runout_lane_name, True, lane_name

        if target_group not in self.filament_groups:
            logging.debug(
                "OAMS: Runout mapping %s -> %s is not managed by OAMS; deferring to AFC",
                normalized_group,
                target_group,
            )
            return None, runout_lane_name, True, lane_name

        source_fps = self.group_fps_name(normalized_group)
        target_fps = self.group_fps_name(target_group)
        if source_fps != fps_name or target_fps != fps_name:
            logging.info(
                "OAMS: Deferring infinite runout for %s on %s to AFC lane %s because target group %s loads via %s",
                normalized_group,
                fps_name,
                runout_lane_name,
                target_group,
                target_fps or "unknown FPS",
            )
            return None, runout_lane_name, True, lane_name

        logging.info(
            "OAMS: Infinite runout configured for %s on %s -> %s (lanes %s -> %s)",
            normalized_group,
            fps_name,
            target_group,
            lane_name,
            runout_lane_name,
        )
        return target_group, runout_lane_name, False, lane_name

    def _delegate_runout_to_afc(
        self,
        fps_name: str,
        fps_state: 'FPSState',
        source_lane_name: Optional[str],
        target_lane_name: Optional[str],
    ) -> bool:
        """Ask AFC to perform the infinite runout swap for the provided lane."""

        afc = self._get_afc()
        if afc is None:
            logging.debug(
                "OAMS: Cannot delegate infinite runout for %s; AFC not available",
                fps_name,
            )
            return False

        if not source_lane_name:
            logging.debug(
                "OAMS: Cannot delegate infinite runout for %s; no source lane recorded",
                fps_name,
            )
            return False

        lane = afc.lanes.get(source_lane_name)
        if lane is None:
            logging.warning(
                "OAMS: AFC lane %s not found while delegating infinite runout for %s",
                source_lane_name,
                fps_name,
            )
            return False

        runout_target = getattr(lane, "runout_lane", None)
        if not runout_target:
            logging.warning(
                "OAMS: AFC lane %s has no runout target while delegating infinite runout for %s",
                source_lane_name,
                fps_name,
            )
            return False

        if target_lane_name and target_lane_name != runout_target:
            logging.debug(
                "OAMS: AFC lane %s runout target mismatch (%s != %s) while delegating infinite runout for %s",
                source_lane_name,
                runout_target,
                target_lane_name,
                fps_name,
            )

        now = self.reactor.monotonic()
        if fps_state.afc_delegation_active and now < fps_state.afc_delegation_until:
            logging.debug(
                "OAMS: AFC infinite runout for %s still in progress; skipping duplicate trigger",
                fps_name,
            )
            return True

        if runout_target not in afc.lanes:
            logging.warning(
                "OAMS: AFC runout lane %s referenced by %s is unavailable",
                runout_target,
                source_lane_name,
            )
            return False

        try:
            lane._perform_infinite_runout()
        except Exception:
            logging.exception(
                "OAMS: AFC infinite runout failed for lane %s -> %s",
                source_lane_name,
                runout_target,
            )
            fps_state.afc_delegation_active = False
            fps_state.afc_delegation_until = 0.0
            return False

        fps_state.afc_delegation_active = True
        fps_state.afc_delegation_until = now + AFC_DELEGATION_TIMEOUT
        logging.info(
            "OAMS: Delegated infinite runout for %s via AFC lane %s -> %s",
            fps_name,
            source_lane_name,
            runout_target,
        )
        return True

    def _clear_error_state_for_retry(self, fps_state, oams):
        """Clear error state prior to an automatic unload retry."""
        try:
            oams.clear_errors()
        except Exception:
            logging.exception(
                "OAMS: Failed to clear errors on %s prior to unload retry",
                getattr(oams, "name", "unknown"),
            )
        fps_state.encoder_samples.clear()
        fps_state.reset_clog_tracker()

    def _nudge_filament_before_retry(self, oams, direction: int = 1,

                                     duration: Optional[float] = None) -> None:
        """Briefly move the filament to relieve tension before retrying."""
        if duration is None:
            duration = globals().get("UNLOAD_RETRY_NUDGE_TIME", 0.5)


        if duration <= 0 or not hasattr(oams, "set_oams_follower"):
            return

        enable_sent = False
        try:
            logging.info(
                "OAMS: Nudging filament forward on %s for %.2f seconds before retry",
                getattr(oams, "name", "unknown"),
                duration,
            )
            oams.set_oams_follower(1, direction)
            enable_sent = True
            self.reactor.pause(self.reactor.monotonic() + duration)
        except Exception:
            logging.exception(
                "OAMS: Failed while nudging filament on %s",
                getattr(oams, "name", "unknown"),
            )
        finally:
            if enable_sent:
                try:
                    oams.set_oams_follower(0, direction)
                except Exception:
                    logging.exception(
                        "OAMS: Failed to stop follower on %s after nudge",
                        getattr(oams, "name", "unknown"),
                    )


    def _assist_retry_with_extruder(
        self, fps_name: str, oams
    ) -> Optional[Callable[[], None]]:
        """Retract filament with the extruder prior to an unload retry.

        Returns a callback that will wait for the queued move to finish, or
        ``None`` if no assist move was scheduled.
        """

        distance = float(self.unload_retry_extruder_distance_mm or 0.0)
        speed = float(self.unload_retry_extruder_speed or 0.0)

        if distance <= 0.0 or speed <= 0.0:
            return None


        fps = self.fpss.get(fps_name)
        if fps is None:
            logging.debug(
                "OAMS: Skipping unload retry extruder assist; FPS %s not available",
                fps_name,
            )

            return None


        extruder = getattr(fps, "extruder", None)
        if extruder is None:
            logging.debug(
                "OAMS: Skipping unload retry extruder assist for %s; no extruder bound",
                fps_name,
            )

            return None


        heater = None
        get_heater = getattr(extruder, "get_heater", None)
        if callable(get_heater):
            try:
                heater = get_heater()
            except Exception:
                logging.exception(
                    "OAMS: Unable to query heater for extruder assist on %s",
                    fps_name,
                )

                return None

        if heater is None:
            heater = getattr(extruder, "heater", None)

        if heater is not None and not getattr(heater, "can_extrude", True):
            logging.info(
                "OAMS: Skipping unload retry extruder assist for %s; heater below minimum extrude temp",
                fps_name,
            )

            return None


        try:
            gcode_move = self.printer.lookup_object("gcode_move")
            toolhead = self.printer.lookup_object("toolhead")
        except Exception:
            logging.debug(
                "OAMS: Skipping unload retry extruder assist for %s; gcode_move/toolhead unavailable",
                fps_name,
            )

            return None

        if gcode_move is None or toolhead is None:
            logging.debug(
                "OAMS: Skipping unload retry extruder assist for %s; gcode_move/toolhead unavailable",
                fps_name,
            )

            return None


        last_position = getattr(gcode_move, "last_position", None)
        if not isinstance(last_position, (list, tuple)) or len(last_position) < 4:
            logging.debug(
                "OAMS: Skipping unload retry extruder assist for %s; invalid gcode position",
                fps_name,
            )

            return None

        new_position = list(last_position)
        extrude_factor = getattr(gcode_move, "extrude_factor", 1.0) or 1.0
        new_position[3] -= distance * extrude_factor

        follower_enabled = False
        move_queued = False
        wait_callback: Optional[Callable[[], None]] = None

        def disable_follower():
            nonlocal follower_enabled
            if follower_enabled:
                try:
                    oams.set_oams_follower(0, 0)
                except Exception:
                    logging.exception(
                        "OAMS: Failed to disable follower after extruder assist on %s",
                        getattr(oams, "name", "unknown"),
                    )
                finally:
                    follower_enabled = False

        extruder_name = getattr(extruder, "name", getattr(fps, "extruder_name", "extruder"))
        try:
            logging.info(
                "OAMS: Assisting unload retry for %s by retracting %.3fmm on %s at %.3f mm/s",
                fps_name,
                distance,
                extruder_name,
                speed,
            )
            oams.set_oams_follower(1, 0)
            follower_enabled = True
            gcode_move.move_with_transform(new_position, speed)
            gcode_move.last_position = new_position
            move_queued = True

            maybe_wait = getattr(toolhead, "wait_moves", None)

            def wait_and_sync(
                maybe_wait=maybe_wait, gcode_move=gcode_move, fps_name=fps_name
            ):
                try:
                    if callable(maybe_wait):
                        maybe_wait()
                finally:
                    try:
                        gcode_move.reset_last_position()
                    except Exception:
                        logging.exception(
                            "OAMS: Failed to reset last position after extruder assist on %s",
                            fps_name,
                        )
                    finally:
                        disable_follower()

            wait_callback = wait_and_sync
        finally:
            if not move_queued:
                disable_follower()


        return wait_callback if move_queued else None


    def _recover_unload_failure(
        self,
        fps_name: str,
        fps_state,
        oams,
        failure_message: str,
    ) -> Tuple[bool, str]:
        """Attempt to recover from a failed unload caused by OAMS error code 3."""

        action_code = getattr(oams, "action_status_code", None)
        if action_code != OAMSOpCode.SPOOL_ALREADY_IN_BAY:
            return False, failure_message

        logging.warning(
            "OAMS: Unload failed on %s for %s with code %s; attempting recovery",
            fps_name,
            getattr(oams, "name", "unknown"),
            action_code,
        )

        self._clear_error_state_for_retry(fps_state, oams)
        self._nudge_filament_before_retry(oams)

        wait_for_assist: Optional[Callable[[], None]] = None
        try:
            wait_for_assist = self._assist_retry_with_extruder(fps_name, oams)

        except Exception:
            logging.exception(
                "OAMS: Extruder assist failed prior to unload retry for %s on %s",
                fps_name,
                getattr(oams, "name", "unknown"),
            )

        fps_state.encoder = oams.encoder_clicks
        fps_state.since = self.reactor.monotonic()

        try:
            retry_success, retry_message = oams.unload_spool()
        finally:
            if wait_for_assist is not None:
                try:
                    wait_for_assist()
                except Exception:
                    logging.exception(
                        "OAMS: Error while waiting for extruder assist moves to finish for %s",
                        fps_name,
                    )

        if retry_success:
            logging.info(
                "OAMS: Automatic unload retry succeeded on %s for %s",
                fps_name,
                getattr(oams, "name", "unknown"),
            )
            return True, retry_message

        combined_message = retry_message or failure_message
        logging.warning(
            "OAMS: Automatic unload retry failed on %s for %s with code %s: %s",
            fps_name,
            getattr(oams, "name", "unknown"),
            getattr(oams, "action_status_code", None),
            combined_message,
        )
        return False, combined_message

    def _abort_stalled_load_and_retry(self, fps_name: str, fps_state, oams) -> bool:
        """Abort a stalled load attempt and schedule a retry for the same group."""

        if oams is None:
            logging.error("OAMS: Cannot abort stalled load on %s; no OAMS available", fps_name)
            return False

        spool_idx = fps_state.current_spool_idx
        if spool_idx is None:
            logging.error(
                "OAMS: Cannot abort stalled load on %s; spool index is undefined",
                fps_name,
            )
            return False

        group_name: Optional[str] = None
        for candidate_group, group in self.filament_groups.items():
            for candidate_oam, candidate_bay in getattr(group, "bays", []):
                if candidate_oam is oams and candidate_bay == spool_idx:
                    group_name = candidate_group
                    break
            if group_name:
                break

        if group_name is None:
            logging.error(
                "OAMS: Unable to determine filament group for stalled load on %s spool %s",
                fps_name,
                spool_idx,
            )
            return False

        oams_name = getattr(oams, "name", fps_state.current_oams or "unknown")
        logging.warning(
            "OAMS: Load stalled on %s (%s spool %s); aborting before retry",
            fps_name,
            oams_name,
            spool_idx,
        )

        try:
            unload_success, unload_message = oams.unload_spool()
        except Exception:
            logging.exception(
                "OAMS: Exception while aborting stalled load on %s spool %s",
                oams_name,
                spool_idx,
            )
            return False

        if not unload_success:
            logging.error(
                "OAMS: Failed to abort stalled load on %s spool %s: %s",
                oams_name,
                spool_idx,
                unload_message,
            )
            return False

        if unload_message and unload_message != "Spool unloaded successfully":
            logging.info(
                "OAMS: Abort unload for stalled load on %s spool %s reported: %s",
                oams_name,
                spool_idx,
                unload_message,
            )

        fps_state.state_name = FPSLoadState.UNLOADED
        fps_state.current_group = None
        fps_state.current_spool_idx = None
        fps_state.current_oams = None
        fps_state.following = False
        fps_state.direction = 0
        fps_state.encoder = oams.encoder_clicks
        fps_state.encoder_samples.clear()
        fps_state.reset_clog_tracker()
        fps_state.since = self.reactor.monotonic()

        if fps_state.monitor_load_next_spool_timer is not None:
            try:
                self.reactor.unregister_timer(fps_state.monitor_load_next_spool_timer)
            except Exception:
                logging.exception(
                    "OAMS: Failed to cancel existing load retry timer for %s",
                    fps_name,
                )
            finally:
                fps_state.monitor_load_next_spool_timer = None

        retry_delay = MONITOR_ENCODER_PERIOD

        def _retry_load(
            self,
            eventtime,
            fps_name=fps_name,
            group_name=group_name,
            spool_idx=spool_idx,
            oams=oams,
            fps_state=fps_state,
        ):
            fps_state.monitor_load_next_spool_timer = None
            try:
                success, message = self._load_filament_for_group(group_name)
            except Exception:
                logging.exception(
                    "OAMS: Unexpected error while retrying load for group %s on %s",
                    group_name,
                    fps_name,
                )
                failure_message = (
                    f"Unexpected error while retrying load for {group_name} on {fps_name}"
                )
                self._pause_printer_message(failure_message)
                try:
                    if hasattr(oams, "set_led_error"):
                        oams.set_led_error(spool_idx, 1)
                except Exception:
                    logging.exception(
                        "OAMS: Failed to set error LED after retry exception on %s spool %s",
                        getattr(oams, "name", "unknown"),
                        spool_idx,
                    )
                self.stop_monitors()
                return self.reactor.NEVER

            if success:
                logging.info(
                    "OAMS: Retry load succeeded for group %s on %s",
                    group_name,
                    fps_name,
                )
                return self.reactor.NEVER

            logging.error(
                "OAMS: Retry load failed for group %s on %s: %s",
                group_name,
                fps_name,
                message,
            )
            failure_message = (
                message or f"Retry load failed for group {group_name} on {fps_name}"
            )
            self._pause_printer_message(failure_message)
            try:
                if hasattr(oams, "set_led_error"):
                    oams.set_led_error(spool_idx, 1)
            except Exception:
                logging.exception(
                    "OAMS: Failed to set error LED after retry failure on %s spool %s",
                    getattr(oams, "name", "unknown"),
                    spool_idx,
                )
            self.stop_monitors()
            return self.reactor.NEVER

        next_time = self.reactor.monotonic() + retry_delay
        fps_state.monitor_load_next_spool_timer = self.reactor.register_timer(
            partial(_retry_load, self),
            next_time,
        )

        logging.info(
            "OAMS: Scheduled load retry for group %s on %s in %.1f seconds",
            group_name,
            fps_name,
            retry_delay,
        )
        return True

    def _unload_filament_for_fps(self, fps_name: str) -> Tuple[bool, str]:
        """Unload filament from the specified FPS and update state."""
        if fps_name not in self.fpss:
            return False, f"FPS {fps_name} does not exist"

        fps_state = self.current_state.fps_state[fps_name]
        if fps_state.state_name != FPSLoadState.LOADED:
            return False, f"FPS {fps_name} is not currently loaded"

        if fps_state.current_oams is None:
            return False, f"FPS {fps_name} has no OAMS loaded"

        oams = self.oams.get(fps_state.current_oams)
        if oams is None:
            return False, f"OAMS {fps_state.current_oams} not found for FPS {fps_name}"

        if oams.current_spool is None:
            fps_state.state_name = FPSLoadState.UNLOADED
            fps_state.following = False
            fps_state.direction = 0
            fps_state.current_group = None
            fps_state.current_spool_idx = None
            fps_state.since = self.reactor.monotonic()
            self.current_group = None
            fps_state.reset_clog_tracker()
            return True, "Spool already unloaded"

        fps_state.state_name = FPSLoadState.UNLOADING
        fps_state.encoder = oams.encoder_clicks
        fps_state.since = self.reactor.monotonic()
        fps_state.current_oams = oams.name
        fps_state.current_spool_idx = oams.current_spool

        success, message = oams.unload_spool()

        if not success:

            retry_success, retry_message = self._recover_unload_failure(

                fps_name,
                fps_state,
                oams,
                message,
            )
            if retry_success:

                success = True
                message = retry_message
            elif retry_message is not None:

                message = retry_message

        if success:
            fps_state.state_name = FPSLoadState.UNLOADED
            fps_state.following = False
            fps_state.direction = 0
            fps_state.since = self.reactor.monotonic()
            fps_state.current_group = None
            fps_state.current_spool_idx = None
            self.current_group = None
            fps_state.reset_clog_tracker()
            return True, message

        fps_state.state_name = FPSLoadState.LOADED
        return False, message

    def _attempt_unload_retry(
        self,
        fps_name: str,
        fps_state,
        oams,
        last_message: Optional[str],
    ) -> Tuple[bool, Optional[str]]:
        """Attempt an automatic unload retry after recovering from an error."""
        if not self.unload_retry_enabled:
            return False, last_message

        if oams.action_status_code != UNLOAD_RETRY_ERROR_CODE:
            return False, last_message

        extruder_name = getattr(self.fpss[fps_name], "extruder_name", None)
        if not extruder_name:
            logging.error(
                "OAMS: Unable to perform unload retry for %s, extruder not configured",
                fps_name,
            )
            return False, last_message

        logging.warning(
            "OAMS: Unload on %s failed with code %s, attempting automatic recovery",
            fps_name,
            oams.action_status_code,
        )

        gcode = self.printer.lookup_object("gcode")
        if self.unload_retry_push_distance != 0.0:
            command = (
                f"FORCE_MOVE STEPPER={extruder_name} "
                f"DISTANCE={self.unload_retry_push_distance:.3f} "
                f"VELOCITY={self.unload_retry_push_speed:.3f}"
            )
            try:
                logging.info(
                    "OAMS: Jogging extruder %s by %.3fmm before retry",
                    extruder_name,
                    self.unload_retry_push_distance,
                )
                gcode.run_script(command)
            except Exception:
                logging.exception(
                    "OAMS: Failed to jog extruder %s prior to unload retry",
                    extruder_name,
                )

        self._clear_all_errors()

        fps_state.state_name = FPSLoadState.UNLOADING
        fps_state.encoder = oams.encoder_clicks
        fps_state.since = self.reactor.monotonic()
        fps_state.current_oams = oams.name
        fps_state.current_spool_idx = oams.current_spool

        retry_success, retry_message = oams.unload_spool()
        if retry_success:
            logging.info("OAMS: Automatic unload retry succeeded on %s", fps_name)
            return True, retry_message

        logging.error(
            "OAMS: Automatic unload retry failed on %s: %s",
            fps_name,
            retry_message,
        )
        return False, retry_message

    def _load_filament_for_group(self, group_name: str) -> Tuple[bool, str]:
        """Load filament for the provided filament group."""
        if group_name not in self.filament_groups:
            return False, f"Group {group_name} does not exist"

        fps_name = self.group_fps_name(group_name)
        if fps_name is None:
            return False, f"No FPS associated with group {group_name}"

        fps_state = self.current_state.fps_state[fps_name]

        attempted_locations: List[str] = []
        last_failure_message: Optional[str] = None

        for (oam, bay_index) in self.filament_groups[group_name].bays:
            if not oam.is_bay_ready(bay_index):
                continue

            attempted_locations.append(f"{getattr(oam, 'name', 'unknown')} bay {bay_index}")

            fps_state.state_name = FPSLoadState.LOADING
            fps_state.encoder_samples.clear()
            fps_state.encoder = oam.encoder_clicks
            fps_state.since = self.reactor.monotonic()
            fps_state.current_oams = oam.name
            fps_state.current_spool_idx = bay_index

            success, message = oam.load_spool(bay_index)

            if success:
                fps_state.current_group = group_name
                fps_state.current_oams = oam.name
                fps_state.current_spool_idx = bay_index
                fps_state.state_name = FPSLoadState.LOADED
                fps_state.since = self.reactor.monotonic()
                fps_state.following = False
                fps_state.direction = 1
                self.current_group = group_name
                fps_state.encoder_samples.clear()
                fps_state.reset_clog_tracker()
                return True, message

            failure_reason = message or "Unknown load failure"
            logging.warning(
                "OAMS: Failed to load group %s from %s bay %s: %s",
                group_name,
                getattr(oam, "name", "unknown"),
                bay_index,
                failure_reason,
            )

            retry_success, retry_message = self._attempt_unload_retry(
                fps_name,
                fps_state,
                oam,
                message,
            )
            if retry_success:
                logging.info(
                    "OAMS: Cleared stalled load on %s bay %s before trying next bay",
                    getattr(oam, "name", "unknown"),
                    bay_index,
                )
            elif retry_message:
                logging.warning(
                    "OAMS: Automatic unload retry failed for %s bay %s: %s",
                    getattr(oam, "name", "unknown"),
                    bay_index,
                    retry_message,
                )

            fps_state.state_name = FPSLoadState.UNLOADED
            fps_state.current_group = None
            fps_state.current_spool_idx = None
            fps_state.current_oams = None
            fps_state.following = False
            fps_state.direction = 0
            fps_state.encoder = None
            fps_state.encoder_samples.clear()
            fps_state.reset_clog_tracker()
            fps_state.since = self.reactor.monotonic()
            self.current_group = None

            last_failure_message = failure_reason

        if attempted_locations:
            attempts_summary = ", ".join(attempted_locations)
            detail = last_failure_message or "No detailed error provided"
            final_message = (
                f"All ready bays failed to load for group {group_name} after automatic retries "
                f"(attempted: {attempts_summary}). Last error: {detail}"
            )
            logging.error("OAMS: %s", final_message)
            return False, final_message

        return False, f"No spool available for group {group_name}"

    cmd_UNLOAD_FILAMENT_help = "Unload a spool from any of the OAMS if any is loaded"
    def cmd_UNLOAD_FILAMENT(self, gcmd):
        fps_name = gcmd.get('FPS')
        if fps_name is None:
            gcmd.respond_info("Missing FPS parameter")
            return
        fps_name = "fps " + fps_name
        if fps_name not in self.fpss:
            gcmd.respond_info(f"FPS {fps_name} does not exist")
            return
        fps_state = self.current_state.fps_state[fps_name]
        if fps_state.state_name == "UNLOADED":
            gcmd.respond_info(f"FPS {fps_name} is already unloaded")
            return
        if fps_state.state_name == "LOADING":
            gcmd.respond_info(f"FPS {fps_name} is currently loading a spool")
            return
        if fps_state.state_name == "UNLOADING":
            gcmd.respond_info(f"FPS {fps_name} is currently unloading a spool")
            return

        success, message = self._unload_filament_for_fps(fps_name)
        if not success or (message and message != "Spool unloaded successfully"):
            gcmd.respond_info(message)
        return

    cmd_LOAD_FILAMENT_help = "Load a spool from an specific group"
    def cmd_LOAD_FILAMENT(self, gcmd):
        # determine which fps this group is assigned to
        group_name = gcmd.get('GROUP')
        if group_name not in self.filament_groups:
            gcmd.respond_info(f"Group {group_name} does not exist")
            return
        fps_name = self.group_fps_name(group_name)
        fps_state = self.current_state.fps_state[fps_name]
        if self.current_state.fps_state[fps_name].state_name == "LOADED":
            gcmd.respond_info(f"Group {group_name} is already loaded")
            return
        success, message = self._load_filament_for_group(group_name)
        gcmd.respond_info(message)
        return

        
    def _pause_printer_message(self, message):
        logging.info(f"OAMS: {message}")
        gcode = self.printer.lookup_object("gcode")
        message = f"Print has been paused: {message}"
        gcode.run_script(f"M118 {message}")
        gcode.run_script(f"M114 {message}")
        gcode.run_script("PAUSE")

<<<<<<< HEAD
=======

>>>>>>> 893c304d
    def _clear_stuck_spool_state(
        self,
        fps_state: 'FPSState',
        restore_following: bool = True,
    ) -> None:
        """Clear any latched stuck-spool indicators for the provided FPS."""

        oams_name = fps_state.stuck_spool_last_oams
        spool_idx = fps_state.stuck_spool_last_spool_idx
<<<<<<< HEAD
=======

>>>>>>> 893c304d
        stored_oams = self.oams.get(oams_name) if oams_name is not None else None

        if fps_state.stuck_spool_led_asserted and stored_oams is not None and spool_idx is not None:
            try:
                stored_oams.set_led_error(spool_idx, 0)
            except Exception:
                logging.exception(
                    "OAMS: Failed to clear stuck spool LED on %s spool %s",
                    getattr(stored_oams, "name", oams_name),
                    spool_idx,
                )

        active_oams_name = fps_state.current_oams or oams_name
        active_oams = (
            self.oams.get(active_oams_name)
            if active_oams_name is not None
            else stored_oams
        )

        cleared_ids = set()
        for unit, unit_name in (
            (active_oams, active_oams_name),
            (stored_oams, oams_name),
        ):
            unit_id = id(unit) if unit is not None else None
            if (
                unit is None
                or unit_id in cleared_ids
                or not hasattr(unit, "clear_errors")
            ):
                continue
            try:
                unit.clear_errors()
            except Exception:
                logging.exception(
                    "OAMS: Failed to clear stuck spool error on %s",
                    getattr(unit, "name", unit_name),
                )
            cleared_ids.add(unit_id)

<<<<<<< HEAD
=======

>>>>>>> 893c304d
        should_restore = (
            restore_following
            and fps_state.stuck_spool_should_restore_follower
            and fps_state.state_name == FPSLoadState.LOADED
<<<<<<< HEAD
=======

>>>>>>> 893c304d
            and active_oams is not None
            and hasattr(active_oams, "set_oams_follower")
        )

        if should_restore:
            direction = fps_state.stuck_spool_restore_direction
            if direction not in (0, 1):
                direction = 0

            try:
                active_oams.set_oams_follower(1, direction)
                fps_state.following = True
                fps_state.direction = direction
                logging.info(
                    "OAMS: Resumed follower on %s spool %s after stuck spool recovery",
                    getattr(active_oams, "name", active_oams_name),
                    spool_idx if spool_idx is not None else fps_state.current_spool_idx,
                )
            except Exception:
                logging.exception(
                    "OAMS: Failed to resume follower after stuck spool on %s",
                    getattr(active_oams, "name", active_oams_name),
                )

        fps_state.reset_stuck_spool_state()

    def _handle_resume_command(self, *args, **kwargs) -> None:
        """React to resume commands so stuck-spool state clears immediately."""

        if not self.ready:
            return

        self.reactor.register_callback(self._recover_after_resume)

    def _recover_after_resume(self, eventtime):
        for fps_state in self.current_state.fps_state.values():
            if (
                fps_state.stuck_spool_active
                or fps_state.stuck_spool_led_asserted
                or fps_state.stuck_spool_should_restore_follower
            ):
                self._clear_stuck_spool_state(fps_state)
        return self.reactor.NEVER

<<<<<<< HEAD
=======

>>>>>>> 893c304d
    def _monitor_unload_speed_for_fps(self, fps_name):
        def _monitor_unload_speed(self, eventtime):
            #logging.info("OAMS: Monitoring unloading speed state: %s" % self.current_state.name)
            fps_state = self.current_state.fps_state[fps_name]
            oams = None
            if fps_state.current_oams is not None:
                oams = self.oams[fps_state.current_oams]
            if fps_state.state_name == "UNLOADING" and self.reactor.monotonic() - fps_state.since > MONITOR_ENCODER_UNLOADING_SPEED_AFTER:
                fps_state.encoder_samples.append(oams.encoder_clicks)
                if len(fps_state.encoder_samples) < ENCODER_SAMPLES:
                    return eventtime + MONITOR_ENCODER_PERIOD
                encoder_diff = abs(fps_state.encoder_samples[-1] - fps_state.encoder_samples[0])
                logging.info("OAMS[%d] Unload Monitor: Encoder diff %d" %(oams.oams_idx, encoder_diff))
                if encoder_diff < MIN_ENCODER_DIFF:              
                    oams.set_led_error(fps_state.current_spool_idx, 1)
                    self._pause_printer_message("Printer paused because the unloading speed of the moving filament was too low")
                    logging.info("after unload speed too low")
                    self.stop_monitors()
                    return self.printer.get_reactor().NEVER
            return eventtime + MONITOR_ENCODER_PERIOD
        return partial(_monitor_unload_speed, self)
    
    def _monitor_load_speed_for_fps(self, fps_name):
        def _monitor_load_speed(self, eventtime):
            #logging.info("OAMS: Monitoring loading speed state: %s" % self.current_state.name)
            fps_state = self.current_state.fps_state[fps_name]
            oams = None
            if fps_state.current_oams is not None:
                oams = self.oams[fps_state.current_oams]
            if fps_state.state_name == "LOADING" and self.reactor.monotonic() - fps_state.since > MONITOR_ENCODER_LOADING_SPEED_AFTER:
                fps_state.encoder_samples.append(oams.encoder_clicks)
                if len(fps_state.encoder_samples) < ENCODER_SAMPLES:
                    return eventtime + MONITOR_ENCODER_PERIOD
                encoder_diff = abs(fps_state.encoder_samples[-1] - fps_state.encoder_samples[0])
                logging.info("OAMS[%d] Load Monitor: Encoder diff %d" % (oams.oams_idx, encoder_diff))
                if encoder_diff < MIN_ENCODER_DIFF:
                    spool_idx = fps_state.current_spool_idx
                    if oams is not None and spool_idx is not None:
                        try:
                            oams.set_led_error(spool_idx, 0)
                        except Exception:
                            logging.exception(
                                "OAMS: Failed to clear error LED while aborting load retry on %s spool %s",
                                getattr(oams, "name", fps_state.current_oams),
                                spool_idx,
                            )
                    if not self._abort_stalled_load_and_retry(fps_name, fps_state, oams):
                        if oams is not None and spool_idx is not None:
                            try:
                                oams.set_led_error(spool_idx, 1)
                            except Exception:
                                logging.exception(
                                    "OAMS: Failed to assert error LED after stalled load on %s spool %s",
                                    getattr(oams, "name", fps_state.current_oams),
                                    spool_idx,
                                )
                        self._pause_printer_message("Printer paused because the loading speed of the moving filament was too low")
                        self.stop_monitors()
                        return self.printer.get_reactor().NEVER
                    return eventtime + MONITOR_ENCODER_PERIOD
            return eventtime + MONITOR_ENCODER_PERIOD
        return partial(_monitor_load_speed, self)


    def _monitor_stuck_spool_for_fps(self, fps_name: str):
        idle_timeout = self.printer.lookup_object("idle_timeout")
        pause_resume = self.pause_resume
<<<<<<< HEAD
        print_stats = self.print_stats

=======

        print_stats = self.print_stats


>>>>>>> 893c304d
        def _monitor_stuck_spool(self, eventtime):
            fps_state = self.current_state.fps_state.get(fps_name)
            fps = self.fpss.get(fps_name)
            if fps_state is None or fps is None:
                return eventtime + self.clog_monitor_period

            try:
                is_paused = bool(pause_resume.get_status(eventtime).get("is_paused"))
            except Exception:
                logging.exception("OAMS: Failed to query pause state for stuck spool monitor")
                is_paused = False

            if fps_state.stuck_spool_active:
                spool_changed = (
                    fps_state.current_oams != fps_state.stuck_spool_last_oams
                    or fps_state.current_spool_idx != fps_state.stuck_spool_last_spool_idx
                    or fps_state.current_oams is None
                    or fps_state.current_spool_idx is None
                )
                if spool_changed:
<<<<<<< HEAD
                    self._clear_stuck_spool_state(fps_state, restore_following=False)
=======

                    self._clear_stuck_spool_state(fps_state, restore_following=False)

>>>>>>> 893c304d
                    return eventtime + self.clog_monitor_period
                if is_paused:
                    return eventtime + self.clog_monitor_period
                self._clear_stuck_spool_state(fps_state)

            status = idle_timeout.get_status(eventtime)
            is_printing = status.get("state") == "Printing"

<<<<<<< HEAD
=======

>>>>>>> 893c304d
            all_axes_homed = True
            if self.toolhead is not None:
                try:
                    homed_axes = self.toolhead.get_status(eventtime).get(
                        "homed_axes", ""
                    )
                except Exception:
                    logging.exception(
                        "OAMS: Failed to query homed axes for stuck spool monitor"
                    )
                    homed_axes = ""

                if isinstance(homed_axes, (list, tuple, set)):
                    axes = "".join(homed_axes)
                else:
                    axes = str(homed_axes)

                all_axes_homed = all(axis in axes for axis in "xyz")

            if not all_axes_homed:
                fps_state.stuck_spool_start_time = None
                return eventtime + self.clog_monitor_period

            if is_printing and print_stats is not None:
                try:
                    stats_state = print_stats.get_status(eventtime).get("state")
                except Exception:
                    logging.exception(
                        "OAMS: Failed to query print stats for stuck spool monitor"
                    )
                    stats_state = None
                is_printing = stats_state == "printing"

<<<<<<< HEAD
=======

>>>>>>> 893c304d
            if not is_printing or fps_state.state_name != FPSLoadState.LOADED:
                fps_state.stuck_spool_start_time = None
                return eventtime + self.clog_monitor_period

            if fps_state.current_oams is None or fps_state.current_spool_idx is None:
                fps_state.stuck_spool_start_time = None
                return eventtime + self.clog_monitor_period

            oams = self.oams.get(fps_state.current_oams)
            if oams is None:
                fps_state.stuck_spool_start_time = None
                return eventtime + self.clog_monitor_period

            pressure = float(
                getattr(oams, "fps_value", getattr(fps, "fps_value", 0.0)) or 0.0
            )
            now = self.reactor.monotonic()

            if pressure <= STUCK_SPOOL_PRESSURE_TRIGGER:
                if fps_state.stuck_spool_start_time is None:
                    fps_state.stuck_spool_start_time = now
<<<<<<< HEAD
                elif now - (fps_state.stuck_spool_start_time or now) >= self.stuck_spool_dwell_time:
=======

                elif now - (fps_state.stuck_spool_start_time or now) >= self.stuck_spool_dwell_time:

>>>>>>> 893c304d
                    fps_state.stuck_spool_active = True
                    fps_state.stuck_spool_last_oams = fps_state.current_oams
                    fps_state.stuck_spool_last_spool_idx = fps_state.current_spool_idx
                    fps_state.stuck_spool_start_time = None
<<<<<<< HEAD
=======

>>>>>>> 893c304d
                    fps_state.stuck_spool_should_restore_follower = True
                    direction = fps_state.direction if fps_state.direction in (0, 1) else 0
                    fps_state.stuck_spool_restore_direction = direction
                    if hasattr(oams, "set_oams_follower"):
                        try:
                            oams.set_oams_follower(0, direction)
                            fps_state.following = False
                            logging.info(
                                "OAMS: Disabled follower on %s spool %s due to stuck spool detection",
                                getattr(oams, "name", fps_state.current_oams),
                                fps_state.current_spool_idx,
                            )
                        except Exception:
                            logging.exception(
                                "OAMS: Failed to stop follower after stuck spool on %s spool %s",
                                getattr(oams, "name", fps_state.current_oams),
                                fps_state.current_spool_idx,
                            )
<<<<<<< HEAD
=======

>>>>>>> 893c304d
                    if fps_state.current_spool_idx is not None:
                        try:
                            oams.set_led_error(fps_state.current_spool_idx, 1)
                            fps_state.stuck_spool_led_asserted = True
                        except Exception:
                            logging.exception(
                                "OAMS: Failed to set stuck spool LED on %s spool %s",
                                getattr(oams, "name", fps_state.current_oams),
                                fps_state.current_spool_idx,
                            )
                    group = fps_state.current_group or fps_name
                    logging.error(
                        "OAMS: Stuck spool detected on %s (spool %s) pressure %.2f",
                        group,
                        fps_state.current_spool_idx,
                        pressure,
                    )
                    self._pause_printer_message(
                        "Spool appears stuck on %s spool %s (pressure %.2f)"
                        % (
                            group,
                            fps_state.current_spool_idx,
                            pressure,
                        )
                    )
                    return eventtime + self.clog_monitor_period
            else:
                fps_state.stuck_spool_start_time = None

            return eventtime + self.clog_monitor_period

        return partial(_monitor_stuck_spool, self)


    def _monitor_clog_for_fps(self, fps_name: str):
        idle_timeout = self.printer.lookup_object("idle_timeout")
        pause_resume = self.pause_resume
        print_stats = self.print_stats
        toolhead = self.toolhead

        def _monitor_clog(self, eventtime):
            if not self.clog_detection_enabled:
                return self.printer.get_reactor().NEVER

            fps_state = self.current_state.fps_state.get(fps_name)
            fps = self.fpss.get(fps_name)
            if fps_state is None or fps is None:
                return eventtime + self.clog_monitor_period

            is_paused = False
            if pause_resume is not None:
                try:
                    is_paused = bool(pause_resume.get_status(eventtime).get("is_paused"))
                except Exception:
                    logging.exception("OAMS: Failed to query pause state for clog monitor")
                    is_paused = False

            if is_paused or fps_state.state_name != FPSLoadState.LOADED:
                fps_state.reset_clog_tracker()
                return eventtime + self.clog_monitor_period

            status = idle_timeout.get_status(eventtime)
            is_printing = status.get("state") == "Printing"

            if is_printing and print_stats is not None:
                try:
                    stats_state = print_stats.get_status(eventtime).get("state")
                except Exception:
                    logging.exception("OAMS: Failed to query print stats for clog monitor")
                    stats_state = None
                is_printing = stats_state == "printing"

            all_axes_homed = True
            if toolhead is not None:
                try:
                    homed_axes = toolhead.get_status(eventtime).get("homed_axes", "")
                except Exception:
                    logging.exception("OAMS: Failed to query homed axes for clog monitor")
                    homed_axes = ""

                if isinstance(homed_axes, (list, tuple, set)):
                    axes = "".join(homed_axes)
                else:
                    axes = str(homed_axes)

                all_axes_homed = all(axis in axes for axis in "xyz")

            if (
                not is_printing
                or not all_axes_homed
                or fps_state.current_oams is None
                or fps_state.current_spool_idx is None
                or fps_state.stuck_spool_active
            ):
                fps_state.reset_clog_tracker()
                return eventtime + self.clog_monitor_period

            oams = self.oams.get(fps_state.current_oams)
            if oams is None:
                fps_state.reset_clog_tracker()
                return eventtime + self.clog_monitor_period

            extruder = getattr(fps, "extruder", None)
            extruder_position = getattr(extruder, "last_position", None) if extruder else None
            if extruder_position is None:
                fps_state.reset_clog_tracker()
                return eventtime + self.clog_monitor_period

            encoder_position_raw = getattr(oams, "encoder_clicks", None)
            if encoder_position_raw is None:
                fps_state.reset_clog_tracker()
                return eventtime + self.clog_monitor_period

            encoder_position = float(encoder_position_raw)
            now = self.reactor.monotonic()
            pressure = float(
                getattr(oams, "fps_value", getattr(fps, "fps_value", 0.0)) or 0.0
            )

            if fps_state.clog_extruder_start is None:
                fps_state.prime_clog_tracker(
                    float(extruder_position),
                    encoder_position,
                    now,
                    pressure,
                )
                return eventtime + self.clog_monitor_period

            last_extruder = fps_state.clog_last_extruder
            if (
                last_extruder is not None
                and float(extruder_position)
                < last_extruder - self.clog_retraction_tolerance_mm
            ):
                fps_state.reset_clog_tracker()
                fps_state.prime_clog_tracker(
                    float(extruder_position),
                    encoder_position,
                    now,
                    pressure,
                )
                return eventtime + self.clog_monitor_period

            extruder_delta = float(extruder_position) - float(fps_state.clog_extruder_start)
            if extruder_delta < 0.0:
                fps_state.reset_clog_tracker()
                fps_state.prime_clog_tracker(
                    float(extruder_position),
                    encoder_position,
                    now,
                    pressure,
                )
                return eventtime + self.clog_monitor_period

            encoder_delta = encoder_position - float(fps_state.clog_encoder_start)
            if encoder_delta < -self.clog_encoder_delta_limit:
                fps_state.reset_clog_tracker()
                fps_state.prime_clog_tracker(
                    float(extruder_position),
                    encoder_position,
                    now,
                    pressure,
                )
                return eventtime + self.clog_monitor_period

            fps_state.clog_extruder_delta = extruder_delta
            fps_state.clog_encoder_delta = encoder_delta
            fps_state.clog_max_pressure = max(fps_state.clog_max_pressure, pressure)
            fps_state.clog_last_extruder = float(extruder_position)
            fps_state.clog_last_encoder = encoder_position

            if extruder_delta < self.clog_extruder_window_mm:
                return eventtime + self.clog_monitor_period

            start_time = fps_state.clog_start_time or now
            if now - start_time < self.clog_dwell_time:
                return eventtime + self.clog_monitor_period

            target_pressure = getattr(oams, "fps_target", None)
            if target_pressure is None:
                target_pressure = getattr(fps, "fps_target", None)
            if target_pressure is None:
                target_pressure = getattr(fps, "_set_point", 0.5)
            pressure_floor = max(0.0, min(1.0, float(target_pressure) + self.clog_pressure_offset))

            if fps_state.clog_max_pressure < pressure_floor:
                return eventtime + self.clog_monitor_period

            if abs(encoder_delta) > self.clog_encoder_delta_limit:
                return eventtime + self.clog_monitor_period

            logging.error(
                "OAMS: Clog suspected on %s after %.1fmm extruder advance (encoder %.1f, pressure %.2f)",
                fps_name,
                extruder_delta,
                encoder_delta,
                fps_state.clog_max_pressure,
            )

            if fps_state.current_spool_idx is not None:
                try:
                    oams.set_led_error(fps_state.current_spool_idx, 1)
                except Exception:
                    logging.exception(
                        "OAMS: Failed to set error LED for clog on %s spool %s",
                        getattr(oams, "name", fps_state.current_oams),
                        fps_state.current_spool_idx,
                    )

            self._pause_printer_message(
                (
                    "Clog suspected on %s: extruder advanced %.1fmm while encoder moved %.1f "
                    "counts at %.2f pressure"
                )
                % (
                    fps_name,
                    extruder_delta,
                    encoder_delta,
                    fps_state.clog_max_pressure,
                )
            )
            fps_state.reset_clog_tracker()
            self.stop_monitors()
            return self.printer.get_reactor().NEVER

        return partial(_monitor_clog, self)


    def start_monitors(self):
        self.monitor_timers = []
        self.runout_monitors = {}
        reactor = self.printer.get_reactor()
        for (fps_name, fps_state) in self.current_state.fps_state.items():
            fps_state.reset_clog_tracker()
            self.monitor_timers.append(reactor.register_timer(self._monitor_unload_speed_for_fps(fps_name), reactor.NOW))
            self.monitor_timers.append(reactor.register_timer(self._monitor_load_speed_for_fps(fps_name), reactor.NOW))
            self.monitor_timers.append(
                reactor.register_timer(
                    self._monitor_stuck_spool_for_fps(fps_name),
                    reactor.NOW,
                )
            )
            if self.clog_detection_enabled:
                self.monitor_timers.append(
                    reactor.register_timer(
                        self._monitor_clog_for_fps(fps_name),
                        reactor.NOW,
                    )
                )

            def _reload_callback(fps_name=fps_name, fps_state=fps_state):
                monitor = self.runout_monitors.get(fps_name)
                source_group = fps_state.current_group
                target_group, target_lane, delegate_to_afc, source_lane = self._get_infinite_runout_target_group(
                    fps_name,
                    fps_state,
                )
                source_group = fps_state.current_group

                if delegate_to_afc:
                    delegated = self._delegate_runout_to_afc(
                        fps_name,
                        fps_state,
                        source_lane,
                        target_lane,
                    )
                    if delegated:
                        fps_state.reset_runout_positions()
                        if monitor:
                            monitor.reset()
                            monitor.start()
                        return

                    logging.error(
                        "OAMS: Failed to delegate infinite runout for %s on %s via AFC",
                        fps_name,
                        source_group or "<unknown>",
                    )
                    fps_state.reset_runout_positions()
                    self._pause_printer_message(
                        f"Unable to delegate infinite runout for {source_group or fps_name}"
                    )
                    if monitor:
                        monitor.paused()
                    return

                group_to_load = target_group or source_group

                if target_group:
                    logging.info(
                        "OAMS: Infinite runout triggered for %s on %s -> %s",
                        fps_name,
                        source_group,
                        target_group,
                    )
                    unload_success, unload_message = self._unload_filament_for_fps(fps_name)
                    if not unload_success:
                        logging.error(
                            "OAMS: Failed to unload filament during infinite runout on %s: %s",
                            fps_name,
                            unload_message,
                        )
                        failure_message = unload_message or f"Failed to unload current spool on {fps_name}"
                        self._pause_printer_message(failure_message)
                        if monitor:
                            monitor.paused()
                        return

                if group_to_load is None:
                    logging.error("OAMS: No filament group available to reload on %s", fps_name)
                    self._pause_printer_message(f"No filament group available to reload on {fps_name}")
                    if monitor:
                        monitor.paused()
                    return

                load_success, load_message = self._load_filament_for_group(group_to_load)
                if load_success:
                    logging.info(
                        "OAMS: Successfully loaded group %s on %s%s",
                        group_to_load,
                        fps_name,
                        " after infinite runout" if target_group else "",
                    )
                    if target_group:
                        if target_lane:
                            try:
                                gcode = self.printer.lookup_object("gcode")
                                gcode.run_script(f"SET_LANE_LOADED LANE={target_lane}")
                                logging.debug(
                                    "OAMS: Marked lane %s as loaded after infinite runout on %s",
                                    target_lane,
                                    fps_name,
                                )
                            except Exception:
                                logging.exception(
                                    "OAMS: Failed to mark lane %s as loaded after infinite runout on %s",
                                    target_lane,
                                    fps_name,
                                )
                        else:
                            logging.warning(
                                "OAMS: No runout lane recorded for %s on %s when marking lane loaded",
                                target_group,
                                fps_name,
                            )
                    fps_state.reset_runout_positions()
                    if monitor:
                        monitor.reset()
                        monitor.start()
                    return

                logging.error(
                    "OAMS: Failed to load group %s on %s: %s",
                    group_to_load,
                    fps_name,
                    load_message,
                )
                failure_message = load_message or f"No spool available for group {group_to_load}"
                self._pause_printer_message(failure_message)
                if monitor:
                    monitor.paused()
                return

            fps_reload_margin = getattr(
                self.fpss[fps_name],
                "reload_before_toolhead_distance",
                None,
            )
            if fps_reload_margin is None:
                fps_reload_margin = self.reload_before_toolhead_distance
            else:
                logging.debug(
                    "OAMS: Using FPS-specific reload margin %.2f mm for %s",
                    fps_reload_margin,
                    fps_name,
                )

            monitor = OAMSRunoutMonitor(
                self.printer,
                fps_name,
                self.fpss[fps_name],
                fps_state,
                self.oams,
                _reload_callback,
                reload_before_toolhead_distance=fps_reload_margin,
            )
            self.runout_monitors[fps_name] = monitor
            monitor.start()

        logging.info("OAMS: All monitors started")

    def stop_monitors(self):
        for timer in self.monitor_timers:
            self.printer.get_reactor().unregister_timer(timer)
        self.monitor_timers = []
        for fps_state in self.current_state.fps_state.values():
            timer = getattr(fps_state, "monitor_load_next_spool_timer", None)
            if timer is not None:
                try:
                    self.printer.get_reactor().unregister_timer(timer)
                except Exception:
                    logging.exception(
                        "OAMS: Failed to cancel pending load retry timer while stopping monitors",
                    )
                finally:
                    fps_state.monitor_load_next_spool_timer = None
        for monitor in self.runout_monitors.values():
            monitor.reset()
        self.runout_monitors = {}


def load_config(config):
    return OAMSManager(config)<|MERGE_RESOLUTION|>--- conflicted
+++ resolved
@@ -297,17 +297,11 @@
         self.stuck_spool_last_oams: Optional[str] = None
         self.stuck_spool_last_spool_idx: Optional[int] = None
         self.stuck_spool_led_asserted: bool = False
-<<<<<<< HEAD
+
         self.stuck_spool_should_restore_follower: bool = False
         self.stuck_spool_restore_direction: int = 0
 
-=======
-
-        self.stuck_spool_should_restore_follower: bool = False
-        self.stuck_spool_restore_direction: int = 0
-
-
->>>>>>> 893c304d
+
         self.reset_stuck_spool_state()
         self.reset_clog_tracker()
 
@@ -338,15 +332,10 @@
         self.stuck_spool_last_oams = None
         self.stuck_spool_last_spool_idx = None
         self.stuck_spool_led_asserted = False
-<<<<<<< HEAD
+
         self.stuck_spool_should_restore_follower = False
         self.stuck_spool_restore_direction = 0
-=======
-
-        self.stuck_spool_should_restore_follower = False
-        self.stuck_spool_restore_direction = 0
-
->>>>>>> 893c304d
+
 
     def prime_clog_tracker(
         self,
@@ -394,17 +383,11 @@
         self.printer = config.get_printer()
         self.reactor = self.printer.get_reactor()
         self.pause_resume = self.printer.lookup_object("pause_resume")
-<<<<<<< HEAD
+
         self.print_stats = self.printer.lookup_object("print_stats", None)
         self.toolhead = self.printer.lookup_object("toolhead", None)
 
-=======
-
-        self.print_stats = self.printer.lookup_object("print_stats", None)
-        self.toolhead = self.printer.lookup_object("toolhead", None)
-
-
->>>>>>> 893c304d
+
 
         # Hardware object collections
         self.filament_groups: Dict[str, Any] = {}  # Group name -> FilamentGroup object
@@ -1875,10 +1858,7 @@
         gcode.run_script(f"M114 {message}")
         gcode.run_script("PAUSE")
 
-<<<<<<< HEAD
-=======
-
->>>>>>> 893c304d
+
     def _clear_stuck_spool_state(
         self,
         fps_state: 'FPSState',
@@ -1888,10 +1868,7 @@
 
         oams_name = fps_state.stuck_spool_last_oams
         spool_idx = fps_state.stuck_spool_last_spool_idx
-<<<<<<< HEAD
-=======
-
->>>>>>> 893c304d
+
         stored_oams = self.oams.get(oams_name) if oams_name is not None else None
 
         if fps_state.stuck_spool_led_asserted and stored_oams is not None and spool_idx is not None:
@@ -1932,18 +1909,12 @@
                 )
             cleared_ids.add(unit_id)
 
-<<<<<<< HEAD
-=======
-
->>>>>>> 893c304d
+
         should_restore = (
             restore_following
             and fps_state.stuck_spool_should_restore_follower
             and fps_state.state_name == FPSLoadState.LOADED
-<<<<<<< HEAD
-=======
-
->>>>>>> 893c304d
+
             and active_oams is not None
             and hasattr(active_oams, "set_oams_follower")
         )
@@ -1988,10 +1959,7 @@
                 self._clear_stuck_spool_state(fps_state)
         return self.reactor.NEVER
 
-<<<<<<< HEAD
-=======
-
->>>>>>> 893c304d
+
     def _monitor_unload_speed_for_fps(self, fps_name):
         def _monitor_unload_speed(self, eventtime):
             #logging.info("OAMS: Monitoring unloading speed state: %s" % self.current_state.name)
@@ -2059,15 +2027,10 @@
     def _monitor_stuck_spool_for_fps(self, fps_name: str):
         idle_timeout = self.printer.lookup_object("idle_timeout")
         pause_resume = self.pause_resume
-<<<<<<< HEAD
+
         print_stats = self.print_stats
 
-=======
-
-        print_stats = self.print_stats
-
-
->>>>>>> 893c304d
+
         def _monitor_stuck_spool(self, eventtime):
             fps_state = self.current_state.fps_state.get(fps_name)
             fps = self.fpss.get(fps_name)
@@ -2088,13 +2051,9 @@
                     or fps_state.current_spool_idx is None
                 )
                 if spool_changed:
-<<<<<<< HEAD
+
                     self._clear_stuck_spool_state(fps_state, restore_following=False)
-=======
-
-                    self._clear_stuck_spool_state(fps_state, restore_following=False)
-
->>>>>>> 893c304d
+
                     return eventtime + self.clog_monitor_period
                 if is_paused:
                     return eventtime + self.clog_monitor_period
@@ -2103,10 +2062,7 @@
             status = idle_timeout.get_status(eventtime)
             is_printing = status.get("state") == "Printing"
 
-<<<<<<< HEAD
-=======
-
->>>>>>> 893c304d
+
             all_axes_homed = True
             if self.toolhead is not None:
                 try:
@@ -2140,10 +2096,7 @@
                     stats_state = None
                 is_printing = stats_state == "printing"
 
-<<<<<<< HEAD
-=======
-
->>>>>>> 893c304d
+
             if not is_printing or fps_state.state_name != FPSLoadState.LOADED:
                 fps_state.stuck_spool_start_time = None
                 return eventtime + self.clog_monitor_period
@@ -2165,21 +2118,14 @@
             if pressure <= STUCK_SPOOL_PRESSURE_TRIGGER:
                 if fps_state.stuck_spool_start_time is None:
                     fps_state.stuck_spool_start_time = now
-<<<<<<< HEAD
+
                 elif now - (fps_state.stuck_spool_start_time or now) >= self.stuck_spool_dwell_time:
-=======
-
-                elif now - (fps_state.stuck_spool_start_time or now) >= self.stuck_spool_dwell_time:
-
->>>>>>> 893c304d
+
                     fps_state.stuck_spool_active = True
                     fps_state.stuck_spool_last_oams = fps_state.current_oams
                     fps_state.stuck_spool_last_spool_idx = fps_state.current_spool_idx
                     fps_state.stuck_spool_start_time = None
-<<<<<<< HEAD
-=======
-
->>>>>>> 893c304d
+
                     fps_state.stuck_spool_should_restore_follower = True
                     direction = fps_state.direction if fps_state.direction in (0, 1) else 0
                     fps_state.stuck_spool_restore_direction = direction
@@ -2198,10 +2144,7 @@
                                 getattr(oams, "name", fps_state.current_oams),
                                 fps_state.current_spool_idx,
                             )
-<<<<<<< HEAD
-=======
-
->>>>>>> 893c304d
+
                     if fps_state.current_spool_idx is not None:
                         try:
                             oams.set_led_error(fps_state.current_spool_idx, 1)
