--- conflicted
+++ resolved
@@ -2190,7 +2190,6 @@
         else:
             self.logger.debug("AFC missing _mirror_lane_to_virtual_sensor; skipping virtual sensor sync for %s", lane_name)
             _gcode_fallback("mirror method unavailable on AFC")
-<<<<<<< HEAD
 
     def _notify_lane_loaded_async(
         self,
@@ -2221,8 +2220,6 @@
                 self._notify_lane_loaded(lane_name, eventtime, spool_index)
             except Exception:
                 self.logger.error("Immediate notify_lane_loaded fallback failed for %s", lane_name, exc_info=True)
-=======
->>>>>>> eda25145
 
     def _sync_virtual_tool_sensors(self, *, eventtime: Optional[float] = None, force: bool = False) -> int:
         """Force a sync of virtual tool sensors for all OpenAMS units."""
