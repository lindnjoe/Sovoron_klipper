# OpenAMS Manager
#
# Copyright (C) 2025 JR Lomas <lomas.jr@gmail.com>
#
# This file may be distributed under the terms of the GNU GPLv3 license.

import logging
import time
from functools import partial
from collections import deque
from typing import Optional, Tuple, Dict, List, Any, Callable

# Configuration constants

PAUSE_DISTANCE = 60  # mm to pause before coasting follower
ENCODER_SAMPLES = 2  # Number of encoder samples to collect
MIN_ENCODER_DIFF = 1  # Minimum encoder difference to consider movement
FILAMENT_PATH_LENGTH_FACTOR = 1.14  # Factor for calculating filament path traversal
MONITOR_ENCODER_LOADING_SPEED_AFTER = 2.0  # seconds
MONITOR_ENCODER_PERIOD = 2.0 # seconds
MONITOR_ENCODER_UNLOADING_SPEED_AFTER = 2.0  # seconds
AFC_DELEGATION_TIMEOUT = 30.0  # seconds to suppress duplicate AFC runout triggers
STUCK_SPOOL_PRESSURE_THRESHOLD = 0.08  # Pressure indicating the spool is no longer feeding
STUCK_SPOOL_DWELL = 6.0  # Seconds the pressure must remain below the threshold before pausing

# Clog monitoring defaults (pressure target is the steady-state follower pressure)
CLOG_PRESSURE_TARGET = 0.50
CLOG_PRESSURE_CENTER_TOLERANCE = 0.02
CLOG_SENSITIVITY_LEVELS = {
    "low": {
        "extrusion_window": 40.0,  # mm of commanded extrusion before checking
        "encoder_slack": 12,       # encoder counts allowed before assuming movement
        "pressure_band": 0.08,     # acceptable pressure swing while stuck (total span)
        "pressure_window": 0.08,   # legacy alias for total acceptable swing
        "dwell": 12.0,             # seconds the condition must persist
    },
    "medium": {
        "extrusion_window": 24.0,
        "encoder_slack": 8,
        "pressure_band": 0.06,
        "pressure_window": 0.06,
        "dwell": 8.0,
    },
    "high": {
        "extrusion_window": 12.0,
        "encoder_slack": 4,
        "pressure_band": 0.04,
        "pressure_window": 0.04,
        "dwell": 6.0,
    },
}
CLOG_SENSITIVITY_DEFAULT = "medium"



class OAMSRunoutState:
    """Enum for runout monitor states."""
    STOPPED = "STOPPED"          # Monitor is disabled
    MONITORING = "MONITORING"    # Actively watching for runout
    DETECTED = "DETECTED"        # Runout detected, pausing before coast
    COASTING = "COASTING"        # Follower coasting, preparing next spool
    RELOADING = "RELOADING"      # Loading next spool in sequence
    PAUSED = "PAUSED"           # Monitor paused due to error/manual intervention


class FPSLoadState:
    """Enum for FPS loading states."""
    UNLOADED = "UNLOADED"    # No filament loaded
    LOADED = "LOADED"        # Filament loaded and ready
    LOADING = "LOADING"      # Currently loading filament
    UNLOADING = "UNLOADING"  # Currently unloading filament
    
class OAMSRunoutMonitor:
    """
    Monitors filament runout for a specific FPS and handles automatic reload.

    State Management:
    - Tracks runout detection and follower coasting
    - Manages automatic spool switching within filament groups
    - Coordinates with OAMS hardware for filament loading
    - Triggers reload once the remaining filament in the tube reaches the
      configured safety margin, independent of the total PTFE length. Each FPS
      can optionally override the safety margin so coasting distance can be
      tuned per extruder lane.
    """
    
    def __init__(self, 
                 printer,
                 fps_name: str,
                 fps, 
                 fps_state,
                 oams: Dict[str, Any],
                 reload_callback: Callable, 
                 reload_before_toolhead_distance: float = 0.0):
        # Core references
        self.oams = oams
        self.printer = printer
        self.fps_name = fps_name
        self.fps_state = fps_state
        self.fps = fps
        
        # State tracking
        self.state = OAMSRunoutState.STOPPED
        self.runout_position: Optional[float] = None
        self.bldc_clear_position: Optional[float] = None
        self.runout_after_position: Optional[float] = None
        
        # Configuration
        # Reload is triggered as soon as the follower has <= this much filament
        # left in the tube after the BLDC clear phase, regardless of the OAMS
        # unit's total PTFE length. This ensures AMS2-style lanes swap as soon
        # as the configured safety margin is reached.
        self.reload_before_toolhead_distance = reload_before_toolhead_distance
        self.reload_callback = reload_callback
        
        self.reactor = self.printer.get_reactor()

        def _monitor_runout(eventtime):
            idle_timeout = self.printer.lookup_object("idle_timeout")
            is_printing = idle_timeout.get_status(eventtime)["state"] == "Printing"
            
            if self.state == OAMSRunoutState.STOPPED or self.state == OAMSRunoutState.PAUSED or self.state == OAMSRunoutState.RELOADING:
                pass

            elif self.state == OAMSRunoutState.MONITORING:
                #logging.info("OAMS: Monitoring runout, is_printing: %s, fps_state: %s, fps_state.current_group: %s, fps_state.current_spool_idx: %s, oams: %s" % (is_printing, fps_state.state_name, fps_state.current_group, fps_state.current_spool_idx, fps_state.current_oams))
                if getattr(fps_state, "afc_delegation_active", False):
                    now = self.reactor.monotonic()
                    if now < getattr(fps_state, "afc_delegation_until", 0.0):
                        return eventtime + MONITOR_ENCODER_PERIOD
                    fps_state.afc_delegation_active = False
                    fps_state.afc_delegation_until = 0.0
                oams_obj = None
                if fps_state.current_oams is not None:
                    oams_obj = self.oams.get(fps_state.current_oams)
                if (
                    is_printing
                    and fps_state.state_name == "LOADED"
                    and fps_state.current_group is not None
                    and fps_state.current_spool_idx is not None
                    and oams_obj is not None
                    and not bool(
                        oams_obj.hub_hes_value[fps_state.current_spool_idx]
                    )
                ):

                    self.state = OAMSRunoutState.DETECTED
                    logging.info(f"OAMS: Runout detected on FPS {self.fps_name}, pausing for {PAUSE_DISTANCE} mm before coasting the follower.")
                    self.runout_position = fps.extruder.last_position

            elif self.state == OAMSRunoutState.DETECTED:
                traveled_distance = fps.extruder.last_position - self.runout_position
                if traveled_distance >= PAUSE_DISTANCE:
                    logging.info("OAMS: Pause complete, coasting the follower.")
                    oams_obj = None
                    if fps_state.current_oams is not None:
                        oams_obj = self.oams.get(fps_state.current_oams)
                    if oams_obj is not None:
                        oams_obj.set_oams_follower(0, 1)
                    self.bldc_clear_position = fps.extruder.last_position
                    self.runout_after_position = 0.0
                    self.state = OAMSRunoutState.COASTING

            elif self.state == OAMSRunoutState.COASTING:
                traveled_distance_after_bldc_clear = max(
                    fps.extruder.last_position - self.bldc_clear_position, 0.0
                )
                self.runout_after_position = traveled_distance_after_bldc_clear
                path_length = 0.0
                if fps_state.current_oams is not None:
                    oams_obj = self.oams.get(fps_state.current_oams)
                    if oams_obj is not None:
                        path_length = getattr(oams_obj, "filament_path_length", 0.0)
                effective_path_length = (
                    path_length / FILAMENT_PATH_LENGTH_FACTOR if path_length else 0.0
                )
                consumed_with_margin = (
                    self.runout_after_position
                    + PAUSE_DISTANCE
                    + self.reload_before_toolhead_distance
                )

                if consumed_with_margin >= effective_path_length:
                    logging.info(
                        "OAMS: Loading next spool (%.2f mm consumed + margin %.2f mm >= effective path %.2f mm).",
                        self.runout_after_position + PAUSE_DISTANCE,
                        self.reload_before_toolhead_distance,
                        effective_path_length,
                    )
                    self.state = OAMSRunoutState.RELOADING
                    self.reload_callback()
            else:
                raise ValueError(f"Invalid state: {self.state}")
            return eventtime + MONITOR_ENCODER_PERIOD
        self._timer_callback = _monitor_runout
        self.timer = self.reactor.register_timer(self._timer_callback, self.reactor.NOW)
        

    def start(self) -> None:
        """Start monitoring for filament runout."""
        if self.timer is None:
            self.timer = self.reactor.register_timer(self._timer_callback, self.reactor.NOW)
        self.state = OAMSRunoutState.MONITORING

    
    def stop(self) -> None:
        """Stop monitoring for filament runout."""
        self.state = OAMSRunoutState.STOPPED
        
    def reloading(self) -> None:
        """Set state to reloading and reset positions."""
        self.state = OAMSRunoutState.RELOADING
        self.runout_position = None
        self.runout_after_position = None
        
    def paused(self) -> None:
        """Pause the monitor due to error or manual intervention."""
        self.state = OAMSRunoutState.PAUSED
        
    def reset(self) -> None:
        """Reset monitor to stopped state and clean up."""
        self.state = OAMSRunoutState.STOPPED
        self.runout_position = None
        self.runout_after_position = None
        if self.timer is not None:
            self.reactor.unregister_timer(self.timer)
            self.timer = None

class OAMSState:
    """
    Global state container for all FPS units in the system.
    
    Attributes:
    - fps_state: Dictionary mapping FPS names to their FPSState objects
    """
    
    def __init__(self):
        self.fps_state: Dict[str, 'FPSState'] = {}
        
    def add_fps_state(self, fps_name: str) -> None:
        """Add a new FPS state tracker."""
        self.fps_state[fps_name] = FPSState()
        

class FPSState:
    """
    Tracks the state of a single FPS (Filament Pressure Sensor).
    
    Key State Variables:
    - state_name: Current loading state (LOADED, UNLOADED, LOADING, UNLOADING)
    - current_group: Filament group name (e.g., "T0", "T1") if loaded
    - current_oams: Name of the OAMS unit currently loaded
    - current_spool_idx: Index (0-3) of the spool bay currently loaded
    
    Monitoring State:
    - encoder_samples: Recent encoder readings for motion detection
    - following: Whether follower mode is active
    - direction: Follower direction (0=forward, 1=reverse)
    - since: Timestamp when current state began
    """
    
    def __init__(self, 
                 state_name: str = FPSLoadState.UNLOADED, 
                 current_group: Optional[str] = None, 
                 current_oams: Optional[str] = None, 
                 current_spool_idx: Optional[int] = None):
        
        # Primary state tracking
        self.state_name = state_name  # FPSLoadState: LOADED, UNLOADED, LOADING, UNLOADING
        self.current_group = current_group  # Filament group name (T0, T1, etc.)
        self.current_oams = current_oams  # OAMS unit name currently loaded
        self.current_spool_idx = current_spool_idx  # Spool bay index (0-3)
        
        # Runout tracking
        self.runout_position: Optional[float] = None
        self.runout_after_position: Optional[float] = None
        
        # Timer references (for cleanup)
        self.monitor_spool_timer = None
        self.monitor_pause_timer = None
        self.monitor_load_next_spool_timer = None
        

        # Motion monitoring
        self.encoder_samples = deque(maxlen=ENCODER_SAMPLES)  # Recent encoder readings
        self.load_retry_attempted: bool = False
        self.unload_retry_attempted: bool = False

        # Follower state
        self.following: bool = False  # Whether follower mode is active
        self.direction: int = 0  # Follower direction (0=forward, 1=reverse)
        self.since: Optional[float] = None  # Timestamp when current state began

        # AFC delegation state
        self.afc_delegation_active: bool = False
        self.afc_delegation_until: float = 0.0

        # Stuck spool detection
        self.stuck_spool_start_time: Optional[float] = None
        self.stuck_spool_active: bool = False
        self.stuck_spool_restore_follower: bool = False

        # Clog detection tracking
        self.clog_active: bool = False
        self.clog_start_extruder: Optional[float] = None
        self.clog_start_encoder: Optional[int] = None
        self.clog_start_time: Optional[float] = None
        self.clog_min_pressure: Optional[float] = None
        self.clog_max_pressure: Optional[float] = None
        self.clog_last_extruder: Optional[float] = None


    def reset_runout_positions(self) -> None:
        """Clear runout position tracking."""
        self.runout_position = None
        self.runout_after_position = None

    def reset_load_retry_attempt(self) -> None:
        self.load_retry_attempted = False

    def reset_unload_retry_attempt(self) -> None:
        self.unload_retry_attempted = False

    def reset_stuck_spool_state(self) -> None:
        """Clear any latched stuck spool indicators."""
        self.stuck_spool_start_time = None
        self.stuck_spool_active = False
        self.stuck_spool_restore_follower = False

    def reset_clog_tracker(self) -> None:
        """Clear clog tracking data so monitoring restarts fresh."""
        self.clog_active = False
        self.clog_start_extruder = None
        self.clog_start_encoder = None
        self.clog_start_time = None
        self.clog_min_pressure = None
        self.clog_max_pressure = None
        self.clog_last_extruder = None

    def prime_clog_tracker(
        self,
        extruder_pos: float,
        encoder_clicks: int,
        pressure: float,
        timestamp: float,
    ) -> None:
        """Seed clog tracking values from the latest telemetry sample."""
        self.clog_start_extruder = extruder_pos
        self.clog_start_encoder = encoder_clicks
        self.clog_start_time = timestamp
        self.clog_min_pressure = pressure
        self.clog_max_pressure = pressure
        self.clog_last_extruder = extruder_pos

    def __repr__(self) -> str:
        return f"FPSState(state_name={self.state_name}, current_group={self.current_group}, current_oams={self.current_oams}, current_spool_idx={self.current_spool_idx})"

    def __str__(self) -> str:
        return f"State: {self.state_name}, Group: {self.current_group}, OAMS: {self.current_oams}, Spool Index: {self.current_spool_idx}"

class OAMSManager:
    """
    Main coordinator for OpenAMS system with multiple FPS units.
    
    Manages:
    - Multiple FPS (Filament Pressure Sensor) units
    - OAMS (OpenAMS) hardware units  
    - Filament groups (T0, T1, etc.) mapping to FPS units
    - Automatic filament runout detection and switching
    
    Key Attributes:
    - fpss: Dictionary of FPS objects {fps_name: fps_object}
    - oams: Dictionary of OAMS objects {oams_name: oams_object}  
    - filament_groups: Dictionary of filament groups {group_name: group_object}
    - current_state: OAMSState tracking all FPS states
    """
    
    def __init__(self, config):
        # Core configuration and printer interface
        self.config = config
        self.printer = config.get_printer()
        self.reactor = self.printer.get_reactor()
        self.toolhead = None
        self.print_stats = None
        

        # Hardware object collections
        self.filament_groups: Dict[str, Any] = {}  # Group name -> FilamentGroup object
        self.oams: Dict[str, Any] = {}  # OAMS name -> OAMS object
        self.fpss: Dict[str, Any] = {}  # FPS name -> FPS object

        # State management
        self.current_state = OAMSState()  # Tracks state of all FPS units
        self.current_group: Optional[str] = None  # Last group requested via load command
        self.afc = None  # Optional reference to AFC for lane runout mappings
        self._afc_logged = False  # Tracks whether AFC integration has been announced

        

        # Monitoring and control
        self.monitor_timers: List[Any] = []  # Active monitoring timers
        self.runout_monitors: Dict[str, OAMSRunoutMonitor] = {}
        self.ready: bool = False  # System initialization complete

        # Configuration parameters
        self.reload_before_toolhead_distance: float = config.getfloat(
            "reload_before_toolhead_distance",
            0.0,
        )
        self.clog_sensitivity: str = config.getchoice(
            "clog_sensitivity",
            {name: name for name in CLOG_SENSITIVITY_LEVELS.keys()},
            CLOG_SENSITIVITY_DEFAULT,
        )
        self.clog_settings = CLOG_SENSITIVITY_LEVELS[self.clog_sensitivity]

        # Cached mappings
        self.group_to_fps: Dict[str, str] = {}
        self._canonical_lane_by_group: Dict[str, str] = {}
        self._canonical_group_by_lane: Dict[str, str] = {}
        self._lane_unit_map: Dict[str, str] = {}
        self._lane_by_location: Dict[Tuple[str, int], str] = {}

        
        # Initialize hardware collections
        self._initialize_oams()
        self._initialize_filament_groups()
        
        # Register with printer and setup event handlers
        self.printer.register_event_handler("klippy:ready", self.handle_ready)
        self.printer.add_object("oams_manager", self)
        self.register_commands()
        

    def get_status(self, eventtime: float) -> Dict[str, Dict[str, Any]]:
        """
        Return current status of all FPS units and OAMS hardware for monitoring.

        Returns:
            Dictionary containing:
            - "oams": Mapping of OAMS identifiers to their latest action status
            - One entry per FPS with its current loading state information
        """
        attributes: Dict[str, Dict[str, Any]] = {"oams": {}}

        for name, oam in self.oams.items():
            status_name = name.split()[-1]
            oam_status = {
                "action_status": oam.action_status,
                "action_status_code": oam.action_status_code,
                "action_status_value": oam.action_status_value,
            }
            attributes["oams"][status_name] = oam_status
            if status_name != name:
                attributes["oams"][name] = oam_status

        for fps_name, fps_state in self.current_state.fps_state.items():
            attributes[fps_name] = {
                "current_group": fps_state.current_group,
                "current_oams": fps_state.current_oams,
                "current_spool_idx": fps_state.current_spool_idx,
                "state_name": fps_state.state_name,
                "since": fps_state.since,
            }

        return attributes

    
    def determine_state(self) -> None:
        """
        Analyze hardware state and update FPS state tracking.
        
        For each FPS:
        1. Check which filament group is currently loaded
        2. Identify the active OAMS unit and spool bay
        3. Update state to LOADED if filament is present
        """
        for fps_name, fps_state in self.current_state.fps_state.items():
            fps_state.current_group, current_oams, fps_state.current_spool_idx = self.determine_current_loaded_group(fps_name)
            
            if current_oams is not None:
                fps_state.current_oams = current_oams.name
            else:
                fps_state.current_oams = None

            if fps_state.current_oams is not None and fps_state.current_spool_idx is not None:
                fps_state.state_name = FPSLoadState.LOADED
                fps_state.since = self.reactor.monotonic()
            else:
                fps_state.reset_stuck_spool_state()
        
    def handle_ready(self) -> None:
        """
        Initialize system when printer is ready.
        
        1. Discover and register all FPS units
        2. Create state tracking for each FPS
        3. Determine current hardware state
        4. Start monitoring timers
        """
        # Discover all FPS units in the system

        for fps_name, fps in self.printer.lookup_objects(module="fps"):
            self.fpss[fps_name] = fps
            self.current_state.add_fps_state(fps_name)

        if not self.fpss:
            raise ValueError("No FPS found in system, this is required for OAMS to work")

        self._rebuild_group_fps_index()
        self._refresh_runtime_objects()

        # Clear any hardware fault indicators that may have been left from the
        # previous session so startup begins from a clean slate.
        for name, oam in self.oams.items():
            try:
                oam.clear_errors()
            except Exception:
                logging.exception("OAMS: Failed to clear errors on startup for %s", name)

        # Initialize system state and start monitoring
        self.determine_state()
        self.start_monitors()

        self.ready = True

    def _initialize_oams(self) -> None:
        """Discover and register all OAMS hardware units."""
        for name, oam in self.printer.lookup_objects(module="oams"):
            self.oams[name] = oam
        
    def _initialize_filament_groups(self) -> None:
        """Discover and register all filament group configurations."""
        for name, group in self.printer.lookup_objects(module="filament_group"):
            name = name.split()[-1]  # Extract group name from full object name
            logging.info(f"OAMS: Adding group {name}")
            self.filament_groups[name] = group

    def _refresh_runtime_objects(self) -> None:
        """Resolve runtime printer objects that may not exist during __init__."""
        try:
            self.toolhead = self.printer.lookup_object("toolhead")
        except Exception:
            logging.debug("OAMS: toolhead object not yet available")
            self.toolhead = None

        try:
            self.print_stats = self.printer.lookup_object("print_stats")
        except Exception:
            logging.debug("OAMS: print_stats object not yet available")
            self.print_stats = None
    
    def determine_current_loaded_group(self, fps_name: str) -> Tuple[Optional[str], Optional[object], Optional[int]]:
        """
        Determine which filament group is currently loaded in the specified FPS.
        
        Args:
            fps_name: Name of the FPS to check
            
        Returns:
            Tuple of (group_name, oams_object, bay_index) or (None, None, None) if unloaded
            
        Process:
        1. Get the FPS object
        2. Check each filament group for loaded bays
        3. Verify the OAMS is connected to this FPS
        4. Return the first match found
        """
        fps = self.fpss.get(fps_name)
        if fps is None:
            raise ValueError(f"FPS {fps_name} not found")
            
        # Check each filament group for loaded spools
        for group_name, group in self.filament_groups.items():
            for oam, bay_index in group.bays:
                # Check if this bay has filament loaded and the OAMS is connected to this FPS
                if oam.is_bay_loaded(bay_index) and oam in fps.oams:
                    return group_name, oam, bay_index
                    
        return None, None, None
        
    def register_commands(self):
        gcode = self.printer.lookup_object("gcode")
        gcode.register_command(
            "OAMSM_UNLOAD_FILAMENT",
            self.cmd_UNLOAD_FILAMENT,
            desc=self.cmd_UNLOAD_FILAMENT_help,
        )
        
        gcode.register_command(
            "OAMSM_LOAD_FILAMENT",
            self.cmd_LOAD_FILAMENT,
            desc=self.cmd_LOAD_FILAMENT_help,
        )
        
        gcode.register_command(
            "OAMSM_FOLLOWER",
            self.cmd_FOLLOWER,
            desc=self.cmd_FOLLOWER_help,
        )
        
        # gcode.register_command(
        #     "OAMSM_CURRENT_LOADED_GROUP",
        #     self.cmd_CURRENT_LOADED_GROUP,
        #     desc=self.cmd_CURRENT_LOADED_GROUP_help,
        # )
        
        gcode.register_command(
            "OAMSM_CLEAR_ERRORS",
            self.cmd_CLEAR_ERRORS,
            desc=self.cmd_CLEAR_ERRORS_help,
        )
    
    cmd_CLEAR_ERRORS_help = "Clear the error state of the OAMS"
    def cmd_CLEAR_ERRORS(self, gcmd):
        if len(self.monitor_timers) > 0:
            self.stop_monitors()
        for (fps_name, fps_state) in self.current_state.fps_state.items():
            fps_state.encoder_samples.clear()
            fps_state.reset_stuck_spool_state()
            fps_state.reset_clog_tracker()
            fps_state.reset_load_retry_attempt()
            fps_state.reset_unload_retry_attempt()
        for _, oam in self.oams.items():
            oam.clear_errors()
        self.determine_state()
        self.start_monitors()

        return
    
    cmd_FOLLOWER_help = "Enable the follower on whatever OAMS is current loaded"
    def cmd_FOLLOWER(self, gcmd):
        enable = gcmd.get_int('ENABLE')
        if enable is None:
            gcmd.respond_info("Missing ENABLE parameter")
            return
        direction = gcmd.get_int('DIRECTION')
        if direction is None:
            gcmd.respond_info("Missing DIRECTION parameter")
            return
        fps_name = gcmd.get('FPS')
        fps_name = "fps " + fps_name
        if fps_name is None:
            gcmd.respond_info("Missing FPS parameter")
            return
        if fps_name not in self.fpss:
            gcmd.respond_info(f"FPS {fps_name} does not exist")
            return
        fps_state = self.current_state.fps_state[fps_name]
        if fps_state.state_name == "UNLOADED":
            gcmd.respond_info(f"FPS {fps_name} is already unloaded")
            return
        if fps_state.state_name == "LOADING":
            gcmd.respond_info(f"FPS {fps_name} is currently loading a spool")
            return
        if fps_state.state_name == "UNLOADING":
            gcmd.respond_info(f"FPS {fps_name} is currently unloading a spool")
            return
        self.oams[fps_state.current_oams].set_oams_follower(enable, direction)
        fps_state.following = enable
        fps_state.direction = direction
        fps_state.encoder = self.oams[fps_state.current_oams].encoder_clicks
        fps_state.current_spool_idx = self.oams[fps_state.current_oams].current_spool
        return
    

    def _rebuild_group_fps_index(self) -> None:
        """Build a lookup table from filament groups to their owning FPS."""
        mapping: Dict[str, str] = {}
        for group_name, group in self.filament_groups.items():
            for fps_name, fps in self.fpss.items():
                if any(oam in fps.oams for oam in group.oams):
                    mapping[group_name] = fps_name
                    break
        self.group_to_fps = mapping

    def group_fps_name(self, group_name: str) -> Optional[str]:
        if group_name not in self.group_to_fps and self.fpss:
            self._rebuild_group_fps_index()
        return self.group_to_fps.get(group_name)

    def _normalize_group_name(self, group: Optional[str]) -> Optional[str]:
        """Return a trimmed filament group name or None if invalid."""
        if not group or not isinstance(group, str):
            return None
        group = group.strip()
        if not group:
            return None
        if " " in group:
            group = group.split()[-1]
        return group

    def _rebuild_lane_location_index(self) -> None:
        """Map each (OAMS name, bay index) tuple to its canonical AFC lane."""
        mapping: Dict[Tuple[str, int], str] = {}
        for group_name, lane_name in self._canonical_lane_by_group.items():
            group = self.filament_groups.get(group_name)
            if not group:
                continue
            for oam, bay_index in group.bays:
                mapping[(oam.name, bay_index)] = lane_name
        self._lane_by_location = mapping

    def _ensure_afc_lane_cache(self, afc) -> None:
        """Capture the canonical AFC lane mapping when AFC is available."""
        lanes = getattr(afc, "lanes", {})
        updated = False
        for lane_name, lane in lanes.items():
            canonical_group = self._normalize_group_name(getattr(lane, "_map", None))
            if canonical_group is None:
                canonical_group = self._normalize_group_name(getattr(lane, "map", None))
            if canonical_group:
                if lane_name not in self._canonical_group_by_lane:
                    self._canonical_group_by_lane[lane_name] = canonical_group
                    updated = True
                if canonical_group not in self._canonical_lane_by_group:
                    self._canonical_lane_by_group[canonical_group] = lane_name
                    updated = True
            unit_name = getattr(lane, "unit", None)
            if unit_name and lane_name not in self._lane_unit_map:
                self._lane_unit_map[lane_name] = unit_name
        if updated:
            self._rebuild_lane_location_index()

    def _resolve_lane_for_state(
        self,
        fps_state: 'FPSState',
        group_name: Optional[str],
        afc,
    ) -> Tuple[Optional[str], Optional[str]]:
        """Determine the canonical AFC lane and group for the provided FPS state."""

        normalized_group = self._normalize_group_name(group_name)
        lane_name: Optional[str] = None

        # Prefer the physical OAMS location currently tracked by the FPS state.
        if fps_state.current_oams and fps_state.current_spool_idx is not None:
            lane_name = self._lane_by_location.get(
                (fps_state.current_oams, fps_state.current_spool_idx)
            )
            if lane_name:
                lane_group = self._canonical_group_by_lane.get(lane_name)
                if lane_group:
                    normalized_group = lane_group

        # Fall back to the canonical mapping captured from AFC at startup.
        if lane_name is None and normalized_group:
            lane_name = self._canonical_lane_by_group.get(normalized_group)

        lanes = getattr(afc, "lanes", {})

        # As a last resort, inspect the lanes directly using their original map assignments.
        if lane_name is None and normalized_group:
            lane_name = next(
                (
                    name
                    for name, lane in lanes.items()
                    if self._normalize_group_name(getattr(lane, "_map", None))
                    == normalized_group
                ),
                None,
            )

        canonical_group = normalized_group
        if lane_name:
            lane = lanes.get(lane_name)
            if lane is not None:
                canonical_candidate = self._normalize_group_name(
                    getattr(lane, "_map", None)
                )
                if canonical_candidate is None:
                    canonical_candidate = self._normalize_group_name(
                        getattr(lane, "map", None)
                    )

                updated = False
                if canonical_candidate:
                    canonical_group = canonical_candidate
                    if lane_name not in self._canonical_group_by_lane:
                        self._canonical_group_by_lane[lane_name] = canonical_candidate
                        updated = True
                    if canonical_candidate not in self._canonical_lane_by_group:
                        self._canonical_lane_by_group[canonical_candidate] = lane_name
                        updated = True
                unit_name = getattr(lane, "unit", None)
                if unit_name and lane_name not in self._lane_unit_map:
                    self._lane_unit_map[lane_name] = unit_name
                if updated:
                    self._rebuild_lane_location_index()

        return lane_name, canonical_group

    def _get_afc(self):
        """Lazily retrieve the AFC object if it is available."""
        if self.afc is not None:
            return self.afc
        try:
            afc = self.printer.lookup_object('AFC')
        except Exception:
            self.afc = None
            return None
        self.afc = afc
        self._ensure_afc_lane_cache(afc)
        if not self._afc_logged:
            logging.info("OAMS: AFC integration detected; enabling same-FPS infinite runout support.")
            self._afc_logged = True
        return self.afc

    def _get_infinite_runout_target_group(
        self,
        fps_name: str,
        fps_state: 'FPSState',
    ) -> Tuple[Optional[str], Optional[str], bool, Optional[str]]:
        """
        Return the target filament group and lane for infinite runout, if configured.

        The third element of the tuple indicates whether the runout handling should be
        delegated back to AFC (for example when the configured runout lane is not on
        the same FPS and therefore cannot be handled by OAMS directly).
        """
        current_group = fps_state.current_group
        normalized_group = self._normalize_group_name(current_group)
        if normalized_group is None:
            return None, None, False, None

        afc = self._get_afc()
        if afc is None:
            return None, None, False, None

        lane_name, resolved_group = self._resolve_lane_for_state(
            fps_state,
            normalized_group,
            afc,
        )

        if resolved_group and resolved_group != normalized_group:
            normalized_group = resolved_group
            fps_state.current_group = resolved_group

        if not lane_name:
            logging.debug(
                "OAMS: Unable to resolve AFC lane for group %s on %s",
                normalized_group,
                fps_name,
            )
            return None, None, False, None

        lanes = getattr(afc, "lanes", {})
        lane = afc.lanes.get(lane_name)
        if lane is None:
            return None, None, False, lane_name

        runout_lane_name = getattr(lane, "runout_lane", None)
        if not runout_lane_name:
            return None, None, False, lane_name

        target_lane = afc.lanes.get(runout_lane_name)
        if target_lane is None:
            logging.warning(
                "OAMS: Runout lane %s for %s on %s is not available; deferring to AFC",
                runout_lane_name,
                normalized_group,
                fps_name,
            )
            return None, runout_lane_name, True, lane_name

        source_unit = self._lane_unit_map.get(lane_name)
        target_unit = self._lane_unit_map.get(runout_lane_name)
        if source_unit and target_unit and source_unit != target_unit:
            logging.debug(
                "OAMS: Runout lane %s (%s) for %s on %s belongs to different unit %s; deferring to AFC",
                runout_lane_name,
                target_unit,
                normalized_group,
                fps_name,
                source_unit,
            )
            return None, runout_lane_name, True, lane_name

        source_extruder = getattr(lane, "extruder_obj", None)
        target_extruder = getattr(target_lane, "extruder_obj", None)
        if (
            source_extruder is not None
            and target_extruder is not None
            and source_extruder is not target_extruder
        ):
            logging.debug(
                "OAMS: Deferring infinite runout for %s on %s because lane %s (%s) spools to %s (%s)",
                normalized_group,
                fps_name,
                lane_name,
                getattr(source_extruder, "name", "unknown"),
                runout_lane_name,
                getattr(target_extruder, "name", "unknown"),
            )
            return None, runout_lane_name, True, lane_name

        target_group = self._canonical_group_by_lane.get(runout_lane_name)
        if not target_group:
            target_group = self._normalize_group_name(getattr(target_lane, "_map", None))
        if not target_group:
            target_group = self._normalize_group_name(getattr(target_lane, "map", None))

        if not target_group:
            logging.debug(
                "OAMS: Runout lane %s for %s on %s has no canonical group; deferring to AFC",
                runout_lane_name,
                normalized_group,
                fps_name,
            )
            return None, runout_lane_name, True, lane_name

        updated = False
        if runout_lane_name not in self._canonical_group_by_lane:
            self._canonical_group_by_lane[runout_lane_name] = target_group
            updated = True
        if target_group not in self._canonical_lane_by_group:
            self._canonical_lane_by_group[target_group] = runout_lane_name
            updated = True
        if updated:
            self._rebuild_lane_location_index()

        if target_group == normalized_group:
            logging.debug(
                "OAMS: Runout lane %s for %s on %s does not map to a different filament group; deferring to AFC",
                runout_lane_name,
                normalized_group,
                fps_name,
            )
            return None, runout_lane_name, True, lane_name

        if normalized_group not in self.filament_groups:
            logging.debug(
                "OAMS: Source group %s is not managed by OAMS; deferring to AFC",
                normalized_group,
            )
            return None, runout_lane_name, True, lane_name

        if target_group not in self.filament_groups:
            logging.debug(
                "OAMS: Runout mapping %s -> %s is not managed by OAMS; deferring to AFC",
                normalized_group,
                target_group,
            )
            return None, runout_lane_name, True, lane_name

        source_fps = self.group_fps_name(normalized_group)
        target_fps = self.group_fps_name(target_group)
        if source_fps != fps_name or target_fps != fps_name:
            logging.info(
                "OAMS: Deferring infinite runout for %s on %s to AFC lane %s because target group %s loads via %s",
                normalized_group,
                fps_name,
                runout_lane_name,
                target_group,
                target_fps or "unknown FPS",
            )
            return None, runout_lane_name, True, lane_name

        logging.info(
            "OAMS: Infinite runout configured for %s on %s -> %s (lanes %s -> %s)",
            normalized_group,
            fps_name,
            target_group,
            lane_name,
            runout_lane_name,
        )
        return target_group, runout_lane_name, False, lane_name

    def _delegate_runout_to_afc(
        self,
        fps_name: str,
        fps_state: 'FPSState',
        source_lane_name: Optional[str],
        target_lane_name: Optional[str],
    ) -> bool:
        """Ask AFC to perform the infinite runout swap for the provided lane."""

        afc = self._get_afc()
        if afc is None:
            logging.debug(
                "OAMS: Cannot delegate infinite runout for %s; AFC not available",
                fps_name,
            )
            return False

        if not source_lane_name:
            logging.debug(
                "OAMS: Cannot delegate infinite runout for %s; no source lane recorded",
                fps_name,
            )
            return False

        lane = afc.lanes.get(source_lane_name)
        if lane is None:
            logging.warning(
                "OAMS: AFC lane %s not found while delegating infinite runout for %s",
                source_lane_name,
                fps_name,
            )
            return False

        runout_target = getattr(lane, "runout_lane", None)
        if not runout_target:
            logging.warning(
                "OAMS: AFC lane %s has no runout target while delegating infinite runout for %s",
                source_lane_name,
                fps_name,
            )
            return False

        if target_lane_name and target_lane_name != runout_target:
            logging.debug(
                "OAMS: AFC lane %s runout target mismatch (%s != %s) while delegating infinite runout for %s",
                source_lane_name,
                runout_target,
                target_lane_name,
                fps_name,
            )

        now = self.reactor.monotonic()
        if fps_state.afc_delegation_active and now < fps_state.afc_delegation_until:
            logging.debug(
                "OAMS: AFC infinite runout for %s still in progress; skipping duplicate trigger",
                fps_name,
            )
            return True

        if runout_target not in afc.lanes:
            logging.warning(
                "OAMS: AFC runout lane %s referenced by %s is unavailable",
                runout_target,
                source_lane_name,
            )
            return False

        try:
            lane._perform_infinite_runout()
        except Exception:
            logging.exception(
                "OAMS: AFC infinite runout failed for lane %s -> %s",
                source_lane_name,
                runout_target,
            )
            fps_state.afc_delegation_active = False
            fps_state.afc_delegation_until = 0.0
            return False

        fps_state.afc_delegation_active = True
        fps_state.afc_delegation_until = now + AFC_DELEGATION_TIMEOUT
        logging.info(
            "OAMS: Delegated infinite runout for %s via AFC lane %s -> %s",
            fps_name,
            source_lane_name,
            runout_target,
        )
        return True

    def _unload_filament_for_fps(self, fps_name: str) -> Tuple[bool, str]:
        """Unload filament from the specified FPS and update state."""
        if fps_name not in self.fpss:
            return False, f"FPS {fps_name} does not exist"

        fps_state = self.current_state.fps_state[fps_name]
        if fps_state.state_name != FPSLoadState.LOADED:
            return False, f"FPS {fps_name} is not currently loaded"

        if fps_state.current_oams is None:
            return False, f"FPS {fps_name} has no OAMS loaded"

        oams = self.oams.get(fps_state.current_oams)
        if oams is None:
            return False, f"OAMS {fps_state.current_oams} not found for FPS {fps_name}"

        if oams.current_spool is None:
            fps_state.state_name = FPSLoadState.UNLOADED
            fps_state.following = False
            fps_state.direction = 0
            fps_state.current_group = None
            fps_state.current_spool_idx = None
            fps_state.since = self.reactor.monotonic()
            self.current_group = None
            fps_state.reset_stuck_spool_state()
            fps_state.reset_clog_tracker()
            fps_state.reset_unload_retry_attempt()
            return True, "Spool already unloaded"

        fps_state.state_name = FPSLoadState.UNLOADING
        fps_state.reset_unload_retry_attempt()
        fps_state.encoder = oams.encoder_clicks
        fps_state.since = self.reactor.monotonic()
        fps_state.current_oams = oams.name
        fps_state.current_spool_idx = oams.current_spool

        success, message = oams.unload_spool()

        if success:
            fps_state.state_name = FPSLoadState.UNLOADED
            fps_state.following = False
            fps_state.direction = 0
            fps_state.since = self.reactor.monotonic()
            fps_state.current_group = None
            fps_state.current_spool_idx = None
            self.current_group = None
            fps_state.reset_stuck_spool_state()
            fps_state.reset_clog_tracker()
            fps_state.reset_load_retry_attempt()
            fps_state.reset_unload_retry_attempt()
            return True, message

        fps_state.state_name = FPSLoadState.LOADED
        fps_state.reset_unload_retry_attempt()
        return False, message

    def _load_filament_for_group(self, group_name: str) -> Tuple[bool, str]:
        """Load filament for the provided filament group."""
        if group_name not in self.filament_groups:
            return False, f"Group {group_name} does not exist"

        fps_name = self.group_fps_name(group_name)
        if fps_name is None:
            return False, f"No FPS associated with group {group_name}"

        fps_state = self.current_state.fps_state[fps_name]
        attempted_locations: List[str] = []
<<<<<<< HEAD
        failure_details: List[str] = []
=======
>>>>>>> 363f79c8
        last_failure_message: Optional[str] = None

        for (oam, bay_index) in self.filament_groups[group_name].bays:
            if not oam.is_bay_ready(bay_index):
                continue

            location_label = f"{oam.name} bay {bay_index}"
            attempted_locations.append(location_label)

            fps_state.state_name = FPSLoadState.LOADING
            fps_state.reset_load_retry_attempt()
            fps_state.reset_unload_retry_attempt()
            fps_state.encoder_samples.clear()
            fps_state.encoder = oam.encoder_clicks
            fps_state.since = self.reactor.monotonic()
            fps_state.current_oams = oam.name
            fps_state.current_spool_idx = bay_index
            fps_state.reset_stuck_spool_state()
            fps_state.reset_clog_tracker()

            success, message = oam.load_spool(bay_index)

            if success:
                fps_state.current_group = group_name
                fps_state.current_oams = oam.name
                fps_state.current_spool_idx = bay_index
                fps_state.state_name = FPSLoadState.LOADED
                fps_state.since = self.reactor.monotonic()
                self.current_group = group_name
                fps_state.reset_stuck_spool_state()
                fps_state.reset_clog_tracker()
                fps_state.reset_load_retry_attempt()
                fps_state.reset_unload_retry_attempt()

                direction = fps_state.direction if fps_state.direction in (0, 1) else 1
                try:
                    oam.set_oams_follower(1, direction)
                    fps_state.following = True
                    fps_state.direction = direction
                except Exception:
                    logging.exception(
                        "OAMS: Failed to enable follower after loading %s bay %s",
                        oam.name,
                        bay_index,
                    )

                return True, message

            failure_reason = message or "Unknown load failure"
            last_failure_message = failure_reason
            logging.error(
                "OAMS: Failed to load %s for group %s: %s",
                location_label,
                group_name,
                failure_reason,
            )

            retry_success, retry_message = self._retry_loading_spool(
                fps_name, fps_state, oam
            )
            if retry_success:
                final_message = (
                    retry_message
                    or "Spool loaded successfully after automatic retry"
                )
                fps_state.current_group = group_name
                fps_state.current_oams = oam.name
                fps_state.current_spool_idx = bay_index
                fps_state.state_name = FPSLoadState.LOADED
                fps_state.since = self.reactor.monotonic()
                self.current_group = group_name
                fps_state.reset_stuck_spool_state()
                fps_state.reset_clog_tracker()
                fps_state.reset_load_retry_attempt()
                fps_state.reset_unload_retry_attempt()

                direction = fps_state.direction if fps_state.direction in (0, 1) else 1
                try:
                    oam.set_oams_follower(1, direction)
                    fps_state.following = True
                    fps_state.direction = direction
                except Exception:
                    logging.exception(
                        "OAMS: Failed to enable follower after retry loading %s bay %s",
                        oam.name,
                        bay_index,
                    )

                return True, final_message

<<<<<<< HEAD
            retry_detail: Optional[str] = None
            if retry_message:
                last_failure_message = retry_message
                retry_detail = retry_message

            self._ensure_spool_backed_out(
                fps_state,
                oam,
                "load retry",
            )

            self._reset_failed_load_state(fps_state)

            if retry_detail:
                failure_details.append(f"{location_label}: {retry_detail}")
            else:
                failure_details.append(f"{location_label}: {failure_reason}")

        if attempted_locations:
            attempts_summary = ", ".join(attempted_locations)
            detail = "; ".join(failure_details) if failure_details else (
                last_failure_message or "Unknown load failure"
            )
            final_message = (
                "All ready spools failed after automatic retries "
                f"(attempted {attempts_summary}): {detail}"
            )
            logging.error("OAMS: %s", final_message)
            return False, final_message

        return False, f"No spool available for group {group_name}"

    cmd_UNLOAD_FILAMENT_help = "Unload a spool from any of the OAMS if any is loaded"
    def cmd_UNLOAD_FILAMENT(self, gcmd):
        fps_name = gcmd.get('FPS')
        if fps_name is None:
            gcmd.respond_info("Missing FPS parameter")
            return
        fps_name = "fps " + fps_name
        if fps_name not in self.fpss:
            gcmd.respond_info(f"FPS {fps_name} does not exist")
            return
        fps_state = self.current_state.fps_state[fps_name]
        if fps_state.state_name == "UNLOADED":
            gcmd.respond_info(f"FPS {fps_name} is already unloaded")
            return
        if fps_state.state_name == "LOADING":
            gcmd.respond_info(f"FPS {fps_name} is currently loading a spool")
            return
        if fps_state.state_name == "UNLOADING":
            gcmd.respond_info(f"FPS {fps_name} is currently unloading a spool")
            return

        success, message = self._unload_filament_for_fps(fps_name)
        if not success or (message and message != "Spool unloaded successfully"):
            gcmd.respond_info(message)
        return

    cmd_LOAD_FILAMENT_help = "Load a spool from an specific group"
    def cmd_LOAD_FILAMENT(self, gcmd):
        # determine which fps this group is assigned to
        group_name = gcmd.get('GROUP')
        if group_name not in self.filament_groups:
            gcmd.respond_info(f"Group {group_name} does not exist")
            return
        fps_name = self.group_fps_name(group_name)
        fps_state = self.current_state.fps_state[fps_name]
        if self.current_state.fps_state[fps_name].state_name == "LOADED":
            gcmd.respond_info(f"Group {group_name} is already loaded")
            return
        success, message = self._load_filament_for_group(group_name)
        gcmd.respond_info(message)
        return

        
    def _pause_printer_message(self, message):
        logging.info(f"OAMS: {message}")
        gcode = self.printer.lookup_object("gcode")
        message = f"Print has been paused: {message}"
        try:
            gcode.run_script(f"M118 {message}")
        except Exception:
            logging.exception("OAMS: Failed to emit pause notification via M118")
        try:
            gcode.respond_info(message)
        except Exception:
            logging.exception("OAMS: Failed to emit pause notification via respond_info")
        now = self.reactor.monotonic()
        if self.print_stats is not None:
            try:
                stats_state = self.print_stats.get_status(now)
                if stats_state.get("state") != "printing":
                    logging.info("OAMS: Skipping automatic PAUSE because printer state is %s", stats_state.get("state"))
                    return
            except Exception:
                logging.exception("OAMS: Failed to query print stats before issuing PAUSE")
                return

        homed_axes = ""
        if self.toolhead is not None:
            try:
                homed_axes = self.toolhead.get_status(now).get("homed_axes", "")
            except Exception:
                logging.exception("OAMS: Failed to query toolhead homed axes before issuing PAUSE")
                return

        if len(homed_axes) < 3:
            logging.info("OAMS: Skipping automatic PAUSE because axes are not homed (%s)", homed_axes)
            return

=======
            if retry_message:
                last_failure_message = retry_message

            self._ensure_spool_backed_out(
                fps_state,
                oam,
                "load retry",
            )

            fps_state.encoder_samples.clear()
            fps_state.state_name = FPSLoadState.UNLOADED
            fps_state.current_group = None
            fps_state.current_spool_idx = None
            fps_state.current_oams = None
            fps_state.following = False
            fps_state.direction = 1
            fps_state.since = self.reactor.monotonic()
            fps_state.reset_stuck_spool_state()
            fps_state.reset_clog_tracker()
            fps_state.reset_load_retry_attempt()
            fps_state.reset_unload_retry_attempt()

        if attempted_locations:
            attempts_summary = ", ".join(attempted_locations)
            detail = last_failure_message or "Unknown load failure"
            final_message = (
                "All ready spools failed after automatic retries "
                f"(attempted {attempts_summary}): {detail}"
            )
            logging.error("OAMS: %s", final_message)
            return False, final_message

        return False, f"No spool available for group {group_name}"

    cmd_UNLOAD_FILAMENT_help = "Unload a spool from any of the OAMS if any is loaded"
    def cmd_UNLOAD_FILAMENT(self, gcmd):
        fps_name = gcmd.get('FPS')
        if fps_name is None:
            gcmd.respond_info("Missing FPS parameter")
            return
        fps_name = "fps " + fps_name
        if fps_name not in self.fpss:
            gcmd.respond_info(f"FPS {fps_name} does not exist")
            return
        fps_state = self.current_state.fps_state[fps_name]
        if fps_state.state_name == "UNLOADED":
            gcmd.respond_info(f"FPS {fps_name} is already unloaded")
            return
        if fps_state.state_name == "LOADING":
            gcmd.respond_info(f"FPS {fps_name} is currently loading a spool")
            return
        if fps_state.state_name == "UNLOADING":
            gcmd.respond_info(f"FPS {fps_name} is currently unloading a spool")
            return

        success, message = self._unload_filament_for_fps(fps_name)
        if not success or (message and message != "Spool unloaded successfully"):
            gcmd.respond_info(message)
        return

    cmd_LOAD_FILAMENT_help = "Load a spool from an specific group"
    def cmd_LOAD_FILAMENT(self, gcmd):
        # determine which fps this group is assigned to
        group_name = gcmd.get('GROUP')
        if group_name not in self.filament_groups:
            gcmd.respond_info(f"Group {group_name} does not exist")
            return
        fps_name = self.group_fps_name(group_name)
        fps_state = self.current_state.fps_state[fps_name]
        if self.current_state.fps_state[fps_name].state_name == "LOADED":
            gcmd.respond_info(f"Group {group_name} is already loaded")
            return
        success, message = self._load_filament_for_group(group_name)
        gcmd.respond_info(message)
        return

        
    def _pause_printer_message(self, message):
        logging.info(f"OAMS: {message}")
        gcode = self.printer.lookup_object("gcode")
        message = f"Print has been paused: {message}"
        try:
            gcode.run_script(f"M118 {message}")
        except Exception:
            logging.exception("OAMS: Failed to emit pause notification via M118")
        try:
            gcode.respond_info(message)
        except Exception:
            logging.exception("OAMS: Failed to emit pause notification via respond_info")
        now = self.reactor.monotonic()
        if self.print_stats is not None:
            try:
                stats_state = self.print_stats.get_status(now)
                if stats_state.get("state") != "printing":
                    logging.info("OAMS: Skipping automatic PAUSE because printer state is %s", stats_state.get("state"))
                    return
            except Exception:
                logging.exception("OAMS: Failed to query print stats before issuing PAUSE")
                return

        homed_axes = ""
        if self.toolhead is not None:
            try:
                homed_axes = self.toolhead.get_status(now).get("homed_axes", "")
            except Exception:
                logging.exception("OAMS: Failed to query toolhead homed axes before issuing PAUSE")
                return

        if len(homed_axes) < 3:
            logging.info("OAMS: Skipping automatic PAUSE because axes are not homed (%s)", homed_axes)
            return

>>>>>>> 363f79c8
        try:
            gcode.run_script("PAUSE")
        except Exception:
            logging.exception("OAMS: Failed to execute automatic PAUSE command")

    def _clear_stuck_spool_state(self, fps_state: 'FPSState', restart_follower: bool = True) -> None:
        """Reset stuck spool indicators, LEDs, and follower state for the provided FPS."""
        oams = None
        if fps_state.current_oams is not None:
            oams = self.oams.get(fps_state.current_oams)

        spool_idx = fps_state.current_spool_idx

        if oams is not None and spool_idx is not None:
            try:
                oams.set_led_error(spool_idx, 0)
            except Exception:
                logging.exception(
                    "OAMS: Failed to clear stuck spool LED on %s spool %s",
                    fps_state.current_oams,
                    spool_idx,
                )
            try:
                oams.clear_errors()
            except Exception:
                logging.exception(
                    "OAMS: Failed to clear stuck spool error on %s",
                    fps_state.current_oams,
                )
            if restart_follower and fps_state.stuck_spool_restore_follower:
                direction = fps_state.direction if fps_state.direction in (0, 1) else 1
                try:
                    oams.set_oams_follower(1, direction)
                    fps_state.following = True
                except Exception:
                    logging.exception(
                        "OAMS: Failed to restart follower after stuck spool on %s spool %s",
                        fps_state.current_oams,
                        spool_idx,
                    )

        fps_state.reset_stuck_spool_state()
        
    def _retry_unloading_spool(self, fps_name: str, fps_state: 'FPSState', oams) -> bool:
        """Attempt to restart an unloading spool once when motion stalls."""
        if oams is None:
            logging.error(
                "OAMS: Cannot retry unload on %s because no OAMS hardware is associated",
                fps_name,
            )
            return False

        spool_idx = fps_state.current_spool_idx
        if spool_idx is None:
            logging.error(
                "OAMS: Cannot retry unload on %s because no spool index is recorded",
                fps_name,
            )
            return False

        logging.warning(
            "OAMS: Unload speed too low on %s spool %d; retrying unload once",
            oams.name,
            spool_idx,
        )

        try:
            success, message = oams.unload_spool()
        except Exception:
            logging.exception(
                "OAMS: Exception while retrying unload on %s spool %d",
                oams.name,
                spool_idx,
            )
            return False

        if success:
            logging.info(
                "OAMS: Retry unload command accepted on %s spool %d",
                oams.name,
                spool_idx,
            )
            fps_state.encoder_samples.clear()
            fps_state.encoder = oams.encoder_clicks
            fps_state.since = self.reactor.monotonic()
            fps_state.reset_unload_retry_attempt()
            return True

        logging.error(
            "OAMS: Retry unload failed on %s spool %d: %s",
            oams.name,
            spool_idx,
            message,
        )
        return False

    def _monitor_unload_speed_for_fps(self, fps_name):
        def _monitor_unload_speed(self, eventtime):
            #logging.info("OAMS: Monitoring unloading speed state: %s" % self.current_state.name)
            fps_state = self.current_state.fps_state[fps_name]
            oams = None
            if fps_state.current_oams is not None:
                oams = self.oams.get(fps_state.current_oams)
            if (
                fps_state.state_name == "UNLOADING"
                and self.reactor.monotonic() - fps_state.since > MONITOR_ENCODER_UNLOADING_SPEED_AFTER
            ):
                if oams is None:
                    logging.debug(
                        "OAMS: Skipping unload speed monitor for %s because no active OAMS is associated",
                        fps_name,
                    )
                    fps_state.encoder_samples.clear()
                    return eventtime + MONITOR_ENCODER_PERIOD
                fps_state.encoder_samples.append(oams.encoder_clicks)
                if len(fps_state.encoder_samples) < ENCODER_SAMPLES:
                    return eventtime + MONITOR_ENCODER_PERIOD
                encoder_diff = abs(fps_state.encoder_samples[-1] - fps_state.encoder_samples[0])
                logging.info("OAMS[%d] Unload Monitor: Encoder diff %d" %(oams.oams_idx, encoder_diff))
                if encoder_diff < MIN_ENCODER_DIFF:
                    if not fps_state.unload_retry_attempted:
                        fps_state.unload_retry_attempted = True
                        if self._retry_unloading_spool(fps_name, fps_state, oams):
                            return eventtime + MONITOR_ENCODER_PERIOD
                        logging.error(
                            "OAMS: Unable to automatically retry unload on %s spool %s",
                            fps_name,
                            fps_state.current_spool_idx,
                        )
                    oams.set_led_error(fps_state.current_spool_idx, 1)
                    self._pause_printer_message(
                        "Printer paused because the unloading speed of the moving filament was too low after retry"
                    )
                    logging.info("after unload speed too low")
                    self.stop_monitors()
                    return self.printer.get_reactor().NEVER
            return eventtime + MONITOR_ENCODER_PERIOD
        return partial(_monitor_unload_speed, self)

    def _retry_loading_spool(
        self, fps_name: str, fps_state: 'FPSState', oams
    ) -> Tuple[bool, Optional[str]]:
        """Attempt a simple unload/reload cycle after a slow load detection."""
        if oams is None:
            message = (
                f"Cannot retry load on {fps_name} because no OAMS hardware is associated"
            )
            logging.error("OAMS: %s", message)
            return False, message

        spool_idx = fps_state.current_spool_idx
        if spool_idx is None:
            message = (
                f"Cannot retry load on {fps_name} because no spool index is recorded"
            )
            logging.error("OAMS: %s", message)
            return False, message

        logging.warning(
            "OAMS: Load speed too low on %s spool %d; issuing manual unload/reload",
            oams.name,
            spool_idx,
        )

        try:
            oams.clear_errors()
        except Exception:
            logging.exception(
                "OAMS: Failed to clear errors on %s before retrying unload",
                oams.name,
            )

        if getattr(oams, "current_spool", None) != spool_idx:
            oams.current_spool = spool_idx

        unload_success, unload_message = oams.unload_spool()
        if not unload_success:
            message = (
                f"Retry unload failed on {oams.name} spool {spool_idx}: {unload_message}"
            )
            logging.error("OAMS: %s", message)
            return False, message

        try:
            oams.clear_errors()
        except Exception:
            logging.exception(
                "OAMS: Failed to clear errors on %s before retrying load",
                oams.name,
            )

        fps_state.encoder_samples.clear()
        fps_state.encoder = oams.encoder_clicks
        fps_state.since = self.reactor.monotonic()

        load_success, load_message = oams.load_spool(spool_idx)
        if load_success:
            logging.info(
                "OAMS: Manual retry load succeeded on %s spool %d",
                oams.name,
                spool_idx,
            )
            fps_state.reset_load_retry_attempt()
            fps_state.reset_clog_tracker()
            fps_state.reset_stuck_spool_state()
            fps_state.encoder_samples.clear()
            fps_state.state_name = FPSLoadState.LOADED
            fps_state.since = self.reactor.monotonic()
            oams.current_spool = spool_idx
            direction = fps_state.direction if fps_state.direction in (0, 1) else 1
            try:
                oams.set_oams_follower(1, direction)
                fps_state.following = True
                fps_state.direction = direction
            except Exception:
                logging.exception(
                    "OAMS: Failed to enable follower after retry load on %s spool %d",
                    oams.name,
                    spool_idx,
                )
            return True, load_message

        message = f"Retry load failed on {oams.name} spool {spool_idx}: {load_message}"
        logging.error("OAMS: %s", message)
        return False, message

    def _ensure_spool_backed_out(
        self,
        fps_state: 'FPSState',
        oams,
        context: str,
    ) -> None:
        """Guarantee the current spool is unloaded after a failed load attempt."""

        if oams is None:
            return

        spool_idx = fps_state.current_spool_idx
        if spool_idx is None:
            return

        try:
            oams.clear_errors()
        except Exception:
            logging.exception(
                "OAMS: Failed to clear errors on %s before backing out spool %s",
                oams.name,
                spool_idx,
            )

        if oams.current_spool != spool_idx:
            oams.current_spool = spool_idx

        attempts = 0
        while attempts < 3:
            attempts += 1
            unload_success, unload_message = oams.unload_spool()
            if unload_success:
                logging.info(
                    "OAMS: Backed out spool %d on %s after %s failure",
                    spool_idx,
                    oams.name,
                    context,
                )
                break

            if unload_message == "OAMS is busy":
                logging.warning(
                    "OAMS: %s busy backing out spool %d after %s failure (attempt %d)",
                    oams.name,
                    spool_idx,
                    context,
                    attempts,
                )
                try:
                    oams.clear_errors()
                except Exception:
                    logging.exception(
                        "OAMS: Failed to clear errors on %s while retrying unload after %s failure",
                        oams.name,
                        context,
                    )
                if oams.current_spool != spool_idx:
                    oams.current_spool = spool_idx
                self.reactor.pause(self.reactor.monotonic() + 0.3)
                continue

            logging.error(
                "OAMS: Unable to back out spool %d on %s after %s failure: %s",
                spool_idx,
                oams.name,
                context,
                unload_message,
            )
            break

        try:
            oams.clear_errors()
        except Exception:
            logging.exception(
                "OAMS: Failed to clear errors on %s after backing out spool %s",
                oams.name,
                spool_idx,
            )
<<<<<<< HEAD

        if oams.current_spool == spool_idx:
            oams.current_spool = None

    def _reset_failed_load_state(self, fps_state: 'FPSState') -> None:
        """Return FPS tracking to an unloaded baseline after a failed load."""

        fps_state.encoder_samples.clear()
        fps_state.state_name = FPSLoadState.UNLOADED
        fps_state.current_group = None
        fps_state.current_spool_idx = None
        fps_state.current_oams = None
        fps_state.following = False
        fps_state.direction = 1
        fps_state.since = self.reactor.monotonic()
        fps_state.reset_stuck_spool_state()
        fps_state.reset_clog_tracker()
        fps_state.reset_load_retry_attempt()
        fps_state.reset_unload_retry_attempt()
=======

        if oams.current_spool == spool_idx:
            oams.current_spool = None
>>>>>>> 363f79c8

    def _attempt_stuck_spool_recovery(
        self,
        fps_name: str,
        fps_state: 'FPSState',
        oams,
        stuck_spool_idx: Optional[int],
    ) -> bool:
        """Try to back out and reload the jammed spool before pausing."""

        if oams is None or stuck_spool_idx is None:
            return False

        logging.warning(
            "OAMS: Stuck spool detected on %s spool %d; attempting recovery",
            oams.name,
            stuck_spool_idx,
        )

        try:
            oams.clear_errors()
        except Exception:
            logging.exception(
                "OAMS: Failed to clear errors on %s before stuck spool recovery",
                oams.name,
            )

        unload_attempts = 0
        unload_success = False
        unload_message: Optional[str] = None
        while unload_attempts < 2 and not unload_success:
            unload_attempts += 1
            unload_success, unload_message = oams.unload_spool()
            if unload_success:
                break
            if unload_message == "OAMS is busy":
                logging.warning(
                    "OAMS: %s busy while backing out stuck spool %d (attempt %d)",
                    oams.name,
                    stuck_spool_idx,
                    unload_attempts,
                )
                try:
                    oams.clear_errors()
                except Exception:
                    logging.exception(
                        "OAMS: Failed to clear errors on %s while retrying stuck spool unload",
                        oams.name,
                    )
                if oams.current_spool != stuck_spool_idx:
                    oams.current_spool = stuck_spool_idx
                self.reactor.pause(self.reactor.monotonic() + 0.2)
                continue
            break

        if not unload_success:
            logging.error(
                "OAMS: Unable to unload stuck spool %d on %s: %s",
                stuck_spool_idx,
                oams.name,
                unload_message,
            )
            return self._attempt_stuck_spool_fallback(
                fps_name,
                fps_state,
                stuck_spool_idx,
                unload_message,
            )

        fps_state.state_name = FPSLoadState.LOADING
        fps_state.current_oams = oams.name
        fps_state.current_spool_idx = stuck_spool_idx
        fps_state.encoder_samples.clear()
        fps_state.encoder = oams.encoder_clicks
        fps_state.since = self.reactor.monotonic()

        load_success, load_message = oams.load_spool(stuck_spool_idx)
        if load_success:
            logging.info(
                "OAMS: Stuck spool recovery succeeded on %s spool %d",
                oams.name,
                stuck_spool_idx,
            )
            fps_state.state_name = FPSLoadState.LOADED
            fps_state.since = self.reactor.monotonic()
            fps_state.reset_clog_tracker()
            direction = fps_state.direction if fps_state.direction in (0, 1) else 1
            try:
                oams.set_oams_follower(1, direction)
                fps_state.following = True
            except Exception:
                logging.exception(
                    "OAMS: Failed to restart follower after recovering stuck spool %d on %s",
                    stuck_spool_idx,
                    oams.name,
                )
            self._clear_stuck_spool_state(fps_state)
            return True

        logging.error(
            "OAMS: Reload after stuck spool on %s spool %d failed: %s",
            oams.name,
            stuck_spool_idx,
            load_message,
        )

        second_unload_success, second_unload_message = oams.unload_spool()
        if not second_unload_success:
            logging.warning(
                "OAMS: Unable to clear spool %d on %s after failed stuck spool reload: %s",
                stuck_spool_idx,
                oams.name,
                second_unload_message,
            )

        fps_state.state_name = FPSLoadState.UNLOADED
        fps_state.following = False
        fps_state.since = self.reactor.monotonic()
        fps_state.reset_clog_tracker()

        return self._attempt_stuck_spool_fallback(
            fps_name,
            fps_state,
            stuck_spool_idx,
            load_message,
        )

    def _attempt_stuck_spool_fallback(
        self,
        fps_name: str,
        fps_state: 'FPSState',
        failed_spool_idx: Optional[int],
        failure_detail: Optional[str],
    ) -> bool:
        """Try infinite runout fallback after a failed stuck spool recovery."""

        source_group = fps_state.current_group
        target_group, target_lane, delegate_to_afc, source_lane = (
            self._get_infinite_runout_target_group(
                fps_name,
                fps_state,
            )
        )

        if delegate_to_afc:
            delegated = self._delegate_runout_to_afc(
                fps_name,
                fps_state,
                source_lane,
                target_lane,
            )
            if delegated:
                logging.info(
                    "OAMS: Delegated infinite runout after stuck spool on %s",
                    fps_name,
                )
                fps_state.reset_runout_positions()
                fps_state.reset_stuck_spool_state()
                return True
            logging.error(
                "OAMS: Failed to delegate infinite runout after stuck spool on %s",
                fps_name,
            )
            return False

        group_to_load = target_group or source_group

        if target_group:
            unload_success, unload_message = self._unload_filament_for_fps(fps_name)
            if not unload_success:
                logging.error(
                    "OAMS: Unable to unload before fallback after stuck spool on %s: %s",
                    fps_name,
                    unload_message,
                )
                return False

        if group_to_load is None:
            logging.error(
                "OAMS: No fallback filament available after stuck spool on %s",
                fps_name,
            )
            return False

        load_success, load_message = self._load_filament_for_group(group_to_load)
        if load_success:
            logging.info(
                "OAMS: Loaded %s after stuck spool on %s spool %s",
                group_to_load,
                fps_name,
                failed_spool_idx if failed_spool_idx is not None else "unknown",
            )
            if target_group and target_lane:
                try:
                    gcode = self.printer.lookup_object("gcode")
                    gcode.run_script(f"SET_LANE_LOADED LANE={target_lane}")
                except Exception:
                    logging.exception(
                        "OAMS: Failed to mark lane %s as loaded after stuck spool fallback",
                        target_lane,
                    )
            fps_state.reset_runout_positions()
            fps_state.reset_stuck_spool_state()
            return True

        logging.error(
            "OAMS: Fallback load to %s after stuck spool on %s failed: %s",
            group_to_load,
            fps_name,
            load_message,
        )
        if failure_detail:
            logging.error(
                "OAMS: Original stuck spool recovery failure detail: %s",
                failure_detail,
            )
        return False

    def _monitor_load_speed_for_fps(self, fps_name):
        def _monitor_load_speed(self, eventtime):
            #logging.info("OAMS: Monitoring loading speed state: %s" % self.current_state.name)
            fps_state = self.current_state.fps_state[fps_name]
            oams = None
            if fps_state.current_oams is not None:
                oams = self.oams.get(fps_state.current_oams)
            if (
                fps_state.state_name == "LOADING"
                and self.reactor.monotonic() - fps_state.since > MONITOR_ENCODER_LOADING_SPEED_AFTER
            ):
                if oams is None:
                    logging.debug(
                        "OAMS: Skipping load speed monitor for %s because no active OAMS is associated",
                        fps_name,
                    )
                    fps_state.encoder_samples.clear()
                    return eventtime + MONITOR_ENCODER_PERIOD
                fps_state.encoder_samples.append(oams.encoder_clicks)
                if len(fps_state.encoder_samples) < ENCODER_SAMPLES:
                    return eventtime + MONITOR_ENCODER_PERIOD
                encoder_diff = abs(fps_state.encoder_samples[-1] - fps_state.encoder_samples[0])
                logging.info("OAMS[%d] Load Monitor: Encoder diff %d" % (oams.oams_idx, encoder_diff))
                if encoder_diff < MIN_ENCODER_DIFF:
                    original_group = fps_state.current_group
                    original_spool_idx = fps_state.current_spool_idx
                    original_oams = fps_state.current_oams

                    if not fps_state.load_retry_attempted:
                        fps_state.load_retry_attempted = True
                        retry_success, retry_message = self._retry_loading_spool(
                            fps_name,
                            fps_state,
                            oams,
                        )
                        if retry_success:
                            logging.info(
                                "OAMS: Automatic load retry succeeded for %s spool %s",
                                fps_name,
                                fps_state.current_spool_idx,
                            )
                            return eventtime + MONITOR_ENCODER_PERIOD
                        if retry_message:
                            logging.error(
                                "OAMS: Automatic load retry failed on %s spool %s: %s",
                                fps_name,
                                fps_state.current_spool_idx,
                                retry_message,
                            )
                        else:
                            logging.error(
                                "OAMS: Automatic load retry failed on %s spool %s",
                                fps_name,
                                fps_state.current_spool_idx,
                            )

                    self._ensure_spool_backed_out(
                        fps_state,
                        oams,
                        "load speed",
                    )
                    oams.set_led_error(fps_state.current_spool_idx, 1)
                    fps_state.encoder_samples.clear()
                    fps_state.state_name = FPSLoadState.UNLOADED
                    fps_state.current_group = None
                    fps_state.current_spool_idx = None
                    fps_state.current_oams = None
                    fps_state.following = False
                    fps_state.direction = 1
                    fps_state.since = self.reactor.monotonic()
                    fps_state.reset_stuck_spool_state()
                    fps_state.reset_clog_tracker()
                    fps_state.reset_load_retry_attempt()
                    fps_state.reset_unload_retry_attempt()
                    logging.error(
                        "OAMS: Load speed remained too low on %s; marked lane unloaded for manual intervention",
                        fps_name,
                    )

                    if original_group is not None:
                        logging.error(
                            "OAMS: Slow load on %s spool %s could not be recovered automatically",
                            fps_name,
                            original_spool_idx if original_spool_idx is not None else "unknown",
                        )
                    else:
                        logging.error(
                            "OAMS: Unable to determine original group for slow load recovery on %s",
                            fps_name,
                        )

                    detail = retry_message or "Loading speed remained too low"
                    pause_reason = (
                        "Printer paused because the loading speed of the moving filament was too low "
                        "after an automatic retry"
                    )
                    if detail:
                        pause_reason = f"{pause_reason}: {detail}"
                    self._pause_printer_message(pause_reason)

                    return eventtime + MONITOR_ENCODER_PERIOD
            return eventtime + MONITOR_ENCODER_PERIOD
        return partial(_monitor_load_speed, self)

    def _monitor_stuck_spool_for_fps(self, fps_name):
        idle_timeout = self.printer.lookup_object("idle_timeout")

        def _monitor_stuck_spool(self, eventtime):
            fps_state = self.current_state.fps_state[fps_name]
            fps = self.fpss[fps_name]
            oams = None
            if fps_state.current_oams is not None:
                oams = self.oams.get(fps_state.current_oams)

            try:
                idle_state = idle_timeout.get_status(eventtime)
                is_printing = idle_state.get("state") == "Printing"
            except Exception:
                logging.exception("OAMS: Failed to query idle timeout for stuck spool monitor")
                is_printing = False

            stats_printing = True
            if self.print_stats is not None:
                try:
                    stats_state = self.print_stats.get_status(eventtime)
                    stats_printing = stats_state.get("state") == "printing"
                except Exception:
                    logging.exception("OAMS: Failed to query print stats for stuck spool monitor")
                    stats_printing = False

            if not stats_printing:
                is_printing = False

            if fps_state.state_name != FPSLoadState.LOADED or oams is None:
                fps_state.stuck_spool_start_time = None
                if fps_state.stuck_spool_active:
                    self._clear_stuck_spool_state(fps_state, restart_follower=False)
                return eventtime + MONITOR_ENCODER_PERIOD

            homed_axes = ""
            if self.toolhead is not None:
                try:
                    homed_axes = self.toolhead.get_status(eventtime).get("homed_axes", "")
                except Exception:
                    logging.exception("OAMS: Failed to query toolhead homed axes for stuck spool monitor")
                    homed_axes = ""

            if not is_printing or len(homed_axes) < 3:
                fps_state.stuck_spool_start_time = None
                return eventtime + MONITOR_ENCODER_PERIOD

            pressure = float(getattr(fps, "fps_value", 0.0))

            if fps_state.stuck_spool_active:
                if pressure > STUCK_SPOOL_PRESSURE_THRESHOLD:
                    self._clear_stuck_spool_state(fps_state)
                return eventtime + MONITOR_ENCODER_PERIOD

            if pressure > STUCK_SPOOL_PRESSURE_THRESHOLD:
                fps_state.stuck_spool_start_time = None
                return eventtime + MONITOR_ENCODER_PERIOD

            now = self.reactor.monotonic()
            if fps_state.stuck_spool_start_time is None:
                fps_state.stuck_spool_start_time = now
                return eventtime + MONITOR_ENCODER_PERIOD

            if now - fps_state.stuck_spool_start_time < STUCK_SPOOL_DWELL:
                return eventtime + MONITOR_ENCODER_PERIOD

            stuck_spool_idx = fps_state.current_spool_idx
            fps_state.stuck_spool_active = True
            fps_state.stuck_spool_start_time = None
            fps_state.stuck_spool_restore_follower = True

            recovered = self._attempt_stuck_spool_recovery(
                fps_name,
                fps_state,
                oams,
                stuck_spool_idx,
            )
            if recovered:
                return eventtime + MONITOR_ENCODER_PERIOD

            if oams is not None and stuck_spool_idx is not None:
                try:
                    oams.set_led_error(stuck_spool_idx, 1)
                except Exception:
                    logging.exception(
                        "OAMS: Failed to set stuck spool LED on %s spool %s",
                        fps_state.current_oams,
                        stuck_spool_idx,
                    )
                try:
                    direction = fps_state.direction if fps_state.direction in (0, 1) else 1
                    oams.set_oams_follower(0, direction)
                except Exception:
                    logging.exception(
                        "OAMS: Failed to stop follower after stuck spool on %s spool %s",
                        fps_state.current_oams,
                        stuck_spool_idx,
                    )
                else:
                    fps_state.following = False

            group_label = fps_state.current_group or fps_name
            spool_label = (
                str(stuck_spool_idx)
                if stuck_spool_idx is not None
                else "unknown"
            )
            self._pause_printer_message(
                f"Spool appears stuck on {group_label} spool {spool_label} (pressure {pressure:.2f})"
            )

            return eventtime + MONITOR_ENCODER_PERIOD

        return partial(_monitor_stuck_spool, self)


    def _monitor_clog_for_fps(self, fps_name):
        idle_timeout = self.printer.lookup_object("idle_timeout")

        def _monitor_clog(self, eventtime):
            fps_state = self.current_state.fps_state[fps_name]
            try:
                idle_state = idle_timeout.get_status(eventtime)
                is_printing = idle_state.get("state") == "Printing"
            except Exception:
                logging.exception("OAMS: Failed to query idle timeout for clog monitor")
                is_printing = False

            if fps_state.clog_active:
                if not is_printing:
                    fps_state.reset_clog_tracker()
                return eventtime + MONITOR_ENCODER_PERIOD

            if fps_state.state_name != FPSLoadState.LOADED or not is_printing:
                fps_state.reset_clog_tracker()
                return eventtime + MONITOR_ENCODER_PERIOD

            if fps_state.stuck_spool_active:
                fps_state.reset_clog_tracker()
                return eventtime + MONITOR_ENCODER_PERIOD

            fps = self.fpss[fps_name]
            extruder = getattr(fps, "extruder", None)
            if extruder is None:
                fps_state.reset_clog_tracker()
                return eventtime + MONITOR_ENCODER_PERIOD

            extruder_pos = getattr(extruder, "last_position", None)
            if extruder_pos is None:
                fps_state.reset_clog_tracker()
                return eventtime + MONITOR_ENCODER_PERIOD

            oams = None
            if fps_state.current_oams is not None:
                oams = self.oams.get(fps_state.current_oams)
            if oams is None:
                fps_state.reset_clog_tracker()
                return eventtime + MONITOR_ENCODER_PERIOD

            encoder_raw = getattr(oams, "encoder_clicks", None)
            if encoder_raw is None:
                fps_state.reset_clog_tracker()
                return eventtime + MONITOR_ENCODER_PERIOD
            encoder_clicks = int(encoder_raw)

            if (
                fps_state.current_spool_idx is not None
                and not oams.is_bay_loaded(fps_state.current_spool_idx)
            ):
                fps_state.reset_clog_tracker()
                return eventtime + MONITOR_ENCODER_PERIOD

            pressure = float(getattr(fps, "fps_value", 0.0))
            now = self.reactor.monotonic()

            if fps_state.clog_start_extruder is None:
                fps_state.prime_clog_tracker(extruder_pos, encoder_clicks, pressure, now)
                return eventtime + MONITOR_ENCODER_PERIOD

            if fps_state.clog_last_extruder is not None and extruder_pos < (
                fps_state.clog_last_extruder - 0.5
            ):
                fps_state.reset_clog_tracker()
                fps_state.prime_clog_tracker(extruder_pos, encoder_clicks, pressure, now)
                return eventtime + MONITOR_ENCODER_PERIOD

            fps_state.clog_min_pressure = (
                pressure
                if fps_state.clog_min_pressure is None
                else min(fps_state.clog_min_pressure, pressure)
            )
            fps_state.clog_max_pressure = (
                pressure
                if fps_state.clog_max_pressure is None
                else max(fps_state.clog_max_pressure, pressure)
            )
            fps_state.clog_last_extruder = extruder_pos

            extruded = extruder_pos - fps_state.clog_start_extruder
            if extruded <= 0.0:
                fps_state.prime_clog_tracker(extruder_pos, encoder_clicks, pressure, now)
                return eventtime + MONITOR_ENCODER_PERIOD

            settings = self.clog_settings
            if extruded < settings["extrusion_window"]:
                return eventtime + MONITOR_ENCODER_PERIOD

            if fps_state.clog_start_encoder is None or fps_state.clog_start_time is None:
                fps_state.prime_clog_tracker(extruder_pos, encoder_clicks, pressure, now)
                return eventtime + MONITOR_ENCODER_PERIOD

            encoder_delta = abs(encoder_clicks - fps_state.clog_start_encoder)
            pressure_min = (
                fps_state.clog_min_pressure
                if fps_state.clog_min_pressure is not None
                else pressure
            )
            pressure_max = (
                fps_state.clog_max_pressure
                if fps_state.clog_max_pressure is not None
                else pressure
            )
            pressure_span = pressure_max - pressure_min
            pressure_mid = (pressure_max + pressure_min) / 2.0

            if encoder_delta > settings["encoder_slack"]:
                fps_state.prime_clog_tracker(extruder_pos, encoder_clicks, pressure, now)
                return eventtime + MONITOR_ENCODER_PERIOD

            pressure_band_limit = settings.get(
                "pressure_band",
                settings.get("pressure_window"),
            )
            if (
                pressure_band_limit is not None
                and pressure_span > pressure_band_limit
            ):
                fps_state.prime_clog_tracker(extruder_pos, encoder_clicks, pressure, now)
                return eventtime + MONITOR_ENCODER_PERIOD

            if abs(pressure_mid - CLOG_PRESSURE_TARGET) > CLOG_PRESSURE_CENTER_TOLERANCE:
                fps_state.prime_clog_tracker(extruder_pos, encoder_clicks, pressure, now)
                return eventtime + MONITOR_ENCODER_PERIOD

            if now - fps_state.clog_start_time < settings["dwell"]:
                return eventtime + MONITOR_ENCODER_PERIOD

            fps_state.clog_active = True

            if fps_state.current_spool_idx is not None:
                try:
                    oams.set_led_error(fps_state.current_spool_idx, 1)
                except Exception:
                    logging.exception(
                        "OAMS: Failed to set clog LED on %s spool %s",
                        fps_state.current_oams,
                        fps_state.current_spool_idx,
                    )

            group_label = fps_state.current_group or fps_name
            spool_label = (
                str(fps_state.current_spool_idx)
                if fps_state.current_spool_idx is not None
                else "unknown"
            )
            self._pause_printer_message(
                (
                    f"Clog suspected on {group_label} spool {spool_label}: "
                    f"extruded {extruded:.1f}mm, encoder delta {encoder_delta}, "
                    f"pressure {pressure_min:.2f}-{pressure_max:.2f}"
                )
            )

            return eventtime + MONITOR_ENCODER_PERIOD

        return partial(_monitor_clog, self)


    def start_monitors(self):
        self.monitor_timers = []
        self.runout_monitors = {}
        reactor = self.printer.get_reactor()
        for (fps_name, fps_state) in self.current_state.fps_state.items():
            self.monitor_timers.append(reactor.register_timer(self._monitor_unload_speed_for_fps(fps_name), reactor.NOW))
            self.monitor_timers.append(reactor.register_timer(self._monitor_load_speed_for_fps(fps_name), reactor.NOW))
            self.monitor_timers.append(reactor.register_timer(self._monitor_stuck_spool_for_fps(fps_name), reactor.NOW))
            self.monitor_timers.append(reactor.register_timer(self._monitor_clog_for_fps(fps_name), reactor.NOW))

            def _reload_callback(fps_name=fps_name, fps_state=fps_state):
                monitor = self.runout_monitors.get(fps_name)
                source_group = fps_state.current_group
                target_group, target_lane, delegate_to_afc, source_lane = self._get_infinite_runout_target_group(
                    fps_name,
                    fps_state,
                )
                source_group = fps_state.current_group

                if delegate_to_afc:
                    delegated = self._delegate_runout_to_afc(
                        fps_name,
                        fps_state,
                        source_lane,
                        target_lane,
                    )
                    if delegated:
                        fps_state.reset_runout_positions()
                        if monitor:
                            monitor.reset()
                            monitor.start()
                        return

                    logging.error(
                        "OAMS: Failed to delegate infinite runout for %s on %s via AFC",
                        fps_name,
                        source_group or "<unknown>",
                    )
                    fps_state.reset_runout_positions()
                    self._pause_printer_message(
                        f"Unable to delegate infinite runout for {source_group or fps_name}"
                    )
                    if monitor:
                        monitor.paused()
                    return

                group_to_load = target_group or source_group

                if target_group:
                    logging.info(
                        "OAMS: Infinite runout triggered for %s on %s -> %s",
                        fps_name,
                        source_group,
                        target_group,
                    )
                    unload_success, unload_message = self._unload_filament_for_fps(fps_name)
                    if not unload_success:
                        logging.error(
                            "OAMS: Failed to unload filament during infinite runout on %s: %s",
                            fps_name,
                            unload_message,
                        )
                        failure_message = unload_message or f"Failed to unload current spool on {fps_name}"
                        self._pause_printer_message(failure_message)
                        if monitor:
                            monitor.paused()
                        return

                if group_to_load is None:
                    logging.error("OAMS: No filament group available to reload on %s", fps_name)
                    self._pause_printer_message(f"No filament group available to reload on {fps_name}")
                    if monitor:
                        monitor.paused()
                    return

                load_success, load_message = self._load_filament_for_group(group_to_load)
                if load_success:
                    logging.info(
                        "OAMS: Successfully loaded group %s on %s%s",
                        group_to_load,
                        fps_name,
                        " after infinite runout" if target_group else "",
                    )
                    if target_group:
                        if target_lane:
                            try:
                                gcode = self.printer.lookup_object("gcode")
                                gcode.run_script(f"SET_LANE_LOADED LANE={target_lane}")
                                logging.debug(
                                    "OAMS: Marked lane %s as loaded after infinite runout on %s",
                                    target_lane,
                                    fps_name,
                                )
                            except Exception:
                                logging.exception(
                                    "OAMS: Failed to mark lane %s as loaded after infinite runout on %s",
                                    target_lane,
                                    fps_name,
                                )
                        else:
                            logging.warning(
                                "OAMS: No runout lane recorded for %s on %s when marking lane loaded",
                                target_group,
                                fps_name,
                            )
                    fps_state.reset_runout_positions()
                    if monitor:
                        monitor.reset()
                        monitor.start()
                    return

                logging.error(
                    "OAMS: Failed to load group %s on %s: %s",
                    group_to_load,
                    fps_name,
                    load_message,
                )
                failure_message = load_message or f"No spool available for group {group_to_load}"
                self._pause_printer_message(failure_message)
                if monitor:
                    monitor.paused()
                return

            fps_reload_margin = getattr(
                self.fpss[fps_name],
                "reload_before_toolhead_distance",
                None,
            )
            if fps_reload_margin is None:
                fps_reload_margin = self.reload_before_toolhead_distance
            else:
                logging.debug(
                    "OAMS: Using FPS-specific reload margin %.2f mm for %s",
                    fps_reload_margin,
                    fps_name,
                )

            monitor = OAMSRunoutMonitor(
                self.printer,
                fps_name,
                self.fpss[fps_name],
                fps_state,
                self.oams,
                _reload_callback,
                reload_before_toolhead_distance=fps_reload_margin,
            )
            self.runout_monitors[fps_name] = monitor
            monitor.start()

        logging.info("OAMS: All monitors started")

    def stop_monitors(self):
        for timer in self.monitor_timers:
            self.printer.get_reactor().unregister_timer(timer)
        self.monitor_timers = []
        for monitor in self.runout_monitors.values():
            monitor.reset()
        self.runout_monitors = {}


def load_config(config):
    return OAMSManager(config)<|MERGE_RESOLUTION|>--- conflicted
+++ resolved
@@ -1123,10 +1123,9 @@
 
         fps_state = self.current_state.fps_state[fps_name]
         attempted_locations: List[str] = []
-<<<<<<< HEAD
+
         failure_details: List[str] = []
-=======
->>>>>>> 363f79c8
+
         last_failure_message: Optional[str] = None
 
         for (oam, bay_index) in self.filament_groups[group_name].bays:
@@ -1217,7 +1216,7 @@
 
                 return True, final_message
 
-<<<<<<< HEAD
+
             retry_detail: Optional[str] = None
             if retry_message:
                 last_failure_message = retry_message
@@ -1328,120 +1327,7 @@
             logging.info("OAMS: Skipping automatic PAUSE because axes are not homed (%s)", homed_axes)
             return
 
-=======
-            if retry_message:
-                last_failure_message = retry_message
-
-            self._ensure_spool_backed_out(
-                fps_state,
-                oam,
-                "load retry",
-            )
-
-            fps_state.encoder_samples.clear()
-            fps_state.state_name = FPSLoadState.UNLOADED
-            fps_state.current_group = None
-            fps_state.current_spool_idx = None
-            fps_state.current_oams = None
-            fps_state.following = False
-            fps_state.direction = 1
-            fps_state.since = self.reactor.monotonic()
-            fps_state.reset_stuck_spool_state()
-            fps_state.reset_clog_tracker()
-            fps_state.reset_load_retry_attempt()
-            fps_state.reset_unload_retry_attempt()
-
-        if attempted_locations:
-            attempts_summary = ", ".join(attempted_locations)
-            detail = last_failure_message or "Unknown load failure"
-            final_message = (
-                "All ready spools failed after automatic retries "
-                f"(attempted {attempts_summary}): {detail}"
-            )
-            logging.error("OAMS: %s", final_message)
-            return False, final_message
-
-        return False, f"No spool available for group {group_name}"
-
-    cmd_UNLOAD_FILAMENT_help = "Unload a spool from any of the OAMS if any is loaded"
-    def cmd_UNLOAD_FILAMENT(self, gcmd):
-        fps_name = gcmd.get('FPS')
-        if fps_name is None:
-            gcmd.respond_info("Missing FPS parameter")
-            return
-        fps_name = "fps " + fps_name
-        if fps_name not in self.fpss:
-            gcmd.respond_info(f"FPS {fps_name} does not exist")
-            return
-        fps_state = self.current_state.fps_state[fps_name]
-        if fps_state.state_name == "UNLOADED":
-            gcmd.respond_info(f"FPS {fps_name} is already unloaded")
-            return
-        if fps_state.state_name == "LOADING":
-            gcmd.respond_info(f"FPS {fps_name} is currently loading a spool")
-            return
-        if fps_state.state_name == "UNLOADING":
-            gcmd.respond_info(f"FPS {fps_name} is currently unloading a spool")
-            return
-
-        success, message = self._unload_filament_for_fps(fps_name)
-        if not success or (message and message != "Spool unloaded successfully"):
-            gcmd.respond_info(message)
-        return
-
-    cmd_LOAD_FILAMENT_help = "Load a spool from an specific group"
-    def cmd_LOAD_FILAMENT(self, gcmd):
-        # determine which fps this group is assigned to
-        group_name = gcmd.get('GROUP')
-        if group_name not in self.filament_groups:
-            gcmd.respond_info(f"Group {group_name} does not exist")
-            return
-        fps_name = self.group_fps_name(group_name)
-        fps_state = self.current_state.fps_state[fps_name]
-        if self.current_state.fps_state[fps_name].state_name == "LOADED":
-            gcmd.respond_info(f"Group {group_name} is already loaded")
-            return
-        success, message = self._load_filament_for_group(group_name)
-        gcmd.respond_info(message)
-        return
-
-        
-    def _pause_printer_message(self, message):
-        logging.info(f"OAMS: {message}")
-        gcode = self.printer.lookup_object("gcode")
-        message = f"Print has been paused: {message}"
-        try:
-            gcode.run_script(f"M118 {message}")
-        except Exception:
-            logging.exception("OAMS: Failed to emit pause notification via M118")
-        try:
-            gcode.respond_info(message)
-        except Exception:
-            logging.exception("OAMS: Failed to emit pause notification via respond_info")
-        now = self.reactor.monotonic()
-        if self.print_stats is not None:
-            try:
-                stats_state = self.print_stats.get_status(now)
-                if stats_state.get("state") != "printing":
-                    logging.info("OAMS: Skipping automatic PAUSE because printer state is %s", stats_state.get("state"))
-                    return
-            except Exception:
-                logging.exception("OAMS: Failed to query print stats before issuing PAUSE")
-                return
-
-        homed_axes = ""
-        if self.toolhead is not None:
-            try:
-                homed_axes = self.toolhead.get_status(now).get("homed_axes", "")
-            except Exception:
-                logging.exception("OAMS: Failed to query toolhead homed axes before issuing PAUSE")
-                return
-
-        if len(homed_axes) < 3:
-            logging.info("OAMS: Skipping automatic PAUSE because axes are not homed (%s)", homed_axes)
-            return
-
->>>>>>> 363f79c8
+
         try:
             gcode.run_script("PAUSE")
         except Exception:
@@ -1746,7 +1632,7 @@
                 oams.name,
                 spool_idx,
             )
-<<<<<<< HEAD
+
 
         if oams.current_spool == spool_idx:
             oams.current_spool = None
@@ -1766,11 +1652,7 @@
         fps_state.reset_clog_tracker()
         fps_state.reset_load_retry_attempt()
         fps_state.reset_unload_retry_attempt()
-=======
-
-        if oams.current_spool == spool_idx:
-            oams.current_spool = None
->>>>>>> 363f79c8
+
 
     def _attempt_stuck_spool_recovery(
         self,
