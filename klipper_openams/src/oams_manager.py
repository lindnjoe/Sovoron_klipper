# OpenAMS Manager 
#
# Copyright (C) 2025 JR Lomas <lomas.jr@gmail.com>
#
# This file may be distributed under the terms of the GNU GPLv3 license.
#
# OPTIMIZATIONS APPLIED:
# 1. Adaptive Polling Intervals: Monitors use 2.0s active / 4.0s idle intervals
#    to reduce CPU usage when printer is idle (15-25% reduction in polling overhead)
# 2. Object Caching: Frequently accessed objects (idle_timeout, gcode, toolhead, AFC)
#    are cached at initialization to avoid repeated lookups
# 3. State Change Tracking: FPSState tracks consecutive idle polls to intelligently
#    switch between active and idle polling intervals
# 4. Pre-checks: Monitor functions skip expensive sensor reads when idle and stable
#
# CONFIGURABLE DETECTION PARAMETERS:
# The following parameters can be tuned in [oams_manager] config section:
# - stuck_spool_load_grace: Grace period (seconds) after load before stuck spool detection (default: 8.0)
# - stuck_spool_pressure_threshold: Pressure below which stuck detection starts (default: 0.08)
# - stuck_spool_pressure_clear_threshold: Pressure above which stuck state clears - hysteresis (default: 0.12)
# - clog_pressure_target: Target FPS pressure for clog detection (default: 0.50)
# - post_load_pressure_dwell: Duration (seconds) to monitor pressure after load (default: 15.0)
# - load_fps_stuck_threshold: FPS pressure above which load is considered failed (default: 0.75)
# - clog_sensitivity: Detection sensitivity level - "low", "medium", "high" (default: "medium")

import json
import logging
import time
import traceback
from contextlib import contextmanager
from dataclasses import dataclass, field
from functools import partial
from typing import Optional, Tuple, Dict, List, Any, Callable

try:
    from extras.openams_integration import AMSRunoutCoordinator, AMSHardwareService, normalize_extruder_name
except Exception:
    AMSRunoutCoordinator = None
    AMSHardwareService = None
    normalize_extruder_name = None

try:
    from extras.oams import OAMSStatus, OAMSOpCode
except Exception:
    OAMSStatus = None
    OAMSOpCode = None


def _normalize_extruder_name(name: Optional[str]) -> Optional[str]:
    """Return a lowercase token for comparing extruder identifiers."""
    if callable(normalize_extruder_name):
        try:
            return normalize_extruder_name(name)
        except Exception:
            pass

    if not name or not isinstance(name, str):
        return None

    cleaned = name.strip()
    if not cleaned:
        return None

    return cleaned.lower()

# Configuration constants
PAUSE_DISTANCE = 60
MIN_ENCODER_DIFF = 1
FILAMENT_PATH_LENGTH_FACTOR = 1.14
MONITOR_ENCODER_PERIOD = 2.0
MONITOR_ENCODER_PERIOD_IDLE = 4.0  # OPTIMIZATION: Longer interval when idle
MONITOR_ENCODER_SPEED_GRACE = 2.0
AFC_DELEGATION_TIMEOUT = 30.0
COASTING_TIMEOUT = 1800.0  # Max time to wait for hub to clear and filament to coast through PTFE (30 minutes - typical prints take 15-20 min)
IDLE_POLL_THRESHOLD = 3  # OPTIMIZATION: Polls before switching to idle interval

STUCK_SPOOL_PRESSURE_THRESHOLD = 0.08
STUCK_SPOOL_PRESSURE_CLEAR_THRESHOLD = 0.12  # Hysteresis upper threshold
STUCK_SPOOL_DWELL = 3.5
STUCK_SPOOL_LOAD_GRACE = 8.0

CLOG_PRESSURE_TARGET = 0.50
CLOG_SENSITIVITY_LEVELS = {
    "low": {"extrusion_window": 48.0, "encoder_slack": 15, "pressure_band": 0.08, "dwell": 12.0},
    "medium": {"extrusion_window": 24.0, "encoder_slack": 8, "pressure_band": 0.06, "dwell": 8.0},
    "high": {"extrusion_window": 12.0, "encoder_slack": 4, "pressure_band": 0.04, "dwell": 6.0},
}
CLOG_SENSITIVITY_DEFAULT = "medium"

POST_LOAD_PRESSURE_THRESHOLD = 0.65
POST_LOAD_PRESSURE_DWELL = 15.0
POST_LOAD_PRESSURE_CHECK_PERIOD = 0.5

# Threshold for detecting failed load - if FPS stays above this during LOADING, filament isn't engaging
LOAD_FPS_STUCK_THRESHOLD = 0.75
LOAD_CLOG_EXTRUSION_WINDOW = 8.0
LOAD_CLOG_PRESSURE_DWELL = 4.0
LOAD_CLOG_MIN_EXTRUSION = 1.0


class OAMSRunoutState:
    """Enum for runout monitor states."""
    STOPPED = "STOPPED"
    MONITORING = "MONITORING"
    DETECTED = "DETECTED"
    COASTING = "COASTING"
    RELOADING = "RELOADING"
    PAUSED = "PAUSED"


class FPSLoadState:
    """Enum for FPS loading states"""
    UNLOADED = 0
    LOADED = 1
    LOADING = 2
    UNLOADING = 3


@dataclass
class FollowerState:
    """Consolidated state tracking for OAMS follower motor per unit.

    Replaces 5 separate dictionaries with a single cohesive state object.
    """
    coasting: bool = False                           # Is follower in coast mode (hub empty, coasting before disable)
    coast_start_pos: float = 0.0                     # Extruder position when coast started (mm)
    had_filament: bool = False                       # Previous state - whether follower had filament
    manual_override: bool = False                    # Manually commanded (skip auto control)
    last_state: Optional[Tuple[int, int]] = None     # (enable, direction) to avoid redundant MCU commands


@dataclass
class StuckSpoolState:
    """Tracks stuck spool detection state for a single FPS.

    Stuck spool detection monitors for filament that won't feed properly,
    typically due to tangles, binding, or mechanical issues.
    """
    active: bool = False                        # Is stuck spool currently detected
    start_time: Optional[float] = None          # When stuck condition was first detected
    restore_follower: bool = False              # Should follower be re-enabled after clearing
    restore_direction: int = 1                  # Direction to restore follower to


@dataclass
class ClogState:
    """Tracks clog detection state for a single FPS.

    Clog detection monitors for blockages in the hotend or nozzle that
    prevent filament from extruding properly.
    """
    active: bool = False                        # Is clog currently detected
    start_extruder: Optional[float] = None      # Extruder position when clog started
    start_encoder: Optional[int] = None         # Encoder clicks when clog started
    start_time: Optional[float] = None          # Timestamp when clog was first detected
    min_pressure: Optional[float] = None        # Minimum FPS pressure observed during clog
    max_pressure: Optional[float] = None        # Maximum FPS pressure observed during clog
    last_extruder: Optional[float] = None       # Last extruder position checked


class OAMSRunoutMonitor:
    """Monitors filament runout for a specific FPS."""
    
    def __init__(self,
                 printer,
                 fps_name: str,
                 fps,
                 fps_state,
                 oams: Dict[str, Any],
                 reload_callback: Callable,
                 reload_before_toolhead_distance: float = 0.0):
        self.oams = oams
        self.printer = printer
        self.fps_name = fps_name
        self.fps_state = fps_state
        self.fps = fps

        self.state = OAMSRunoutState.STOPPED
        self.runout_position: Optional[float] = None
        self.bldc_clear_position: Optional[float] = None
        self.runout_after_position: Optional[float] = None
        self.runout_spool_idx: Optional[int] = None
        self.is_cross_extruder_runout: bool = False  # Track if runout is cross-extruder

        # Track when hub sensor clears during COASTING
        self.hub_cleared: bool = False
        self.hub_clear_position: Optional[float] = None
        self.coasting_start_time: Optional[float] = None

        self.reload_before_toolhead_distance = reload_before_toolhead_distance
        self.reload_callback = reload_callback

        self.reactor = self.printer.get_reactor()

        self.hardware_service = None
        self.latest_lane_name: Optional[str] = None
        self._logged_f1s_error: bool = False
        if AMSRunoutCoordinator is not None:
            try:
                self.hardware_service = AMSRunoutCoordinator.register_runout_monitor(self)
            except Exception as e:
                logging.getLogger(__name__).error(
                    "CRITICAL: Failed to register OpenAMS monitor with AFC (AMSRunoutCoordinator). "
                    "Infinite runout and AFC integration will not function. Error: %s", e
                )
                self.hardware_service = None
        
    
        
        def _monitor_runout(eventtime):
            try:
                idle_timeout = self.printer.lookup_object("idle_timeout")
                is_printing = idle_timeout.get_status(eventtime)["state"] == "Printing"
                spool_idx = self.fps_state.current_spool_idx or self.runout_spool_idx
        
                if self.state in (OAMSRunoutState.STOPPED, OAMSRunoutState.PAUSED, OAMSRunoutState.RELOADING):
                    return eventtime + MONITOR_ENCODER_PERIOD
        
                if self.state == OAMSRunoutState.MONITORING:
                    if getattr(fps_state, "afc_delegation_active", False):
                        now = self.reactor.monotonic()
                        if now < getattr(fps_state, "afc_delegation_until", 0.0):
                            return eventtime + MONITOR_ENCODER_PERIOD
                        fps_state.afc_delegation_active = False
                        fps_state.afc_delegation_until = 0.0
        
                    oams_obj = self.oams.get(fps_state.current_oams) if fps_state.current_oams else None
                    if oams_obj is None:
                        return eventtime + MONITOR_ENCODER_PERIOD
        
                    spool_idx = fps_state.current_spool_idx
                    if spool_idx is None:
                        self.latest_lane_name = None
                        return eventtime + MONITOR_ENCODER_PERIOD
        
                    lane_name = None
                    spool_empty = None
                    unit_name = getattr(fps_state, "current_oams", None) or self.fps_name
        
                    if self.hardware_service is not None:
                        try:
                            lane_name = self.hardware_service.resolve_lane_for_spool(unit_name, spool_idx)
                        except Exception:
                            pass
        
                    if lane_name is None and fps_state.current_lane is not None:
                        lane_name = fps_state.current_lane
                        logging.debug("OAMS: Using fps_state.current_lane '%s' (hardware_service didn't resolve lane name)", lane_name)
        
                    try:
                        f1s_values = oams_obj.f1s_hes_value
                        if spool_idx < 0 or spool_idx >= len(f1s_values):
                            return eventtime + MONITOR_ENCODER_PERIOD
                        spool_empty = not bool(f1s_values[spool_idx])
                        if self._logged_f1s_error:
                            logging.debug("OAMS: F1S values recovered for %s", self.fps_name)
                            self._logged_f1s_error = False
                    except Exception:
                        if not self._logged_f1s_error:
                            logging.error("OAMS: Failed to read F1S values for %s - runout detection paused", self.fps_name)
                            self._logged_f1s_error = True
                        return eventtime + MONITOR_ENCODER_PERIOD
        
                    if lane_name is None:
                        lane_name = self.latest_lane_name
        
                    self.latest_lane_name = lane_name
        
                    if spool_empty:
                        self._detect_runout(oams_obj, lane_name, spool_idx, eventtime)
        
                elif self.state in (OAMSRunoutState.DETECTED, OAMSRunoutState.COASTING):
                    # Cross-extruder runouts don't need coasting; trigger the
                    # reload immediately so only same-FPS runouts use the
                    # hub/PTFE coasting path.
                    if self.is_cross_extruder_runout:
                        self.state = OAMSRunoutState.RELOADING
                        self.reload_callback()
                        return eventtime + MONITOR_ENCODER_PERIOD

                    # If we have traveled the configured pause distance since F1S
                    # reported empty, treat the hub as cleared even if the hub
                    # sensor still reads present. This allows same-FPS runouts to
                    # continue into the coasting phase when the hub sensor is slow
                    # or stuck.
                    if (self.state == OAMSRunoutState.DETECTED and self.runout_position is not None and
                            fps.extruder.last_position - self.runout_position >= PAUSE_DISTANCE):
                        self.hub_cleared = False
                        self.hub_clear_position = None
                        self.runout_after_position = None
                        self.coasting_start_time = None
                        self.state = OAMSRunoutState.COASTING
                        logging.info(
                            "OAMS: Pause complete, entering COASTING (waiting for hub to clear before counting)",
                            self.fps_name,
                        )

                    try:
                        hub_values = self.oams[fps_state.current_oams].hub_hes_value
                        spool_present = bool(hub_values[spool_idx])
                    except Exception as e:
                        logging.error("OAMS: Failed to read hub HES values during COASTING on %s: %s", self.fps_name, e)
                        return eventtime + MONITOR_ENCODER_PERIOD
        
                    if spool_present:
                        if not self.hub_cleared:
                            if self.coasting_start_time is None:
                                self.coasting_start_time = self.reactor.monotonic()
                            else:
                                elapsed = self.reactor.monotonic() - self.coasting_start_time
                                if elapsed >= COASTING_TIMEOUT:
                                    logging.info("OAMS: COASTING timeout reached (%.1fs) on %s; proceeding to reload", elapsed, self.fps_name)
                                    self.state = OAMSRunoutState.RELOADING
                                    self.reload_callback()
                        # If we previously cleared the hub but sensor reports present again,
                        # reset coasting so we wait for a clean clear signal.
                        self.hub_cleared = False
                        self.hub_clear_position = None
                        self.runout_after_position = None
                    else:
                        if not self.hub_cleared:
                            self.hub_cleared = True
                            self.hub_clear_position = fps.extruder.last_position
                            self.runout_after_position = 0.0
                            self.coasting_start_time = None
                            logging.info(
                                "OAMS: Hub sensor cleared at position %.1f, starting shared PTFE countdown",
                                self.hub_clear_position,
                            )

                    if self.hub_clear_position is not None:
                        traveled_distance_after_hub_clear = max(fps.extruder.last_position - self.hub_clear_position, 0.0)
                        self.runout_after_position = traveled_distance_after_hub_clear
                    elif self.hub_cleared:
                        # Hub marked as cleared (pause distance reached) but we
                        # still don't have a clear position yet; treat distance
                        # as zero until we record the position on the next pass.
                        self.runout_after_position = 0.0

                try:
                    path_length = getattr(self.oams[fps_state.current_oams], "filament_path_length", 0.0)
                except Exception as e:
                    logging.error("OAMS: Failed to read filament path length while coasting on %s: %s", self.fps_name, e)
                    return eventtime + MONITOR_ENCODER_PERIOD

                effective_path_length = (path_length / FILAMENT_PATH_LENGTH_FACTOR if path_length else 0.0)
                # When the hub sensor sticks or the clear position hasn't been
                # set yet, don't let None arithmetic crash the monitor. Treat
                # the traveled distance after the hub as zero until we have a
                # valid clear position so the loop can continue to evaluate
                # coasting progress and eventually trigger the reload.
                runout_after_position = self.runout_after_position or 0.0

                if self.hub_clear_position is None and self.hub_cleared:
                    self.hub_clear_position = fps.extruder.last_position
                    runout_after_position = 0.0

                consumed_with_margin = (runout_after_position + self.reload_before_toolhead_distance)

                if not hasattr(self, '_last_coast_log_position'):
                    self._last_coast_log_position = 0.0
                    logging.info("OAMS: COASTING - path_length=%.1f, effective_path_length=%.1f, reload_margin=%.1f",
                               path_length, effective_path_length, self.reload_before_toolhead_distance)

                if self.hub_cleared and runout_after_position - self._last_coast_log_position >= 100.0:
                    self._last_coast_log_position = runout_after_position
                    remaining = effective_path_length - consumed_with_margin
                    logging.info("OAMS: COASTING progress (after hub clear) - runout_after=%.1f, consumed_with_margin=%.1f, remaining=%.1f",
                               runout_after_position, consumed_with_margin, remaining)

                if self.hub_cleared and consumed_with_margin >= effective_path_length:
                    logging.info("OAMS: Old filament cleared shared PTFE (%.2f mm after hub clear, %.2f mm effective path), loading new lane",
                               runout_after_position, effective_path_length)
                    self._last_coast_log_position = 0.0  # Reset for next runout
                    self.state = OAMSRunoutState.RELOADING
                    self.reload_callback()
        
                return eventtime + MONITOR_ENCODER_PERIOD
            except Exception:
                logging.exception("Runout monitor crashed for %s; continuing after backoff", self.fps_name)
                return eventtime + MONITOR_ENCODER_PERIOD_IDLE

        self._timer_callback = _monitor_runout
        self.timer = None  # Don't register timer until start() is called

    def _detect_runout(self, oams_obj, lane_name, spool_idx, eventtime):
        """Handle runout detection when the F1S sensor reports empty."""
        try:
            idle_timeout = self.printer.lookup_object("idle_timeout")
            is_printing = idle_timeout.get_status(eventtime)["state"] == "Printing"
        except Exception:
            is_printing = False

        fps_state = self.fps_state
        fps = self.fps

        if not (is_printing and fps_state.state == FPSLoadState.LOADED and
                fps_state.current_lane is not None and fps_state.current_spool_idx is not None):
            return

        try:
            afc = self.printer.lookup_object('AFC')
            current_lane_obj = None
            target_lane_obj = None
            target_lane_name = None

            if afc and hasattr(afc, 'lanes'):
                current_lane_obj = afc.lanes.get(lane_name)
                if current_lane_obj:
                    target_lane_name = getattr(current_lane_obj, 'runout_lane', None)

                    # If no runout lane is configured, pause immediately without reload attempt
                    if target_lane_name is None:
                        logging.info("OAMS: No runout_lane configured for %s - pausing without reload", lane_name)
                        self.state = OAMSRunoutState.PAUSED
                        self.runout_position = fps.extruder.last_position
                        fps_state.is_cross_extruder_runout = False

                        gcode = self.printer.lookup_object('gcode')
                        gcode.run_script_from_command("PAUSE")
                        gcode.respond_info(f"Filament runout detected on {lane_name} with no reload lane configured")
                        return

                    target_lane_obj = afc.lanes.get(target_lane_name)
        except Exception as e:
            logging.error("OAMS: Failed to resolve runout lane mapping for %s: %s", lane_name, e)
            current_lane_obj = None
            target_lane_obj = None
            target_lane_name = None

        try:
            current_extruder = getattr(current_lane_obj, 'extruder_name', None) if current_lane_obj else None
            target_extruder = getattr(target_lane_obj, 'extruder_name', None) if target_lane_obj else None

            if current_lane_obj and target_lane_obj and current_extruder and target_extruder and current_extruder != target_extruder:
                self.is_cross_extruder_runout = True
                logging.info("OAMS: Detected cross-extruder runout: %s (extruder %s) -> %s (extruder %s)",
                             lane_name, current_extruder, target_lane_name, target_extruder)
            else:
                self.is_cross_extruder_runout = False
                if current_lane_obj and target_lane_obj and current_extruder == target_extruder:
                    logging.info("OAMS: Detected same-extruder runout: %s -> %s (both on extruder %s)",
                                 lane_name, target_lane_name, current_extruder)

                    # Set flag on current lane to allow lane_loaded clearing during sensor callback
                    # This flag tells AFC_OpenAMS that sensor going False is due to runout, not tool change
                    if current_lane_obj:
                        current_lane_obj._oams_same_fps_runout = True
                elif current_lane_obj or target_lane_obj:
                    logging.warning("OAMS: Defaulting to same-extruder runout (missing extruder info): %s -> %s", lane_name,
                                    target_lane_name or "unknown")

                    # Set flag anyway for default case
                    if current_lane_obj:
                        current_lane_obj._oams_same_fps_runout = True
        except Exception as e:
            logging.error("OAMS: Failed to determine cross-extruder runout status, defaulting to same-FPS: %s", e)
            self.is_cross_extruder_runout = False

        self.state = OAMSRunoutState.DETECTED
        self.runout_position = fps.extruder.last_position
        self.runout_spool_idx = spool_idx
        fps_state.is_cross_extruder_runout = self.is_cross_extruder_runout

        if self.is_cross_extruder_runout and lane_name:
            try:
                afc = self.printer.lookup_object('AFC')
                if afc and hasattr(afc, 'lanes'):
                    lane_obj = afc.lanes.get(lane_name)
                    if lane_obj:
                        lane_obj._oams_cross_extruder_runout = True
                        logging.info("OAMS: Set cross-extruder runout flag on lane %s to bypass shared load/prep validation",
                                     lane_name)
            except Exception as e:
                logging.error("OAMS: Failed to set cross-extruder runout flag on lane %s: %s", lane_name, e)

        if self.is_cross_extruder_runout:
            logging.info("OAMS: Cross-extruder runout detected on FPS %s (F1S empty, target on different extruder) - will trigger immediate tool change",
                         self.fps_name)
        else:
            logging.info("OAMS: Same-extruder runout detected on FPS %s (F1S empty), pausing for %d mm",
                         self.fps_name, PAUSE_DISTANCE)

        if AMSRunoutCoordinator is not None:
            try:
                AMSRunoutCoordinator.notify_runout_detected(self, spool_idx, lane_name=lane_name)
            except Exception:
                logging.getLogger(__name__).exception("Failed to notify AFC about OpenAMS runout")

    def start(self) -> None:
        if self.timer is None:
            self.timer = self.reactor.register_timer(self._timer_callback, self.reactor.NOW)
        self.state = OAMSRunoutState.MONITORING
    
    def stop(self) -> None:
        self.state = OAMSRunoutState.STOPPED
        
    def reloading(self) -> None:
        self.state = OAMSRunoutState.RELOADING
        self.runout_position = None
        self.runout_after_position = None
        self.runout_spool_idx = None
        self.is_cross_extruder_runout = False
        # Clear COASTING state tracking
        self.hub_cleared = False
        self.hub_clear_position = None
        self.coasting_start_time = None

    def paused(self) -> None:
        self.state = OAMSRunoutState.PAUSED

    def reset(self) -> None:
        self.state = OAMSRunoutState.STOPPED
        self.runout_position = None
        self.runout_after_position = None
        self.runout_spool_idx = None
        self.is_cross_extruder_runout = False
        # Clear COASTING state tracking
        self.hub_cleared = False
        self.hub_clear_position = None
        self.coasting_start_time = None
        if self.timer is not None:
            self.reactor.unregister_timer(self.timer)
            self.timer = None

class OAMSState:
    """Global state container for all FPS units."""
    def __init__(self):
        self.fps_state: Dict[str, 'FPSState'] = {}
        
    def add_fps_state(self, fps_name: str) -> None:
        self.fps_state[fps_name] = FPSState()
        

class FPSState:
    """Tracks the state of a single FPS"""

    def __init__(self,
                 state: int = FPSLoadState.UNLOADED,
                 current_lane: Optional[str] = None,
                 current_oams: Optional[str] = None,
                 current_spool_idx: Optional[int] = None):

        # Core FPS state
        self.state = state
        self.current_lane = current_lane
        self.current_oams = current_oams
        self.current_spool_idx = current_spool_idx

        # Runout tracking
        self.runout_position: Optional[float] = None
        self.runout_after_position: Optional[float] = None

        # Timers
        self.monitor_spool_timer = None
        self.monitor_pause_timer = None
        self.monitor_load_next_spool_timer = None

        # Encoder tracking
        self.encoder_sample_prev: Optional[int] = None
        self.encoder_sample_current: Optional[int] = None

        # Follower state
        self.following: bool = False
        self.direction: int = 0
        self.since: Optional[float] = None

        # AFC delegation
        self.afc_delegation_active: bool = False
        self.afc_delegation_until: float = 0.0

        # Cross-extruder runout tracking
        self.is_cross_extruder_runout: bool = False
        self.last_lane_change_time: Optional[float] = None

        # Complex sub-system states (now dataclasses for better organization)
        self.stuck_spool = StuckSpoolState()
        self.clog = ClogState()

        # Post-load pressure monitoring
        self.post_load_pressure_timer = None
        self.post_load_pressure_start: Optional[float] = None

        # OPTIMIZATION: Adaptive polling state with exponential backoff
        self.consecutive_idle_polls: int = 0
        self.idle_backoff_level: int = 0  # 0-3 for exponential backoff (1x, 2x, 4x, 8x)
        self.last_state_change: Optional[float] = None

    def record_encoder_sample(self, value: int) -> Optional[int]:
        """Record encoder sample and return diff if we have 2 samples."""
        self.encoder_sample_prev = self.encoder_sample_current
        self.encoder_sample_current = value
        
        if self.encoder_sample_prev is not None:
            return abs(self.encoder_sample_current - self.encoder_sample_prev)
        return None
    
    def clear_encoder_samples(self):
        """Reset encoder tracking."""
        self.encoder_sample_prev = None
        self.encoder_sample_current = None

    def reset_runout_positions(self) -> None:
        self.runout_position = None
        self.runout_after_position = None

    def reset_stuck_spool_state(self, preserve_restore: bool = False) -> None:
        """Reset stuck spool detection state."""
        self.stuck_spool.start_time = None
        self.stuck_spool.active = False
        if not preserve_restore:
            self.stuck_spool.restore_follower = False
            self.stuck_spool.restore_direction = 1

    def reset_clog_tracker(self) -> None:
        """Reset clog detection state."""
        self.clog.active = False
        self.clog.start_extruder = None
        self.clog.start_encoder = None
        self.clog.start_time = None
        self.clog.min_pressure = None
        self.clog.max_pressure = None
        self.clog.last_extruder = None

    def prime_clog_tracker(self, extruder_pos: float, encoder_clicks: int, pressure: float, timestamp: float) -> None:
        self.clog.start_extruder = extruder_pos
        self.clog.last_extruder = extruder_pos
        self.clog.start_encoder = encoder_clicks
        self.clog.start_time = timestamp
        self.clog.min_pressure = pressure
        self.clog.max_pressure = pressure
        
    def __repr__(self) -> str:
        state_names = {0: "UNLOADED", 1: "LOADED", 2: "LOADING", 3: "UNLOADING"}
        return f"FPSState(state={state_names.get(self.state, self.state)}, lane={self.current_lane}, oams={self.current_oams}, spool={self.current_spool_idx})"


class OAMSManager:
    """Main coordinator for OpenAMS system"""
    
    def __init__(self, config):
        self.config = config
        self.printer = config.get_printer()
        self.reactor = self.printer.get_reactor()
        self.logger = logging.getLogger(__name__)

        self.oams: Dict[str, Any] = {}
        self.fpss: Dict[str, Any] = {}

        self.current_state = OAMSState()
        self.afc = None
        self._afc_logged = False

        # Track recent lane loaded notifications to debounce spurious unload callbacks
        self._last_lane_loaded_event: Dict[str, float] = {}

        self.monitor_timers: List[Any] = []
        self.runout_monitors: Dict[str, OAMSRunoutMonitor] = {}
        self.ready: bool = False

        # Follower coast tracking: when all hub sensors go empty, coast 50mm before disabling
        self.follower_coast_distance = 50.0  # mm to coast after hub empties
        self.follower_state: Dict[str, FollowerState] = {}  # oams_name -> FollowerState (consolidated tracking)

        # LED state tracking: avoid sending redundant LED commands to MCU
        # Key format: "oams_name:spool_idx" -> error_state (0 or 1)
        self.led_error_state: Dict[str, int] = {}  # Track last commanded LED state to avoid redundant MCU commands

        self.reload_before_toolhead_distance: float = config.getfloat("reload_before_toolhead_distance", 0.0)

        sensitivity = config.get("clog_sensitivity", CLOG_SENSITIVITY_DEFAULT).lower()
        if sensitivity not in CLOG_SENSITIVITY_LEVELS:
            self.logger.warning("Unknown clog_sensitivity '%s', using %s", sensitivity, CLOG_SENSITIVITY_DEFAULT)
            sensitivity = CLOG_SENSITIVITY_DEFAULT
        self.clog_sensitivity = sensitivity
        self.clog_settings = CLOG_SENSITIVITY_LEVELS[self.clog_sensitivity]

        # Configurable detection thresholds and timing parameters with validation
        self.stuck_spool_load_grace = config.getfloat("stuck_spool_load_grace", STUCK_SPOOL_LOAD_GRACE, minval=0.0, maxval=60.0)
        self.stuck_spool_pressure_threshold = config.getfloat("stuck_spool_pressure_threshold", STUCK_SPOOL_PRESSURE_THRESHOLD, minval=0.0, maxval=1.0)
        self.stuck_spool_pressure_clear_threshold = config.getfloat("stuck_spool_pressure_clear_threshold", STUCK_SPOOL_PRESSURE_CLEAR_THRESHOLD, minval=0.0, maxval=1.0)
        self.clog_pressure_target = config.getfloat("clog_pressure_target", CLOG_PRESSURE_TARGET, minval=0.0, maxval=1.0)
        self.post_load_pressure_dwell = config.getfloat("post_load_pressure_dwell", POST_LOAD_PRESSURE_DWELL, minval=0.0, maxval=60.0)
        self.load_fps_stuck_threshold = config.getfloat("load_fps_stuck_threshold", LOAD_FPS_STUCK_THRESHOLD, minval=0.0, maxval=1.0)

        # Validate hysteresis: clear threshold must be > trigger threshold
        if self.stuck_spool_pressure_clear_threshold <= self.stuck_spool_pressure_threshold:
            raise config.error(
                f"stuck_spool_pressure_clear_threshold ({self.stuck_spool_pressure_clear_threshold}) "
                f"must be greater than stuck_spool_pressure_threshold ({self.stuck_spool_pressure_threshold})"
            )

        self._lane_unit_map: Dict[str, str] = {}
        self._lane_by_location: Dict[Tuple[str, int], str] = {}
        self._lane_to_fps_cache: Dict[str, str] = {}  # OPTIMIZATION: Lane?FPS direct mapping cache

        # OPTIMIZATION: Cache hardware service lookups
        self.hardware_service = None  # Populated by AMSRunoutCoordinator.register_runout_monitor where available
        self._hardware_service_cache: Dict[str, Any] = {}
        self._idle_timeout_obj = None
        self._gcode_obj = None
        self._toolhead_obj = None
        self._pause_resume_obj = None

        self._initialize_oams()

        self.printer.register_event_handler("klippy:ready", self.handle_ready)
        self.printer.register_event_handler("idle_timeout:printing", self._handle_printing_resumed)
        self.printer.register_event_handler("pause:resume", self._handle_printing_resumed)

        self.printer.add_object("oams_manager", self)
        self.register_commands()

    def get_status(self, eventtime: float) -> Dict[str, Dict[str, Any]]:
        """Return current status of all FPS units and OAMS hardware."""
        attributes: Dict[str, Dict[str, Any]] = {"oams": {}}

        for name, oam in self.oams.items():
            status_name = name.split()[-1]
            try:
                oam_status = {
                    "action_status": oam.action_status,
                    "action_status_code": oam.action_status_code,
                    "action_status_value": oam.action_status_value,
                }
            except Exception:
                self.logger.error("Failed to fetch status from %s", name)
                oam_status = {"action_status": "error", "action_status_code": None, "action_status_value": None}
            attributes["oams"][status_name] = oam_status
            if status_name != name:
                attributes["oams"][name] = oam_status

        state_names = {0: "UNLOADED", 1: "LOADED", 2: "LOADING", 3: "UNLOADING"}
        for fps_name, fps_state in self.current_state.fps_state.items():
            attributes[fps_name] = {
                "current_lane": fps_state.current_lane,
                "current_oams": fps_state.current_oams,
                "current_spool_idx": fps_state.current_spool_idx,
                "state_name": state_names.get(fps_state.state, str(fps_state.state)),
                "since": fps_state.since,
            }

        return attributes
    
    def determine_state(self) -> None:
        """Analyze hardware state and update FPS state tracking."""
        for fps_name, fps_state in self.current_state.fps_state.items():
            # Check if there's an active runout for this FPS
            monitor = self.runout_monitors.get(fps_name)
            is_runout_active = monitor and monitor.state != OAMSRunoutState.MONITORING
            was_loaded = (fps_state.state == FPSLoadState.LOADED)

            # Check F1S sensor state if we have OAMS and spool info
            # This helps detect runout conditions before monitor transitions state
            f1s_empty = False
            hub_has_filament = False
            if fps_state.current_oams and fps_state.current_spool_idx is not None:
                oams_obj = self.oams.get(fps_state.current_oams)
                if oams_obj:
                    try:
                        f1s_values = getattr(oams_obj, 'f1s_hes_value', None)
                        if f1s_values and fps_state.current_spool_idx < len(f1s_values):
                            f1s_empty = not bool(f1s_values[fps_state.current_spool_idx])

                        hub_values = getattr(oams_obj, 'hub_hes_value', None)
                        if hub_values and fps_state.current_spool_idx < len(hub_values):
                            hub_has_filament = bool(hub_values[fps_state.current_spool_idx])
                    except Exception:
                        pass

            # Query what AFC thinks is loaded (don't assign yet!)
            detected_lane, current_oams, detected_spool_idx = self.determine_current_loaded_lane(fps_name)

            if current_oams is not None and detected_spool_idx is not None:
                # Lane is detected as loaded - update state normally
                fps_state.current_lane = detected_lane
                fps_state.current_oams = current_oams.name
                fps_state.current_spool_idx = detected_spool_idx
                fps_state.state = FPSLoadState.LOADED
                fps_state.since = self.reactor.monotonic()
                fps_state.reset_stuck_spool_state()
                fps_state.reset_clog_tracker()
                self._ensure_forward_follower(fps_name, fps_state, "state detection")

                # Sync AFC's lane_loaded with detected state to prevent stale vars file issues
                self._sync_afc_lane_loaded(fps_name, detected_lane)
            else:
                # AFC says no lane loaded (lane_loaded = None)
                if fps_state.state in (FPSLoadState.LOADING, FPSLoadState.UNLOADING):
                    self.logger.debug(
                        "State detection: Ignoring empty lane report while %s is %s",
                        fps_name,
                        fps_state.state,
                    )
                elif was_loaded and f1s_empty and hub_has_filament:
                    self.logger.info(
                        "State detection: Keeping %s as LOADED (F1S empty, hub has filament, runout about to be detected)",
                        fps_name,
                    )
                    # Keep all existing state - runout detection needs this info
                    pass
                elif is_runout_active and was_loaded:
                    self.logger.info(
                        "State detection: Keeping %s as LOADED during active runout (state=%s, AFC lane_loaded cleared)",
                        fps_name,
                        monitor.state if monitor else "unknown",
                    )
                    # CRITICAL: Don't overwrite current_lane and current_spool_idx!
                    # Keep the existing values so runout detection can complete
                    # Only update current_oams if it was detected (might be None during runout)
                    if current_oams is not None:
                        fps_state.current_oams = current_oams.name
                elif was_loaded:
                    # AFC occasionally clears lane_loaded when tools are parked. Preserve last
                    # known lane if sensors still see filament so we unload before loading anew.
                    if hub_has_filament or not f1s_empty:
                        if current_oams is not None:
                            fps_state.current_oams = current_oams.name
                        self.logger.debug(
                            "State detection: Retaining last known lane %s on %s while AFC lane_loaded is empty (sensors show filament)",
                            fps_state.current_lane,
                            fps_name,
                        )
                    else:
                        # Sensors agree the hub is empty and AFC reports nothing loaded; clear state.
                        old_lane_name = fps_state.current_lane
                        old_oams_name = fps_state.current_oams
                        old_spool_idx = fps_state.current_spool_idx

                        fps_state.current_lane = None
                        fps_state.current_oams = None
                        fps_state.current_spool_idx = None
                        fps_state.state = FPSLoadState.UNLOADED
                        fps_state.reset_stuck_spool_state()
                        fps_state.reset_clog_tracker()
                        self._cancel_post_load_pressure_check(fps_state)

                        if old_lane_name and AMSRunoutCoordinator is not None:
                            try:
                                AMSRunoutCoordinator.notify_lane_tool_state(
                                    self.printer,
                                    old_oams_name,
                                    old_lane_name,
                                    loaded=False,
                                    spool_index=old_spool_idx,
                                    eventtime=self.reactor.monotonic()
                                )
                                self.logger.debug("Notified AFC that %s unloaded during state detection (clears virtual sensor)", old_lane_name)
                            except Exception:
                                self.logger.error("Failed to notify AFC about %s unload during state detection", old_lane_name)
                else:
                    # No active runout and not about to detect one - transition to UNLOADED normally
                    # Save lane info before clearing for AFC notification
                    old_lane_name = fps_state.current_lane
                    old_oams_name = fps_state.current_oams
                    old_spool_idx = fps_state.current_spool_idx

                    fps_state.current_lane = None
                    fps_state.current_oams = None
                    fps_state.current_spool_idx = None
                    fps_state.state = FPSLoadState.UNLOADED
                    fps_state.reset_stuck_spool_state()
                    fps_state.reset_clog_tracker()
                    self._cancel_post_load_pressure_check(fps_state)

                    # Notify AFC that lane is unloaded to update virtual sensors (AMS_Extruder#)
                    # This ensures virtual sensors show correct state when lane becomes empty
                    if was_loaded and old_lane_name and AMSRunoutCoordinator is not None:
                        try:
                            AMSRunoutCoordinator.notify_lane_tool_state(
                                self.printer,
                                old_oams_name,
                                old_lane_name,
                                loaded=False,
                                spool_index=old_spool_idx,
                                eventtime=self.reactor.monotonic()
                            )
                            self.logger.debug("Notified AFC that %s unloaded during state detection (clears virtual sensor)", old_lane_name)
                        except Exception:
                            self.logger.error("Failed to notify AFC about %s unload during state detection", old_lane_name)
        
    def handle_ready(self) -> None:
        """Initialize system when printer is ready."""
        for fps_name, fps in self.printer.lookup_objects(module="fps"):
            self.fpss[fps_name] = fps
            self.current_state.add_fps_state(fps_name)

        if not self.fpss:
            raise ValueError("No FPS found in system, this is required for OAMS to work")

        # OPTIMIZATION: Cache frequently accessed objects
        try:
            self._idle_timeout_obj = self.printer.lookup_object("idle_timeout")
        except Exception:
            self._idle_timeout_obj = None

        try:
            self._gcode_obj = self.printer.lookup_object("gcode")
        except Exception:
            self._gcode_obj = None

        try:
            self._toolhead_obj = self.printer.lookup_object("toolhead")
        except Exception:
            self._toolhead_obj = None

        self.determine_state()

        # WORKAROUND: Fix AFC state restoration after PREP command
        # AFC's PREP doesn't call set_tool_loaded(), causing state inconsistency after firmware restart
        self._fix_afc_state_restoration()

        self.start_monitors()
        self.ready = True

    def _initialize_oams(self) -> None:
        for name, oam in self.printer.lookup_objects(module="oams"):
            self.oams[name] = oam

    def _get_follower_state(self, oams_name: str) -> FollowerState:
        """Get or create FollowerState for an OAMS unit."""
        if oams_name not in self.follower_state:
            self.follower_state[oams_name] = FollowerState()
        return self.follower_state[oams_name]

    def _sync_afc_lane_loaded(self, fps_name: str, detected_lane: Optional[str]) -> None:
        """Sync AFC's extruder.lane_loaded with OAMS-detected state.

        When OAMS detects a lane is loaded via sensors, update AFC's tracking
        and persist to vars file. This prevents stale vars from causing issues
        on bootup where AFC thinks lane8 is loaded but sensors show lane7.

        Args:
            fps_name: FPS that detected the lane (e.g., "fps fps1")
            detected_lane: Lane name that was detected (e.g., "lane7")
        """
        if not detected_lane:
            return

        try:
            afc = self._get_afc()
            if afc is None:
                return

            # Find which extruder this lane belongs to
            if not hasattr(afc, 'lanes'):
                return

            lane_obj = afc.lanes.get(detected_lane)
            if lane_obj is None:
                return

            extruder_obj = getattr(lane_obj, 'extruder_obj', None)
            if extruder_obj is None:
                return

            extruder_name = getattr(extruder_obj, 'name', None)
            if not extruder_name:
                return

            # Check if AFC's lane_loaded matches what we detected
            current_lane_loaded = getattr(extruder_obj, 'lane_loaded', None)
            if current_lane_loaded == detected_lane:
                return  # Already in sync

            # Update AFC's lane_loaded
            extruder_obj.lane_loaded = detected_lane

            # Persist to vars file
            if hasattr(afc, 'save_vars') and callable(afc.save_vars):
                try:
                    afc.save_vars()
                    self.logger.info(
                        "Synced AFC: %s.lane_loaded = %s (was %s, detected via sensors)",
                        extruder_name, detected_lane, current_lane_loaded
                    )
                except Exception:
                    self.logger.error(
                        "Failed to save AFC vars after syncing %s.lane_loaded to %s",
                        extruder_name, detected_lane
                    )
            else:
                self.logger.debug(
                    "Updated AFC: %s.lane_loaded = %s (vars not saved - AFC has no save_vars method)",
                    extruder_name, detected_lane
                )
        except Exception:
            self.logger.error(
                "Failed to sync AFC lane_loaded for %s detected on %s",
                detected_lane, fps_name, exc_info=True
            )

    def _gather_hardware_services(self) -> List[Any]:
        """Return all known AMSHardwareService instances for this printer."""
        services: List[Any] = []
        if self.hardware_service is not None:
            services.append(self.hardware_service)

        if AMSHardwareService is None:
            return services

        for oams_name in self.oams.keys():
            try:
                service = AMSHardwareService.for_printer(self.printer, oams_name)
            except Exception:
                continue
            if service not in services:
                services.append(service)

        return services

    def _resync_afc_from_snapshots(self, *, log_prefix: str = "OAMSM_RESYNC") -> Tuple[int, int]:
        """Push the latest OpenAMS lane snapshots back into AFC as tool-state events."""
        if AMSRunoutCoordinator is None:
            return 0, 0

        services = self._gather_hardware_services()
        if not services:
            return 0, 0

        handled = 0
        attempted = 0
        default_eventtime = self.reactor.monotonic()

        for service in services:
            try:
                snapshots = service.lane_snapshots()
            except Exception:
                self.logger.error(
                    "%s: Failed to read lane snapshots from %s",
                    log_prefix,
                    getattr(service, "name", "<unknown>"),
                    exc_info=True,
                )
                continue

            for snapshot in snapshots.values():
                lane_name = snapshot.get("lane")
                if not lane_name:
                    continue

                lane_state = snapshot.get("tool_state")
                if lane_state is None:
                    lane_state = snapshot.get("lane_state")

                if not lane_state:
                    continue

                unit_name = snapshot.get("unit") or getattr(service, "name", None)
                if not unit_name:
                    continue

                spool_index = snapshot.get("spool_index")
                eventtime = snapshot.get("timestamp", default_eventtime)

                attempted += 1
                try:
                    if AMSRunoutCoordinator.notify_lane_tool_state(
                        self.printer,
                        unit_name,
                        lane_name,
                        loaded=True,
                        spool_index=spool_index,
                        eventtime=eventtime,
                    ):
                        handled += 1
                    else:
                        self.logger.debug(
                            "%s: No AFC units handled resync for %s on %s",
                            log_prefix,
                            lane_name,
                            unit_name,
                        )
                except Exception:
                    self.logger.error(
                        "%s: Failed to resync lane %s on %s",
                        log_prefix,
                        lane_name,
                        unit_name,
                        exc_info=True,
                    )

        # Force virtual tool sensor sync after replaying lane loads so AFC mirrors hardware.
        # Do this whenever we attempted a replay, even if no AFC unit claimed the event, so
        # the AMS_Extruder# virtual pin is refreshed from current lane state.
        if AMSRunoutCoordinator is not None and attempted:
            try:
                for service in services:
                    unit_name = getattr(service, "name", None)
                    if not unit_name:
                        continue
                    for unit in AMSRunoutCoordinator.active_units(self.printer, unit_name):
                        if hasattr(unit, "_sync_virtual_tool_sensor"):
                            try:
                                unit._sync_virtual_tool_sensor(default_eventtime, force=True)
                            except Exception:
                                self.logger.error(
                                    "%s: Failed to force virtual tool sensor sync for %s",
                                    log_prefix,
                                    getattr(unit, "name", unit_name),
                                    exc_info=True,
                                )
            except Exception:
                self.logger.error("%s: Failed to sync virtual tool sensors after resync", log_prefix, exc_info=True)

        return handled, attempted

    def _fix_afc_runout_helper_time(self, lane_name: str) -> None:
        """Workaround for AFC bug: Update min_event_systime after load operations.

        AFC's handle_load_runout() function has a docstring stating it should update
        min_event_systime to prevent sensor event queue buildup, but the code is missing.
        This causes Klipper crashes during manual load operations.

        This is a defensive workaround until AFC fixes the bug in AFC_lane.py:676

        Args:
            lane_name: AFC lane name (e.g., "lane5")
        """
        try:
            afc = self._get_afc()
            if afc is None or not hasattr(afc, 'lanes'):
                return

            lane_obj = afc.lanes.get(lane_name)
            if lane_obj is None:
                return

            # Check if lane has fila_load runout helper
            if not hasattr(lane_obj, 'fila_load'):
                return

            fila_load = lane_obj.fila_load
            if not hasattr(fila_load, 'runout_helper'):
                return

            runout_helper = fila_load.runout_helper
            if not hasattr(runout_helper, 'min_event_systime') or not hasattr(runout_helper, 'event_delay'):
                return

            # Update min_event_systime to allow future switch changes to be detected
            # This mimics how it's done in AFC_extruder.py handle_start_runout()
            runout_helper.min_event_systime = self.reactor.monotonic() + runout_helper.event_delay

            self.logger.debug(
                "Fixed min_event_systime for %s load sensor (workaround for AFC bug)",
                lane_name
            )
        except Exception:
            # Don't crash if this workaround fails - just log it
            self.logger.debug(
                "Failed to fix min_event_systime for %s (AFC may not have this lane or sensor)",
                lane_name, exc_info=False
            )

    def _fix_afc_state_restoration(self) -> None:
        """Workaround for AFC bug: Properly restore lane-to-extruder state after firmware restart.

        AFC's PREP command restores lane_loaded and tool_loaded boolean properties but doesn't
        call set_tool_loaded() to properly synchronize stepper state, LED state, and extruder
        calibration. This causes the system to lose track of which lane is loaded after restarts.

        This is a defensive workaround until AFC fixes the bug in AFC_prep.py:125
        """
        try:
            afc = self._get_afc()
            if afc is None:
                return

            if not hasattr(afc, 'tools') or not hasattr(afc, 'lanes'):
                return

            # Check each extruder to see if it has lane_loaded but the lane's tool_loaded is False
            for extruder_name, extruder_obj in afc.tools.items():
                lane_loaded_name = getattr(extruder_obj, 'lane_loaded', None)

                if not lane_loaded_name:
                    continue  # No lane should be loaded to this extruder

                lane_obj = afc.lanes.get(lane_loaded_name)
                if lane_obj is None:
                    self.logger.warning(
                        "AFC state inconsistency: %s.lane_loaded=%s but lane doesn't exist",
                        extruder_name, lane_loaded_name
                    )
                    continue

                # Check if lane's tool_loaded matches extruder's lane_loaded
                tool_loaded = getattr(lane_obj, 'tool_loaded', False)

                if not tool_loaded:
                    # Bug detected: extruder says lane is loaded but lane says it's not loaded to tool
                    # Call set_tool_loaded() to properly synchronize state
                    if hasattr(lane_obj, 'set_tool_loaded') and callable(lane_obj.set_tool_loaded):
                        lane_obj.set_tool_loaded()
                        self.logger.info(
                            "Fixed AFC state restoration: Called %s.set_tool_loaded() to sync with %s.lane_loaded=%s",
                            lane_loaded_name, extruder_name, lane_loaded_name
                        )
                    else:
                        # Fallback: manually set tool_loaded if set_tool_loaded doesn't exist
                        lane_obj.tool_loaded = True
                        self.logger.warning(
                            "Fixed AFC state restoration (fallback): Set %s.tool_loaded=True (no set_tool_loaded method)",
                            lane_loaded_name
                        )

        except Exception:
            self.logger.error(
                "Failed to fix AFC state restoration (non-critical, AFC may handle this differently)",
                exc_info=True
            )

    def determine_current_loaded_lane(self, fps_name: str) -> Tuple[Optional[str], Optional[object], Optional[int]]:
        """Determine which lane is currently loaded in the specified FPS."""
        fps = self.fpss.get(fps_name)
        if fps is None:
            raise ValueError(f"FPS {fps_name} not found")

        # Lane-based detection only
        return self._determine_loaded_lane_for_fps(fps_name, fps)

    def _determine_loaded_lane_for_fps(self, fps_name: str, fps) -> Tuple[Optional[str], Optional[object], Optional[int]]:
        """Determine which AFC lane is loaded by asking AFC which lane is loaded to each extruder.

        With load_to_hub: False configuration, filament bypasses OAMS hub sensors and goes
        directly to toolhead. AFC tracks filament position via its own sensors and is the
        authoritative source for what's loaded.
        """
        afc = self._get_afc()
        if afc is None:
            self.logger.warning("State detection: AFC not found")
            return None, None, None

        if not hasattr(afc, 'tools'):
            self.logger.warning("State detection: AFC has no 'tools' attribute")
            return None, None, None

        # Check each AFC tool/extruder to see which lane is loaded
        for extruder_name, extruder_obj in afc.tools.items():
            loaded_lane_name = getattr(extruder_obj, 'lane_loaded', None)
            if not loaded_lane_name:
                continue

            # Check if this lane is on the current FPS
            lane_fps = self.get_fps_for_afc_lane(loaded_lane_name)
            if lane_fps != fps_name:
                continue  # This lane is on a different FPS

            # Get the lane object
            lane = afc.lanes.get(loaded_lane_name)
            if lane is None:
                self.logger.warning("Lane %s not found in afc.lanes", loaded_lane_name)
                continue

            # Get the OAMS and bay index for this lane
            unit_str = getattr(lane, "unit", None)
            if not unit_str:
                self.logger.warning("Lane %s has no unit", loaded_lane_name)
                continue

            # Parse unit and slot
            if isinstance(unit_str, str) and ':' in unit_str:
                base_unit_name, slot_str = unit_str.split(':', 1)
                try:
                    slot_number = int(slot_str)
                except ValueError:
                    self.logger.warning("Invalid slot number in unit %s", unit_str)
                    continue
            else:
                base_unit_name = str(unit_str)
                slot_number = getattr(lane, "index", None)
                if slot_number is None:
                    self.logger.warning("No index found for lane %s", loaded_lane_name)
                    continue

            # Convert to bay index
            bay_index = slot_number - 1
            if bay_index < 0:
                self.logger.warning("Invalid bay index %d (slot %d)", bay_index, slot_number)
                continue

            # Get OAMS name from AFC unit
            unit_obj = getattr(lane, "unit_obj", None)
            if unit_obj is None:
                units = getattr(afc, "units", {})
                unit_obj = units.get(base_unit_name)
            if unit_obj is None:
                self.logger.warning("Unit %s not found", base_unit_name)
                continue

            oams_name = getattr(unit_obj, "oams_name", None)
            if not oams_name:
                self.logger.warning("Unit %s has no oams_name", base_unit_name)
                continue

            # Find OAMS object - check both short and prefixed names
            oam = self.oams.get(oams_name)
            if oam is None:
                oam = self.oams.get(f"oams {oams_name}")
            if oam is None:
                self.logger.warning("OAMS %s not found", oams_name)
                continue

            # Found loaded lane! Return lane name (e.g., "lane8") not map (e.g., "T4")
            # Map can be retrieved from lane object if needed for display
            self.logger.info("Detected %s loaded to %s (bay %d on %s)",
                           loaded_lane_name, extruder_name, bay_index, oams_name)
            return loaded_lane_name, oam, bay_index

        return None, None, None
        
    def register_commands(self):
        gcode = self.printer.lookup_object("gcode")
        commands = [
            ("OAMSM_UNLOAD_FILAMENT", self.cmd_UNLOAD_FILAMENT, self.cmd_UNLOAD_FILAMENT_help),
            ("OAMSM_LOAD_FILAMENT", self.cmd_LOAD_FILAMENT, self.cmd_LOAD_FILAMENT_help),
            ("OAMSM_FOLLOWER", self.cmd_FOLLOWER, self.cmd_FOLLOWER_help),
            ("OAMSM_FOLLOWER_RESET", self.cmd_FOLLOWER_RESET, self.cmd_FOLLOWER_RESET_help),
            ("OAMSM_CLEAR_ERRORS", self.cmd_CLEAR_ERRORS, self.cmd_CLEAR_ERRORS_help),
            ("OAMSM_RESYNC", self.cmd_RESYNC, self.cmd_RESYNC_help),
            ("OAMSM_CLEAR_LANE_MAPPINGS", self.cmd_CLEAR_LANE_MAPPINGS, self.cmd_CLEAR_LANE_MAPPINGS_help),
            ("OAMSM_STATUS", self.cmd_STATUS, self.cmd_STATUS_help),
            ("OAMSM_DEBUG_STATE", self.cmd_DEBUG_STATE, self.cmd_DEBUG_STATE_help),
        ]
        for cmd_name, handler, help_text in commands:
            gcode.register_command(cmd_name, handler, desc=help_text)

    cmd_RESYNC_help = "Force AFC to resync lane/tool state from OpenAMS hardware snapshots"
    def cmd_RESYNC(self, gcmd):
        if AMSRunoutCoordinator is None:
            gcmd.respond_info("OpenAMS coordinator not available; cannot resync")
            return

        resynced = 0
        attempted = 0
        with self._monitors_suspended("OAMSM_RESYNC"):
            try:
                self.determine_state()
            except Exception:
                self.logger.error("State detection failed during OAMSM_RESYNC", exc_info=True)
            resynced, attempted = self._resync_afc_from_snapshots()

        if attempted > 0:
            gcmd.respond_info(f"Resynced {resynced}/{attempted} loaded lane(s) from OpenAMS snapshots")
        else:
            gcmd.respond_info("No loaded lanes found in OpenAMS snapshots to resync")

    cmd_CLEAR_ERRORS_help = "Clear the error state of the OAMS"
    def cmd_CLEAR_ERRORS(self, gcmd):
        monitors_were_running = bool(self.monitor_timers)
        restart_monitors = True
        ready_oams = {name: oam for name, oam in self.oams.items() if self._is_oams_mcu_ready(oam)}
        if not ready_oams:
            restart_monitors = False
            self.logger.warning(
                "No OAMS MCUs ready; skipping hardware clears and leaving monitors paused until connectivity returns"
            )
        with self._monitors_suspended("OAMSM_CLEAR_ERRORS", restart_on_exit=False):
            # Reset all runout monitors to clear COASTING and other states
            for fps_name, monitor in list(self.runout_monitors.items()):
                try:
                    monitor.reset()
                except Exception:
                    restart_monitors = False
                    self.logger.error("Failed to reset runout monitor for %s", fps_name)

            # Clear all FPS state error flags and tracking
            for fps_name, fps_state in self.current_state.fps_state.items():
                fps_state.clear_encoder_samples()
                fps_state.reset_stuck_spool_state()
                fps_state.reset_clog_tracker()
                fps_state.afc_delegation_active = False
                fps_state.afc_delegation_until = 0.0
                self._cancel_post_load_pressure_check(fps_state)

            # Clear OAMS hardware errors (this also clears all LED errors)
            # Do this in a single pass to minimize MCU commands
            for oams_name, oam in ready_oams.items():
                if not self._is_oams_mcu_ready(oam):
                    restart_monitors = False
                    continue
                try:
                    oam.clear_errors()
                    self._clear_led_error_indicators(oams_name, oam)
                except Exception:
                    restart_monitors = False
                    self.logger.error("Failed to clear errors on %s", getattr(oam, "name", "<unknown>"))

            # Preserve lane mappings during error clearing to avoid losing lane state.
            # We still surface any active redirects so an operator can clear them explicitly
            # with OAMSM_CLEAR_LANE_MAPPINGS if desired.
            try:
                afc = self.printer.lookup_object('AFC')
                if afc and hasattr(afc, 'lanes'):
                    retained_maps = []
                    for lane_name, lane in afc.lanes.items():
                        if hasattr(lane, 'map') and lane.map is not None:
                            if isinstance(lane.map, str) and lane.map.startswith('lane') and lane.map != lane_name:
                                retained_maps.append(f"{lane_name}->{lane.map}")
                    if retained_maps:
                        self.logger.info(
                            "Retaining OAMS lane mappings during OAMSM_CLEAR_ERRORS: %s. "
                            "Use OAMSM_CLEAR_LANE_MAPPINGS to clear these redirects if needed.",
                            ", ".join(retained_maps),
                        )
            except Exception:
                self.logger.debug("Could not inspect lane mappings (AFC not available or no mappings set)")

            # Re-detect state from hardware sensors
            if ready_oams:
                try:
                    self.determine_state()
                except Exception:
                    restart_monitors = False
                    self.logger.error("State detection failed during OAMSM_CLEAR_ERRORS", exc_info=True)

            # Rehydrate state from AFC.var.unit so lane/tool status reflects the
            # latest AFC snapshot after clearing hardware state.
            try:
                self._refresh_state_from_afc_snapshot()
            except Exception:
                restart_monitors = False
                self.logger.error("Failed to refresh state from AFC.var.unit during OAMSM_CLEAR_ERRORS", exc_info=True)

            # Clear all manual follower overrides and coast state - return to automatic hub sensor control
            # Also clear last state tracking so follower state is refreshed from actual sensors
            for oams_name in self.oams.keys():
                state = self._get_follower_state(oams_name)
                state.manual_override = False
                state.last_state = None  # Force state refresh
                state.coasting = False
                state.coast_start_pos = 0.0
                state.had_filament = False

            # Clear LED state tracking so LEDs are refreshed from actual state
            self.led_error_state.clear()

            self.logger.info(
                "Cleared all manual follower overrides, coast state, LED state, and state tracking - returning to automatic control"
            )

            # Force followers on so CLEAR_ERRORS never leaves them disabled, even if sensors
            # are empty or state is still settling. This keeps manual extrusion available
            # while the operator recovers from the error condition.
            if ready_oams:
                try:
                    self._force_enable_followers(ready_oams)
                except Exception:
                    restart_monitors = False
                    self.logger.error("Failed to force followers on during OAMSM_CLEAR_ERRORS", exc_info=True)

            # After clearing errors and detecting state, ensure followers are enabled for any
            # lanes that have filament loaded to the hub (even if not loaded to toolhead)
            # This keeps filament pressure up for manual operations during troubleshooting
            if ready_oams:
                try:
                    self._ensure_followers_for_loaded_hubs()
                except Exception:
                    restart_monitors = False
                    self.logger.error("Failed to refresh followers after OAMSM_CLEAR_ERRORS", exc_info=True)

            # Republish lane/tool state from hardware snapshots to keep AFC in sync
            try:
                resynced, resync_attempted = self._resync_afc_from_snapshots(log_prefix="OAMSM_CLEAR_ERRORS")
                if resync_attempted:
                    self.logger.info(
                        "OAMSM_CLEAR_ERRORS resynced %s/%s lane(s) from OpenAMS snapshots",
                        resynced,
                        resync_attempted,
                    )
            except Exception:
                restart_monitors = False
                self.logger.error("Failed to resync AFC state during OAMSM_CLEAR_ERRORS", exc_info=True)

        if monitors_were_running:
            if restart_monitors:
                try:
                    self.start_monitors()
                except Exception:
                    self.logger.error("Failed to restart monitors after OAMSM_CLEAR_ERRORS", exc_info=True)
            else:
                self.logger.warning(
                    "Leaving monitors paused after OAMSM_CLEAR_ERRORS due to earlier errors; run OAMSM_STATUS once issues are resolved"
                )

        gcmd.respond_info("OAMS errors cleared and system re-initialized")

    def _load_afc_var_unit_snapshot(self) -> Optional[Dict[str, Any]]:
        """Load the current AFC.var.unit snapshot from the live AFC object."""

        afc = self._get_afc()
        if afc is None:
            return None

        try:
            var_obj = getattr(afc, "var", None)
            if isinstance(var_obj, dict):
                snapshot = var_obj.get("unit")
            else:
                snapshot = getattr(var_obj, "unit", None)

            if isinstance(snapshot, dict):
                return snapshot
        except Exception:
            self.logger.debug("Failed to read AFC.var.unit from live AFC object", exc_info=True)

        return None

    def _refresh_state_from_afc_snapshot(self) -> None:
        """Update FPS state from the latest AFC.var.unit snapshot."""

        snapshot = self._load_afc_var_unit_snapshot()
        if not snapshot:
            self.logger.debug("No AFC.var.unit snapshot available for state refresh")
            return

        system_state = snapshot.get("system", {}) if isinstance(snapshot, dict) else {}
        extruders = system_state.get("extruders", {}) if isinstance(system_state, dict) else {}
        if not isinstance(extruders, dict):
            self.logger.debug("AFC.var.unit snapshot missing extruder data")
            return

        afc = self._get_afc()
        for extruder_name, extruder_state in extruders.items():
            if not isinstance(extruder_state, dict):
                continue

            lane_name = extruder_state.get("lane_loaded")
            if not lane_name:
                continue

            fps_name = self.get_fps_for_afc_lane(lane_name)
            if not fps_name:
                continue

            fps_state = self.current_state.fps_state.get(fps_name)
            if fps_state is None:
                continue

            lane_obj = getattr(afc, "lanes", {}).get(lane_name) if afc else None
            lane_data = None

            # Find lane data in the snapshot for spool index fallback
            for unit_name, unit_data in snapshot.items():
                if not isinstance(unit_data, dict) or unit_name == "system":
                    continue
                candidate = unit_data.get(lane_name)
                if isinstance(candidate, dict):
                    lane_data = candidate
                    break

            spool_idx = None
            if lane_obj is not None:
                unit_str = getattr(lane_obj, "unit", None)
                if isinstance(unit_str, str) and ":" in unit_str:
                    _, slot_str = unit_str.split(":", 1)
                    try:
                        spool_idx = int(slot_str) - 1
                    except ValueError:
                        spool_idx = None
                elif hasattr(lane_obj, "index"):
                    try:
                        spool_idx = int(getattr(lane_obj, "index")) - 1
                    except Exception:
                        spool_idx = None

            if spool_idx is None and isinstance(lane_data, dict):
                try:
                    spool_idx = int(lane_data.get("lane", 0)) - 1
                except Exception:
                    spool_idx = None

            if spool_idx is None or spool_idx < 0:
                self.logger.debug("Skipping AFC.var.unit lane %s due to missing spool index", lane_name)
                continue

            # Resolve the OAMS object backing this lane
            oams_obj = None
            oams_name = None
            if lane_obj is not None:
                unit_obj = getattr(lane_obj, "unit_obj", None)
                if unit_obj is None and afc is not None:
                    unit_obj = getattr(afc, "units", {}).get(getattr(lane_obj, "unit", None))
                oams_name = getattr(unit_obj, "oams_name", None) if unit_obj is not None else None

            if not oams_name and isinstance(lane_data, dict):
                oams_name = lane_data.get("unit")

            if oams_name:
                oams_obj = self.oams.get(oams_name) or self.oams.get(f"oams {oams_name}")

            if oams_obj is None:
                self.logger.debug("Could not resolve OAMS for lane %s from AFC.var.unit", lane_name)
                continue

            fps_state.current_lane = lane_name
            fps_state.current_oams = getattr(oams_obj, "name", oams_name)
            fps_state.current_spool_idx = spool_idx
            fps_state.state = FPSLoadState.LOADED
            fps_state.since = self.reactor.monotonic()
            fps_state.reset_stuck_spool_state()
            fps_state.reset_clog_tracker()
            self._ensure_forward_follower(fps_name, fps_state, "AFC.var.unit refresh")

            self.logger.info(
                "OAMSM_CLEAR_ERRORS: refreshed %s from AFC.var.unit (lane %s on %s slot %d)",
                fps_name,
                lane_name,
                fps_state.current_oams,
                spool_idx,
            )

    cmd_CLEAR_LANE_MAPPINGS_help = "Clear OAMS cross-extruder lane mappings (call after RESET_AFC_MAPPING)"
    def cmd_CLEAR_LANE_MAPPINGS(self, gcmd):
        """Clear any lane.map redirects created by OAMS cross-extruder runouts.

        Use this after RESET_AFC_MAPPING or when you explicitly want to clear
        redirects; OAMSM_CLEAR_ERRORS leaves mappings intact.

        Useful to add to your PRINT_END or CANCEL_PRINT macros after RESET_AFC_MAPPING:

        Example:
            RESET_AFC_MAPPING
            OAMSM_CLEAR_LANE_MAPPINGS
        """
        cleared_count = 0
        try:
            afc = self.printer.lookup_object('AFC')
            if afc and hasattr(afc, 'lanes'):
                for lane_name, lane in afc.lanes.items():
                    if hasattr(lane, 'map') and lane.map is not None:
                        # Check if map points to another lane (cross-extruder redirect)
                        if isinstance(lane.map, str) and lane.map.startswith('lane') and lane.map != lane_name:
                            self.logger.info("Clearing OAMS lane mapping: %s -> %s", lane_name, lane.map)
                            gcmd.respond_info(f"Clearing OAMS lane mapping: {lane_name} -> {lane.map}")
                            lane.map = None
                            cleared_count += 1
        except Exception:
            gcmd.respond_info("Could not clear lane mappings (AFC not available)")
            return

        if cleared_count > 0:
            gcmd.respond_info(f"Cleared {cleared_count} OAMS lane mapping(s)")
        else:
            gcmd.respond_info("No OAMS lane mappings to clear")

    cmd_STATUS_help = "Show OAMS manager state and run state detection diagnostics"
    def cmd_STATUS(self, gcmd):
        """Diagnostic command to show current state and test state detection."""
        afc = self._get_afc()

        gcmd.respond_info("=== OAMS Manager Status ===")

        # Show AFC info
        if afc is None:
            gcmd.respond_info("AFC: Not found!")
        else:
            gcmd.respond_info(f"AFC: Found, has {len(getattr(afc, 'tools', {}))} tools, {len(getattr(afc, 'lanes', {}))} lanes")

            # Show what AFC thinks is loaded
            if hasattr(afc, 'tools'):
                for tool_name, tool_obj in afc.tools.items():
                    lane_loaded = getattr(tool_obj, 'lane_loaded', None)
                    gcmd.respond_info(f"  Tool {tool_name}: lane_loaded={lane_loaded}")

        # Show FPS states
        for fps_name, fps_state in self.current_state.fps_state.items():
            gcmd.respond_info(f"\n{fps_name}:")
            gcmd.respond_info(f"  State: {fps_state.state}")
            gcmd.respond_info(f"  Current OAMS: {fps_state.current_oams}")
            gcmd.respond_info(f"  Current Lane: {fps_state.current_lane}")
            gcmd.respond_info(f"  Spool Index: {fps_state.current_spool_idx}")
            gcmd.respond_info(f"  Following: {fps_state.following}, Direction: {fps_state.direction}")

        # Run state detection and show results
        gcmd.respond_info("\n=== Running State Detection ===")
        self.determine_state()

        # Show state after detection
        for fps_name, fps_state in self.current_state.fps_state.items():
            gcmd.respond_info(f"\nAfter detection - {fps_name}:")
            gcmd.respond_info(f"  State: {fps_state.state}")
            gcmd.respond_info(f"  Current OAMS: {fps_state.current_oams}")
            gcmd.respond_info(f"  Current Lane: {fps_state.current_lane}")
            gcmd.respond_info(f"  Spool Index: {fps_state.current_spool_idx}")

        # Sync virtual tool sensors based on which lanes are actually loaded
        # This fixes virtual sensor state after reboot (e.g., extruder4 showing filament when empty)
        gcmd.respond_info("\n=== Syncing Virtual Tool Sensors ===")
        if afc is not None:
            synced_count = self._sync_virtual_tool_sensors(force=True)
            if synced_count > 0:
                gcmd.respond_info(f"Successfully synced {synced_count} virtual tool sensor(s)")
            else:
                gcmd.respond_info("No OpenAMS units found with virtual sensors to sync")
        else:
            gcmd.respond_info("AFC not available for virtual sensor sync")

    cmd_DEBUG_STATE_help = "Debug OpenAMS state and force-sync virtual tool sensors"
    def cmd_DEBUG_STATE(self, gcmd):
        """Mirror loaded lanes and force virtual sensor sync for diagnostics."""
        try:
            eventtime = self.reactor.monotonic()
        except Exception:
            eventtime = None

        mirrored = 0
        for fps_name, fps_state in self.current_state.fps_state.items():
            if fps_state.current_lane:
                self._notify_lane_loaded(
                    fps_state.current_lane,
                    eventtime,
                    fps_state.current_spool_idx,
                )
                mirrored += 1
                self.logger.info(
                    "OAMSM_DEBUG_STATE mirrored %s for %s (spool=%s)",
                    fps_state.current_lane,
                    fps_name,
                    fps_state.current_spool_idx,
                )

        synced = self._sync_virtual_tool_sensors(eventtime=eventtime, force=True)
        gcmd.respond_info(
            f"Mirrored {mirrored} loaded lane(s) and synced {synced} virtual tool sensor unit(s)"
        )

    cmd_FOLLOWER_help = "Enable the follower on whatever OAMS is current loaded"
    def cmd_FOLLOWER(self, gcmd):
        enable = gcmd.get_int('ENABLE')
        # DIRECTION is optional when disabling (ENABLE=0), defaults to 0
        direction = gcmd.get_int('DIRECTION', 0)
        fps_name = "fps " + gcmd.get('FPS')

        if fps_name not in self.fpss:
            gcmd.respond_info(f"FPS {fps_name} does not exist")
            return

        fps_state = self.current_state.fps_state[fps_name]

        # Allow enabling follower when UNLOADED (before load starts) or LOADED
        # Only block during active LOADING/UNLOADING operations
        if fps_state.state in (FPSLoadState.LOADING, FPSLoadState.UNLOADING):
            gcmd.respond_info(f"FPS {fps_name} is currently busy")
            return

        # Prevent manual ENABLE during active error conditions (allow DISABLE for troubleshooting)
        if enable and (fps_state.clog.active or fps_state.stuck_spool.active):
            gcmd.respond_info(
                f"FPS {fps_name} has active error condition "
                f"(clog_active={fps_state.clog.active}, stuck_spool_active={fps_state.stuck_spool.active}). "
                f"Use OAMSM_CLEAR_ERRORS first to clear error state."
            )
            return

        # When disabling (ENABLE=0), disable follower and keep manual override
        # This prevents automatic control from re-enabling it
        if not enable:
            # If already unloaded or no OAMS, just mark as not following and return
            if not fps_state.current_oams:
                fps_state.following = False
                self.logger.info("Follower disable requested on %s but no OAMS loaded, marking as not following", fps_name)
                return

            oams_obj = self.oams.get(fps_state.current_oams)
            if oams_obj:
                try:
                    oams_obj.set_oams_follower(0, direction)
                    fps_state.following = False
                    # Update state tracker to avoid redundant commands
                    state = self._get_follower_state(fps_state.current_oams)
                    state.last_state = (0, direction)
                    # Keep manual override so it stays disabled (use OAMSM_FOLLOWER_RESET to return to automatic)
                    state.manual_override = True
                    self.logger.info("Disabled follower on %s (manual override - use OAMSM_FOLLOWER_RESET to return to automatic)", fps_name)
                    gcmd.respond_info(f"Follower disabled on {fps_name} (manual control - use OAMSM_FOLLOWER_RESET to return to automatic)")
                except Exception:
                    self.logger.error("Failed to disable follower on %s", fps_state.current_oams)
                    gcmd.respond_info(f"Failed to disable follower. Check logs.")
            else:
                # OAMS not found but mark as not following anyway
                fps_state.following = False
                self.logger.info("Follower disable: OAMS %s not found, marking as not following", fps_state.current_oams)
            return

        # When enabling, we need a valid OAMS
        oams_obj = self.oams.get(fps_state.current_oams)
        if oams_obj is None:
            gcmd.respond_info(f"OAMS {fps_state.current_oams} is not available")
            return

        try:
            self.logger.info("OAMSM_FOLLOWER: enabling follower on %s, direction=%d (manual override - will stay enabled regardless of hub sensors)", fps_name, direction)
            oams_obj.set_oams_follower(enable, direction)
            fps_state.following = bool(enable)
            fps_state.direction = direction
            # Update state tracker to avoid redundant commands
            state = self._get_follower_state(fps_state.current_oams)
            state.last_state = (enable, direction)
            # Set manual override flag - follower stays enabled even if hub sensors are empty
            state.manual_override = True
            self.logger.info("OAMSM_FOLLOWER: successfully enabled follower on %s (manual override active)", fps_name)
            gcmd.respond_info(f"Follower enabled on {fps_name} (manual control - use OAMSM_FOLLOWER_RESET to return to automatic)")
        except Exception:
            self.logger.error("Failed to set follower on %s", fps_state.current_oams)
            gcmd.respond_info(f"Failed to set follower. Check logs.")

    cmd_FOLLOWER_RESET_help = "Return follower to automatic control based on hub sensors"
    def cmd_FOLLOWER_RESET(self, gcmd):
        fps_name = "fps " + gcmd.get('FPS')

        if fps_name not in self.fpss:
            gcmd.respond_info(f"FPS {fps_name} does not exist")
            return

        fps_state = self.current_state.fps_state[fps_name]

        if not fps_state.current_oams:
            gcmd.respond_info(f"No OAMS associated with {fps_name}")
            return

        # Clear manual override flag - return to automatic hub sensor control
        state = self._get_follower_state(fps_state.current_oams)
        state.manual_override = False
        self.logger.info("Cleared manual follower override for %s, returning to automatic control", fps_name)
        gcmd.respond_info(f"Follower on {fps_name} returned to automatic control (hub sensor based)")

        # Immediately update follower based on current hub sensor state
        oams_obj = self.oams.get(fps_state.current_oams)
        if oams_obj:
            self._update_follower_for_oams(fps_state.current_oams, oams_obj)
            gcmd.respond_info(f"Follower state updated based on current hub sensors")

    def get_fps_for_afc_lane(self, lane_name: str) -> Optional[str]:
        """Get the FPS name for an AFC lane by querying its unit configuration.

        Returns the FPS name (e.g., "fps fps1") or None if not found.
        Uses cached mapping when available for performance.
        """
        # OPTIMIZATION: Check cache first
        cached = self._lane_to_fps_cache.get(lane_name)
        if cached is not None:
            return cached

        # Cache miss - compute and cache the result
        fps_name = self._compute_fps_for_afc_lane(lane_name)
        if fps_name is not None:
            self._lane_to_fps_cache[lane_name] = fps_name
        return fps_name

    def _compute_fps_for_afc_lane(self, lane_name: str) -> Optional[str]:
        """Compute the FPS name for an AFC lane (internal helper for caching)."""
        afc = self._get_afc()
        if afc is None:
            return None

        lane = afc.lanes.get(lane_name)
        if lane is None:
            return None

        # Get the unit string (e.g., "AMS_1:1")
        unit_str = getattr(lane, "unit", None)
        if not unit_str or not isinstance(unit_str, str):
            return None

        # Extract base unit name (e.g., "AMS_1" from "AMS_1:1")
        if ':' in unit_str:
            base_unit_name = unit_str.split(':')[0]
        else:
            base_unit_name = unit_str

        # Look up the AFC unit object
        unit_obj = getattr(lane, "unit_obj", None)
        if unit_obj is None:
            units = getattr(afc, "units", {})
            unit_obj = units.get(base_unit_name)

        if unit_obj is None:
            return None

        # Get the OAMS name from the unit (e.g., "oams1")
        oams_name = getattr(unit_obj, "oams_name", None)
        if not oams_name:
            return None

        # Find which FPS has this OAMS
        for fps_name, fps in self.fpss.items():
            if hasattr(fps, "oams"):
                fps_oams = fps.oams
                # fps.oams could be a list or a single oams object
                if isinstance(fps_oams, list):
                    for oam in fps_oams:
                        oam_name_full = getattr(oam, "name", None)
                        # OAMS objects can be registered as "oams1", "oams oams1", or "OAMS oams1"
                        if (oam_name_full == oams_name or
                            oam_name_full == f"oams {oams_name}" or
                            oam_name_full == f"OAMS {oams_name}"):
                            return fps_name
                else:
                    oam_name_check = getattr(fps_oams, "name", None)
                    if (oam_name_check == oams_name or
                        oam_name_check == f"oams {oams_name}" or
                        oam_name_check == f"OAMS {oams_name}"):
                        return fps_name

        return None


    def _rebuild_lane_location_index(self) -> None:
        """No longer needed - using lane-based detection only."""
        pass

    def _validate_afc_oams_integration(self, afc) -> None:
        """Validate AFC lane configs match OAMS hardware configuration.

        Checks for common integration issues:
        - Lanes without unit definitions
        - Lanes referencing non-existent AFC units
        - Units without OAMS names
        - OAMS names that don't exist in OAMS manager
        - Lanes that can't be mapped to any FPS
        """
        lanes = getattr(afc, "lanes", {})
        if not lanes:
            return

        issues = []
        valid_lanes = 0

        for lane_name, lane in lanes.items():
            # Check lane has valid unit
            unit_str = getattr(lane, "unit", None)
            if not unit_str:
                issues.append(f"Lane {lane_name} has no unit defined")
                continue

            # Parse unit string to get base unit name
            if isinstance(unit_str, str) and ':' in unit_str:
                base_unit_name = unit_str.split(':')[0]
            else:
                base_unit_name = str(unit_str)

            # Check unit exists in AFC
            unit_obj = getattr(lane, "unit_obj", None)
            if unit_obj is None:
                units = getattr(afc, "units", {})
                unit_obj = units.get(base_unit_name)

            if unit_obj is None:
                issues.append(f"Lane {lane_name} references non-existent AFC unit '{base_unit_name}'")
                continue

            # Check unit has OAMS name
            oams_name = getattr(unit_obj, "oams_name", None)
            if not oams_name:
                issues.append(f"AFC unit {base_unit_name} has no oams_name defined")
                continue

            # Check OAMS exists in OAMS manager
            oam = self.oams.get(oams_name)
            if oam is None:
                oam = self.oams.get(f"oams {oams_name}")
            if oam is None:
                oam = self.oams.get(f"OAMS {oams_name}")
            if oam is None:
                issues.append(f"Lane {lane_name} references OAMS '{oams_name}' which doesn't exist in OAMS manager")
                continue

            # Check FPS can be found (use cache since we just built it)
            fps_name = self._lane_to_fps_cache.get(lane_name)
            if not fps_name:
                issues.append(f"Lane {lane_name} cannot be mapped to any FPS (OAMS {oams_name} not found in any FPS config)")
                continue

            valid_lanes += 1

        # Log results
        if issues:
            self.logger.warning("AFC-OAMS integration validation found %d issue(s):", len(issues))
            for issue in issues:
                self.logger.warning("  - %s", issue)
            if valid_lanes > 0:
                self.logger.info("AFC-OAMS integration: %d lanes configured correctly", valid_lanes)
        else:
            self.logger.info("AFC-OAMS integration validated: %d lanes configured correctly", valid_lanes)

    def _ensure_afc_lane_cache(self, afc) -> None:
        """Build caches for AFC lane metadata and mappings."""
        lanes = getattr(afc, "lanes", {})
        cache_built = False

        for lane_name, lane in lanes.items():
            # Cache unit mapping
            unit_name = getattr(lane, "unit", None)
            if unit_name and lane_name not in self._lane_unit_map:
                self._lane_unit_map[lane_name] = unit_name

            # OPTIMIZATION: Pre-populate lane?FPS cache
            if lane_name not in self._lane_to_fps_cache:
                fps_name = self._compute_fps_for_afc_lane(lane_name)
                if fps_name is not None:
                    self._lane_to_fps_cache[lane_name] = fps_name
                    cache_built = True

        # Validate AFC-OAMS integration after building cache
        if cache_built and not self._afc_logged:
            self._validate_afc_oams_integration(afc)

    def _resolve_afc_lane_name(self, afc, identifier: Optional[str]) -> Optional[str]:
        """Resolve lane identifiers or map aliases (e.g., T#) to AFC lane names."""
        if not identifier:
            return None

        lanes = getattr(afc, "lanes", {})
        lookup = identifier.strip()
        if lookup in lanes:
            return lookup

        lowered = lookup.lower()
        for lane_name, lane in lanes.items():
            if lane_name.lower() == lowered:
                return lane_name

            lane_map = getattr(lane, "map", None)
            if not isinstance(lane_map, str):
                continue

            if lane_map == lookup or lane_map.lower() == lowered:
                return lane_name

            normalized_map = lane_map.replace(" ", "").lower()
            normalized_lookup = lookup.replace(" ", "").lower()
            if normalized_map == normalized_lookup:
                return lane_name

        return None

    def _resolve_lane_for_state(self, fps_state: 'FPSState', lane_name: Optional[str], afc) -> Tuple[Optional[str], Optional[str]]:
        """Resolve lane name from FPS state. Returns (lane_name, None) - group support removed."""
        # If lane_name provided, return it
        if lane_name:
            return lane_name, None

        # Try to get from current state (legacy location-based lookup)
        if fps_state.current_oams and fps_state.current_spool_idx is not None:
            located_lane = self._lane_by_location.get((fps_state.current_oams, fps_state.current_spool_idx))
            if located_lane:
                return located_lane, None

        return None, None

    def _get_afc(self):
        # OPTIMIZATION: Cache AFC object lookup with validation
        if self.afc is not None:
            # Validate cached object is still alive
            try:
                _ = self.afc.lanes  # Quick attribute access test
                return self.afc
            except Exception:
                self.logger.warning("Cached AFC object invalid, re-fetching")
                self.afc = None

        cached_afc = self._hardware_service_cache.get("afc_object")
        if cached_afc is not None:
            # Validate hardware service cache
            try:
                _ = cached_afc.lanes
                self.afc = cached_afc
                return self.afc
            except Exception:
                self.logger.warning("Cached AFC object in hardware service invalid, re-fetching")
                self._hardware_service_cache.pop("afc_object", None)

        try:
            afc = self.printer.lookup_object('AFC')
        except Exception:
            self.afc = None
            return None

        self.afc = afc
        self._hardware_service_cache["afc_object"] = afc
        self._ensure_afc_lane_cache(afc)
        if not self._afc_logged:
            self.logger.info("AFC integration detected; enabling same-FPS infinite runout support.")
            self._afc_logged = True
        return self.afc

    def _notify_lane_loaded(
        self,
        lane_name: str,
        eventtime: Optional[float] = None,
        spool_index: Optional[int] = None,
    ) -> None:
        """Notify AFC and virtual sensors that a lane is loaded."""

        fallback_invoked = False

        def _gcode_fallback(reason: str) -> None:
            nonlocal fallback_invoked
            if fallback_invoked:
                return

            try:
                gcode = self.printer.lookup_object("gcode")
                gcode.run_script(f"SET_LANE_LOADED LANE={lane_name}")
                self.logger.info(
                    "Fallback: executed SET_LANE_LOADED for %s (%s)",
                    lane_name,
                    reason,
                )
            except Exception:
                self.logger.error(
                    "Failed to execute SET_LANE_LOADED for lane %s (%s)",
                    lane_name,
                    reason,
                    exc_info=True,
                )
            finally:
                fallback_invoked = True

        if eventtime is None:
            try:
                eventtime = self.reactor.monotonic()
            except Exception:
                eventtime = None

        afc = self._get_afc()
        if afc is None:
            # AFC not available; fall back to gcode so AFC can update when it reconnects
            _gcode_fallback("AFC unavailable")
            return

        lane_obj = getattr(afc, "lanes", {}).get(lane_name) if hasattr(afc, "lanes") else None
        if lane_obj is None:
            self.logger.warning("Cannot mirror loaded state for %s; lane not found in AFC", lane_name)
            _gcode_fallback("lane not found in AFC")
            return

        oams_name = None
        resolved_spool_index = spool_index
        try:
            unit_obj = getattr(lane_obj, "unit_obj", None)
            if unit_obj is None:
                units = getattr(afc, "units", {})
                unit_name = getattr(lane_obj, "unit", None)
                if isinstance(unit_name, str) and ':' in unit_name:
                    unit_name = unit_name.split(':', 1)[0]
                unit_obj = units.get(unit_name)
            oams_name = getattr(unit_obj, "oams_name", None) if unit_obj is not None else None

            if resolved_spool_index is None:
                lane_index = getattr(lane_obj, "index", None)
                if lane_index is None:
                    unit_field = getattr(lane_obj, "unit", None)
                    if isinstance(unit_field, str) and ':' in unit_field:
                        try:
                            lane_index = int(unit_field.split(':', 1)[1])
                        except ValueError:
                            lane_index = None
                if lane_index is not None:
                    resolved_spool_index = lane_index - 1
        except Exception:
            self.logger.debug("Unable to derive lane metadata for %s", lane_name, exc_info=True)

        if AMSRunoutCoordinator is not None and oams_name:
            try:
                AMSRunoutCoordinator.notify_lane_tool_state(
                    self.printer,
                    oams_name,
                    lane_name,
                    loaded=True,
                    spool_index=resolved_spool_index,
                    eventtime=eventtime,
                )
                self.logger.info(
                    "Notified AFC lane_tool_state for %s (oams=%s, spool_index=%s)",
                    lane_name,
                    oams_name,
                    resolved_spool_index if resolved_spool_index is not None else "unknown",
                )
            except Exception:
                self.logger.error("Failed to notify AFC lane %s as loaded", lane_name, exc_info=True)

        mirror = getattr(afc, "_mirror_lane_to_virtual_sensor", None)
        if callable(mirror):
            try:
                mirror(lane_obj, eventtime or self.reactor.monotonic())
                self.logger.info("Mirrored lane %s to virtual sensor", lane_name)
            except Exception:
                self.logger.error("Failed to mirror lane %s to virtual sensor", lane_name, exc_info=True)
                _gcode_fallback("mirror to virtual sensor failed")
        else:
            self.logger.debug("AFC missing _mirror_lane_to_virtual_sensor; skipping virtual sensor sync for %s", lane_name)
            _gcode_fallback("mirror method unavailable on AFC")

<<<<<<< HEAD
        # Record when we notified AFC so we can ignore immediate unload echoes
        try:
            self._last_lane_loaded_event[lane_name] = eventtime if eventtime is not None else self.reactor.monotonic()
        except Exception:
            self.logger.debug("Unable to record last lane loaded event for %s", lane_name, exc_info=True)

=======
>>>>>>> 70abb3cc
    def _notify_lane_loaded_async(
        self,
        lane_name: str,
        eventtime: Optional[float] = None,
        spool_index: Optional[int] = None,
    ) -> None:
        """Schedule lane loaded notification without blocking gcode handlers."""

        try:
            schedule_at = self.reactor.monotonic() + 0.01
        except Exception:
            schedule_at = None

        def _deferred_notify(eventtime_param):
            try:
                self._notify_lane_loaded(lane_name, eventtime, spool_index)
            except Exception:
                self.logger.error("Async notify_lane_loaded failed for %s", lane_name, exc_info=True)
            return self.reactor.NEVER

        try:
            self.reactor.register_timer(_deferred_notify, schedule_at or self.reactor.NOW)
        except Exception:
            # If scheduling fails, fall back to synchronous notification
            self.logger.debug("Falling back to immediate lane loaded notify for %s", lane_name, exc_info=True)
            try:
                self._notify_lane_loaded(lane_name, eventtime, spool_index)
            except Exception:
                self.logger.error("Immediate notify_lane_loaded fallback failed for %s", lane_name, exc_info=True)

    def _sync_virtual_tool_sensors(self, *, eventtime: Optional[float] = None, force: bool = False) -> int:
        """Force a sync of virtual tool sensors for all OpenAMS units."""
        afc = self._get_afc()
        if afc is None:
            return 0

        if eventtime is None:
            try:
                eventtime = self.reactor.monotonic()
            except Exception:
                eventtime = None

        synced_count = 0
        for unit_name, unit_obj in getattr(afc, "units", {}).items():
            sync_fn = getattr(unit_obj, "_sync_virtual_tool_sensor", None)
            if not callable(sync_fn):
                continue

            try:
                sync_fn(eventtime or self.reactor.monotonic(), force=force)
                synced_count += 1
                self.logger.info(
                    "Synced virtual tool sensor for %s (force=%s, eventtime=%s)",
                    unit_name,
                    force,
                    f"{eventtime:.3f}" if eventtime is not None else "unknown",
                )
            except Exception:
                self.logger.error("Failed to sync virtual sensor for %s", unit_name, exc_info=True)

        return synced_count

    def _handle_successful_reload(self, fps_name: str, fps_state: 'FPSState', target_lane: str,
                                   target_lane_map: str, source_lane_name: Optional[str],
                                   active_oams: str, monitor) -> None:
        """Handle successful reload after same-FPS runout swap completes.

        This function:
        1. Logs success
        2. Notifies AFC that target lane is loaded (updates virtual sensors)
        3. Ensures follower is enabled for new lane
        4. Clears source lane state in AFC
        5. Resets runout monitor
        """
        self.logger.info("Successfully loaded lane %s on %s after infinite runout", target_lane, fps_name)

        # Always notify AFC that target lane is loaded to update virtual sensors
        # This ensures AMS_Extruder# sensors show correct state after same-FPS runouts
        if target_lane:
            self._notify_lane_loaded(target_lane, fps_state.since, fps_state.current_spool_idx)

        # Ensure follower is enabled after successful reload
        # Follower should stay enabled throughout same-FPS runouts (never disabled)
        # This is a safety check to ensure follower is active for new lane
        if fps_state.current_oams and fps_state.current_spool_idx is not None:
            oams = self.oams.get(fps_state.current_oams)
            if oams:
                self._ensure_forward_follower(fps_name, fps_state, "after infinite runout reload")

        # Clear the source lane's state in AFC so it shows as EMPTY and can detect new filament
        # FPS state stays LOADED with the new target lane, but old lane needs to be cleared
        if source_lane_name:
            try:
                if AMSRunoutCoordinator is not None:
                    # Notify AFC that source lane is now unloaded
                    AMSRunoutCoordinator.notify_lane_tool_state(
                        self.printer,
                        fps_state.current_oams or active_oams,
                        source_lane_name,
                        loaded=False,
                        spool_index=None,
                        eventtime=self.reactor.monotonic()
                    )
                    self.logger.info("Cleared source lane %s state in AFC after successful reload to %s", source_lane_name, target_lane)
                else:
                    # Fallback to gcode command if coordinator not available
                    gcode = self.printer.lookup_object("gcode")
                    gcode.run_script(f"SET_LANE_UNLOADED LANE={source_lane_name}")
                    self.logger.info("Cleared source lane %s via SET_LANE_UNLOADED after reload to %s", source_lane_name, target_lane)

                # Clear the same-FPS runout flag on source lane after successful reload
                afc = self._get_afc()
                if afc and hasattr(afc, 'lanes'):
                    source_lane_obj = afc.lanes.get(source_lane_name)
                    if source_lane_obj and hasattr(source_lane_obj, '_oams_same_fps_runout'):
                        source_lane_obj._oams_same_fps_runout = False
                        self.logger.info("Cleared same-FPS runout flag on lane %s after successful reload", source_lane_name)
            except Exception:
                self.logger.error("Failed to clear source lane %s state after reload to %s", source_lane_name, target_lane, exc_info=True)

        fps_state.reset_runout_positions()
        if monitor:
            monitor.reset()
            monitor.start()

    def _start_async_reload(self, fps_name: str, fps_state: 'FPSState', target_lane: str,
                           target_lane_map: str, source_lane_name: Optional[str],
                           active_oams: str, monitor) -> None:
        """Start non-blocking reload using OAMS hardware with async completion polling.

        This avoids blocking wait loops that don't work from timer context.
        Instead, we start the operation and poll for completion with a timer.
        """
        # Get OAMS object for unload
        if fps_name not in self.fpss:
            self.logger.error("FPS %s not found for async reload", fps_name)
            self._pause_printer_message(f"FPS {fps_name} not found", active_oams)
            if monitor:
                monitor.paused()
            return

        fps_state_obj = self.current_state.fps_state[fps_name]
        if fps_state_obj.current_oams is None:
            self.logger.error("No OAMS loaded on %s for async reload", fps_name)
            self._pause_printer_message(f"No OAMS on {fps_name}", active_oams)
            if monitor:
                monitor.paused()
            return

        oams_unload = self.oams.get(fps_state_obj.current_oams)
        if oams_unload is None:
            self.logger.error("OAMS %s not found for unload", fps_state_obj.current_oams)
            self._pause_printer_message(f"OAMS {fps_state_obj.current_oams} not found", active_oams)
            if monitor:
                monitor.paused()
            return

        # Start unload operation (non-blocking - just sends MCU command)
        self.logger.info("Starting async unload for same-FPS reload on %s", fps_name)
        if OAMSStatus is None:
            self.logger.error("CRITICAL: OAMSStatus not available (oams.py import failed)")
            self._pause_printer_message("OAMS module error", active_oams)
            if monitor:
                monitor.paused()
            return

        oams_unload.action_status = OAMSStatus.UNLOADING
        oams_unload.oams_unload_spool_cmd.send()
        unload_start_time = self.reactor.monotonic()

        # Create polling timer to check unload completion
        def _check_unload_complete(eventtime):
            # Check if unload completed
            if oams_unload.action_status is None:
                # Unload finished - check result
                if OAMSOpCode is None:
                    self.logger.error("CRITICAL: OAMSOpCode not available (oams.py import failed)")
                    self._pause_printer_message("OAMS module error", active_oams)
                    if monitor:
                        monitor.paused()
                    return self.reactor.NEVER

                if oams_unload.action_status_code == OAMSOpCode.SUCCESS:
                    self.logger.info("Async unload completed successfully, starting load for %s", target_lane)
                    # Update FPS state
                    fps_state_obj.state = FPSLoadState.UNLOADED
                    fps_state_obj.following = False
                    fps_state_obj.direction = 0
                    fps_state_obj.since = self.reactor.monotonic()
                    oams_unload.current_spool = None

                    # Now start load operation
                    self._start_async_load(fps_name, fps_state, target_lane, target_lane_map,
                                         source_lane_name, active_oams, monitor)
                else:
                    self.logger.error("Async unload failed with code %s", oams_unload.action_status_code)
                    self._pause_printer_message(f"Failed to unload on {fps_name}", active_oams)
                    if monitor:
                        monitor.paused()
                return self.reactor.NEVER  # Stop polling

            # Check timeout (30 seconds)
            if eventtime - unload_start_time > 30.0:
                self.logger.error("Async unload timed out after 30s")
                oams_unload.action_status = None
                self._pause_printer_message(f"Unload timeout on {fps_name}", active_oams)
                if monitor:
                    monitor.paused()
                return self.reactor.NEVER  # Stop polling

            # Not done yet - keep polling every 100ms
            return eventtime + 0.1

        # Start polling timer
        self.reactor.register_timer(_check_unload_complete, self.reactor.NOW)

    def _start_async_load(self, fps_name: str, fps_state: 'FPSState', target_lane: str,
                         target_lane_map: str, source_lane_name: Optional[str],
                         active_oams: str, monitor) -> None:
        """Start non-blocking load operation with async completion polling."""
        # Get target lane info to determine OAMS and bay
        afc = self._get_afc()
        if afc is None:
            self.logger.error("AFC not available for async load")
            self._pause_printer_message("AFC not available", active_oams)
            if monitor:
                monitor.paused()
            return

        lane = afc.lanes.get(target_lane)
        if lane is None:
            self.logger.error("Lane %s not found for async load", target_lane)
            self._pause_printer_message(f"Lane {target_lane} not found", active_oams)
            if monitor:
                monitor.paused()
            return

        # Get unit and slot to find OAMS and bay index
        unit_str = getattr(lane, "unit", None)
        if not unit_str:
            self.logger.error("Lane %s has no unit", target_lane)
            self._pause_printer_message(f"Lane {target_lane} has no unit", active_oams)
            if monitor:
                monitor.paused()
            return

        # Parse slot number
        slot_number = None
        if isinstance(unit_str, str) and ':' in unit_str:
            base_unit_name, slot_str = unit_str.split(':', 1)
            try:
                slot_number = int(slot_str)
            except ValueError:
                self.logger.error("Invalid slot in unit %s", unit_str)
                self._pause_printer_message(f"Invalid slot in {unit_str}", active_oams)
                if monitor:
                    monitor.paused()
                return
        else:
            base_unit_name = str(unit_str)
            slot_number = getattr(lane, "index", None)

        if slot_number is None:
            self.logger.error("Could not determine slot for lane %s", target_lane)
            self._pause_printer_message(f"No slot for {target_lane}", active_oams)
            if monitor:
                monitor.paused()
            return

        bay_index = slot_number - 1
        if bay_index < 0:
            self.logger.error("Invalid slot %s", slot_number)
            self._pause_printer_message(f"Invalid slot {slot_number}", active_oams)
            if monitor:
                monitor.paused()
            return

        # Get OAMS object
        unit_obj = getattr(lane, "unit_obj", None)
        if unit_obj is None:
            units = getattr(afc, "units", {})
            unit_obj = units.get(base_unit_name)

        if unit_obj is None:
            self.logger.error("Unit %s not found", base_unit_name)
            self._pause_printer_message(f"Unit {base_unit_name} not found", active_oams)
            if monitor:
                monitor.paused()
            return

        oams_name = getattr(unit_obj, "oams_name", None)
        if not oams_name:
            self.logger.error("Unit %s has no oams_name", base_unit_name)
            self._pause_printer_message(f"Unit {base_unit_name} has no OAMS", active_oams)
            if monitor:
                monitor.paused()
            return

        oam_load = self.oams.get(oams_name)
        if oam_load is None:
            oam_load = self.oams.get(f"oams {oams_name}")
        if oam_load is None:
            self.logger.error("OAMS %s not found for load", oams_name)
            self._pause_printer_message(f"OAMS {oams_name} not found", active_oams)
            if monitor:
                monitor.paused()
            return

        # Enable follower before load
        fps_state_obj = self.current_state.fps_state[fps_name]
        self._enable_follower(fps_name, fps_state_obj, oam_load, 1, "before async load")

        # Update FPS state for loading
        fps_state_obj.state = FPSLoadState.LOADING
        fps_state_obj.encoder = oam_load.encoder_clicks
        fps_state_obj.current_oams = oam_load.name
        fps_state_obj.current_spool_idx = bay_index
        fps_state_obj.since = self.reactor.monotonic()
        fps_state_obj.clear_encoder_samples()

        # Start load operation (non-blocking - just sends MCU command)
        self.logger.info("Starting async load for lane %s (bay %s) on %s", target_lane, bay_index, oams_name)
        if OAMSStatus is None:
            self.logger.error("CRITICAL: OAMSStatus not available (oams.py import failed)")
            self._pause_printer_message("OAMS module error", active_oams)
            if monitor:
                monitor.paused()
            return

        oam_load.action_status = OAMSStatus.LOADING
        oam_load.oams_load_spool_cmd.send([bay_index])
        load_start_time = self.reactor.monotonic()

        # Create polling timer to check load completion
        def _check_load_complete(eventtime):
            # Check if load completed
            if oam_load.action_status is None:
                # Load finished - check result
                if OAMSOpCode is None:
                    self.logger.error("CRITICAL: OAMSOpCode not available (oams.py import failed)")
                    self._pause_printer_message("OAMS module error", active_oams)
                    if monitor:
                        monitor.paused()
                    return self.reactor.NEVER

                if oam_load.action_status_code == OAMSOpCode.SUCCESS:
                    self.logger.info("Async load completed successfully for lane %s", target_lane)
                    # Update state
                    fps_state_obj.state = FPSLoadState.LOADED
                    fps_state_obj.current_lane = target_lane
                    fps_state_obj.since = self.reactor.monotonic()
                    oam_load.current_spool = bay_index

                    # Call success handler with AFC notifications
                    self._handle_successful_reload(fps_name, fps_state, target_lane, target_lane_map,
                                                   source_lane_name, active_oams, monitor)
                else:
                    self.logger.error("Async load failed with code %s", oam_load.action_status_code)
                    fps_state_obj.state = FPSLoadState.UNLOADED
                    self._pause_printer_message(f"Failed to load {target_lane}", active_oams)
                    if monitor:
                        monitor.paused()
                return self.reactor.NEVER  # Stop polling

            # Check timeout (30 seconds)
            if eventtime - load_start_time > 30.0:
                self.logger.error("Async load timed out after 30s")
                oam_load.action_status = None
                fps_state_obj.state = FPSLoadState.UNLOADED
                self._pause_printer_message(f"Load timeout for {target_lane}", active_oams)
                if monitor:
                    monitor.paused()
                return self.reactor.NEVER  # Stop polling

            # Not done yet - keep polling every 100ms
            return eventtime + 0.1

        # Start polling timer
        self.reactor.register_timer(_check_load_complete, self.reactor.NOW)

    def _get_infinite_runout_target_lane(self, fps_name: str, fps_state: 'FPSState') -> Tuple[Optional[str], Optional[str], bool, Optional[str]]:
        """Get target lane for infinite runout.

        Returns: (target_lane_map, target_lane_name, delegate_to_afc, source_lane_name)
        - target_lane_map: Lane map attribute or lane name (for display)
        - target_lane_name: Actual target lane name to load
        - delegate_to_afc: True if AFC should handle (always True to preserve coasting/timing logic)
        - source_lane_name: Current source lane name
        """
        current_lane = fps_state.current_lane
        if not current_lane:
            return None, None, False, None

        afc = self._get_afc()
        if afc is None:
            return None, None, False, None

        lane_name, _ = self._resolve_lane_for_state(fps_state, current_lane, afc)

        if not lane_name:
            return None, None, False, None

        lanes = getattr(afc, "lanes", {})
        lane = afc.lanes.get(lane_name)
        if lane is None:
            return None, None, False, lane_name

        raw_runout_lane = getattr(lane, "runout_lane", None)
        runout_lane_name = self._resolve_afc_lane_name(afc, raw_runout_lane)
        if not runout_lane_name:
            return None, None, False, lane_name

        if raw_runout_lane and runout_lane_name != raw_runout_lane:
            try:
                lane.runout_lane = runout_lane_name
                self.logger.debug("Normalized runout lane for %s from %s to %s", lane_name, raw_runout_lane, runout_lane_name)
            except Exception:
                self.logger.debug("Could not persist normalized runout lane %s on %s", runout_lane_name, lane_name)

        target_lane = afc.lanes.get(runout_lane_name)
        if target_lane is None:
            self.logger.warning("Runout lane %s for %s on %s is not available; deferring to AFC", runout_lane_name, lane_name, fps_name)
            return None, runout_lane_name, True, lane_name

        # Check if source and target lanes are on the same FPS/extruder
        # If SAME FPS: OpenAMS handles reload internally (coast, PTFE calc, load new spool)
        # If DIFFERENT FPS: AFC handles via CHANGE_TOOL (full runout, then switch tools)
        source_extruder = _normalize_extruder_name(getattr(lane.extruder_obj, "name", None) if hasattr(lane, "extruder_obj") else None)
        target_extruder = _normalize_extruder_name(getattr(target_lane.extruder_obj, "name", None) if hasattr(target_lane, "extruder_obj") else None)

        same_fps = bool(source_extruder and target_extruder and source_extruder == target_extruder)
        delegate_to_afc = not same_fps  # Only delegate if different FPS

        target_lane_map = getattr(target_lane, "map", runout_lane_name)

        if same_fps:
            self.logger.info("Infinite runout: %s -> %s on same FPS %s (OpenAMS handling internally)",
                           lane_name, runout_lane_name, fps_name)
        else:
            self.logger.info("Infinite runout: %s -> %s on different FPS (delegating to AFC for tool change)",
                           lane_name, runout_lane_name)

        return target_lane_map, runout_lane_name, delegate_to_afc, lane_name

    def _delegate_runout_to_afc(self, fps_name: str, fps_state: 'FPSState', source_lane_name: Optional[str], target_lane_name: Optional[str]) -> bool:
        afc = self._get_afc()
        if afc is None:
            return False

        if not source_lane_name:
            return False

        lane = afc.lanes.get(source_lane_name)
        if lane is None:
            self.logger.warning("AFC lane %s not found while delegating infinite runout for %s", source_lane_name, fps_name)
            return False

        raw_runout_target = getattr(lane, "runout_lane", None)
        resolved_request = target_lane_name or raw_runout_target
        runout_target = self._resolve_afc_lane_name(afc, raw_runout_target) or self._resolve_afc_lane_name(afc, target_lane_name)
        if not runout_target:
            self.logger.warning(
                "AFC lane %s has no runout target while delegating infinite runout for %s (raw=%s, requested=%s)",
                source_lane_name,
                fps_name,
                raw_runout_target,
                resolved_request,
            )
            return False

        if raw_runout_target and runout_target != raw_runout_target:
            try:
                lane.runout_lane = runout_target
                self.logger.info("Delegating runout for %s using normalized target %s (from %s)", source_lane_name, runout_target, raw_runout_target)
            except Exception:
                self.logger.debug("Failed to persist normalized runout target %s on %s", runout_target, source_lane_name)
        elif not raw_runout_target:
            try:
                lane.runout_lane = runout_target
                self.logger.debug("Delegating runout for %s using resolved target %s (no raw target set)", source_lane_name, runout_target)
            except Exception:
                self.logger.debug("Failed to persist resolved runout target %s on %s", runout_target, source_lane_name)

        if getattr(lane, "runout_lane", None) != runout_target:
            self.logger.warning(
                "Resolved runout target %s could not be stored on lane %s (current=%s)",
                runout_target,
                source_lane_name,
                getattr(lane, "runout_lane", None),
            )
            return False

        now = self.reactor.monotonic()
        if fps_state.afc_delegation_active and now < fps_state.afc_delegation_until:
            return True

        if runout_target not in afc.lanes:
            self.logger.warning(
                "AFC runout lane %s referenced by %s is unavailable (requested=%s)",
                runout_target,
                source_lane_name,
                resolved_request,
            )
            return False

        try:
            current_lane = getattr(afc, "current", None)
            if current_lane != source_lane_name:
                if current_lane not in afc.lanes:
                    self.logger.debug(
                        "AFC current lane %s invalid during runout for %s; overriding to %s",
                        current_lane,
                        source_lane_name,
                        source_lane_name,
                    )
                try:
                    afc.current = source_lane_name
                except Exception:
                    self.logger.debug("Failed to set AFC current lane to %s before delegation", source_lane_name)

            self.logger.debug(
                "Delegating infinite runout via AFC: fps=%s source=%s target=%s (resolved_request=%s)",
                fps_name,
                source_lane_name,
                runout_target,
                resolved_request,
            )
            lane._perform_infinite_runout()
        except Exception:
            err_trace = traceback.format_exc()
            self.logger.error(
                "AFC infinite runout failed for lane %s -> %s: %s",
                source_lane_name,
                runout_target,
                err_trace,
            )
            fps_state.afc_delegation_active = False
            fps_state.afc_delegation_until = 0.0
            return False

        fps_state.afc_delegation_active = True
        fps_state.afc_delegation_until = now + AFC_DELEGATION_TIMEOUT
        self.logger.info("Delegated infinite runout for %s via AFC lane %s -> %s", fps_name, source_lane_name, runout_target)
        return True

    def _unload_filament_for_fps(self, fps_name: str) -> Tuple[bool, str]:
        if fps_name not in self.fpss:
            return False, f"FPS {fps_name} does not exist"

        fps_state = self.current_state.fps_state[fps_name]
        if fps_state.state == FPSLoadState.UNLOADED:
            return False, f"FPS {fps_name} is already unloaded"
        if fps_state.state in (FPSLoadState.LOADING, FPSLoadState.UNLOADING):
            return False, f"FPS {fps_name} is busy ({fps_state.state.name}), cannot unload"
        if fps_state.state != FPSLoadState.LOADED:
            return False, f"FPS {fps_name} is in unexpected state {fps_state.state.name}"

        if fps_state.current_oams is None:
            return False, f"FPS {fps_name} has no OAMS loaded"

        oams = self.oams.get(fps_state.current_oams)
        if oams is None:
            return False, f"OAMS {fps_state.current_oams} not found for FPS {fps_name}"

        if oams.current_spool is None:
            fps_state.state = FPSLoadState.UNLOADED
            fps_state.following = False
            fps_state.direction = 0
            fps_state.current_lane = None
            fps_state.current_spool_idx = None
            fps_state.since = self.reactor.monotonic()
            fps_state.reset_stuck_spool_state()
            fps_state.reset_clog_tracker()
            self._cancel_post_load_pressure_check(fps_state)
            return True, "Spool already unloaded"

        lane_name: Optional[str] = None
        spool_index = fps_state.current_spool_idx
        if AMSRunoutCoordinator is not None:
            try:
                afc = self._get_afc()
                if afc is not None:
                    lane_name, _ = self._resolve_lane_for_state(fps_state, fps_state.current_lane, afc)
            except Exception:
                self.logger.error("Failed to resolve AFC lane for unload on %s", fps_name)
                lane_name = None

        # Clear any lingering stuck flags so retries can proceed without manual resets
        if fps_state.stuck_spool.active:
            fps_state.reset_stuck_spool_state(preserve_restore=True)
            self.logger.info("Cleared stuck-spool flag before retrying unload on %s", fps_name)

        # Capture state BEFORE changing fps_state.state to avoid getting stuck
        try:
            encoder = oams.encoder_clicks
            current_time = self.reactor.monotonic()
            current_oams_name = oams.name
            current_spool = oams.current_spool
        except Exception:
            self.logger.error("Failed to capture unload state for %s", fps_name)
            return False, f"Failed to prepare unload on {fps_name}"

        # Only set state after all preliminary operations succeed
        fps_state.state = FPSLoadState.UNLOADING
        fps_state.encoder = encoder
        fps_state.since = current_time
        fps_state.current_oams = current_oams_name
        fps_state.current_spool_idx = current_spool
        fps_state.clear_encoder_samples()  # Clear stale encoder samples

        # Cancel post-load pressure check to prevent false positive clog detection during unload
        self._cancel_post_load_pressure_check(fps_state)

        try:
            success, message = oams.unload_spool_with_retry()
        except Exception:
            self.logger.error("Exception while unloading filament on %s", fps_name)
            # Reset state on exception to avoid getting stuck
            fps_state.state = FPSLoadState.LOADED
            fps_state.since = self.reactor.monotonic()
            fps_state.reset_stuck_spool_state(preserve_restore=True)
            if fps_state.current_oams:
                self._ensure_forward_follower(fps_name, fps_state, "unload retry after exception")
            return False, f"Exception unloading filament on {fps_name}"

        if success:
            fps_state.state = FPSLoadState.UNLOADED
            fps_state.following = False
            fps_state.direction = 0
            fps_state.since = self.reactor.monotonic()
            if lane_name:
                try:
                    AMSRunoutCoordinator.notify_lane_tool_state(self.printer, fps_state.current_oams or oams.name, lane_name, loaded=False, spool_index=spool_index, eventtime=fps_state.since)
                    # This triggers AFC's _apply_lane_sensor_state() which:
                    # - Handles shared prep/load lanes properly via _update_shared_lane()
                    # - Updates virtual sensor via _mirror_lane_to_virtual_sensor()
                except Exception:
                    self.logger.error("Failed to notify AFC that lane %s unloaded on %s", lane_name, fps_name)

            # Ensure AFC extruder/tool tracking clears immediately so subsequent loads
            # don't think the previous lane is still present. This only touches AFC's
            # view of the lane; runout monitors keep their own cached spool index and
            # lane name so same-FPS runout coasting/reload logic remains unaffected.
            afc = self._get_afc()
            if afc is not None:
                try:
                    afc_lane_name = lane_name
                    if afc_lane_name is None and fps_state.current_oams and spool_index is not None:
                        afc_lane_name = self._lane_by_location.get((fps_state.current_oams, spool_index))

                    lane_obj = afc.lanes.get(afc_lane_name) if afc_lane_name else None
                    if lane_obj is not None:
                        try:
                            lane_obj.unsync_to_extruder()
                        except Exception:
                            self.logger.error("Failed to unsync lane %s from extruder during unload cleanup", lane_obj.name)

                        # Keep lane filament metadata intact; only clear the toolhead mapping
                        afc_function = getattr(afc, "function", None)
                        if afc_function is not None:
                            try:
                                afc_function.unset_lane_loaded()
                            except Exception:
                                self.logger.error("Failed to clear AFC lane_loaded after unloading lane %s", lane_obj.name)
                except Exception:
                    self.logger.error("Failed to clear AFC tool tracking during unload cleanup for %s", fps_name)

            # Clear LED error state if stuck spool was active before resetting state
            if fps_state.stuck_spool.active and oams is not None and spool_index is not None:
                try:
                    oams.set_led_error(spool_index, 0)
                    self.logger.info("Cleared stuck spool LED for %s spool %d after successful unload", fps_name, spool_index)
                except Exception:
                    self.logger.error("Failed to clear LED on %s spool %d after successful unload", fps_name, spool_index)

            fps_state.current_lane = None
            fps_state.current_spool_idx = None
            fps_state.reset_stuck_spool_state()
            fps_state.reset_clog_tracker()
            self._cancel_post_load_pressure_check(fps_state)
            return True, message

        # Failed unload: return to LOADED state so another attempt can be issued
        fps_state.state = FPSLoadState.LOADED
        fps_state.since = self.reactor.monotonic()
        fps_state.reset_stuck_spool_state(preserve_restore=True)
        if fps_state.current_oams:
            self._ensure_forward_follower(fps_name, fps_state, "unload retry")
        return False, message

    def _clear_lane_on_runout(self, fps_name: str, fps_state: "FPSState", lane_name: Optional[str]) -> None:
        """
        Clear lane state from toolhead and OAMS when runout occurs without infinite spool target.

        This ensures proper cleanup when a lane runs out and has no runout_lane configured.
        Called after the runout sequence completes:
        1. F1S sensor detects empty spool
        2. 60mm PAUSE_DISTANCE allows hub to clear
        3. Follower motor stopped when entering COASTING (hub already cleared)
        4. PTFE amount coasts to toolhead
        5. This method is called to clear state

        Actions:
        - Clears FPS state in OAMS manager (sets UNLOADED, updates follower state flag)
        - Notifies AFC that lane is unloaded from toolhead
        - Resets stuck spool and clog tracking

        Note: Follower motor is already stopped by this point (stopped after hub cleared
        during COASTING transition). This method just updates the state flags.

        Args:
            fps_name: Name of the FPS (e.g., "fps fps1")
            fps_state: Current FPS state object
            lane_name: Name of the lane that ran out (e.g., "lane7")
        """
        if not lane_name:
            self.logger.warning("Cannot clear lane on runout - no lane name provided for %s", fps_name)
            return

        # Save spool index before clearing for AFC notification
        spool_index = fps_state.current_spool_idx
        oams_name = fps_state.current_oams

        # Clear FPS state (matching _unload_filament_for_fps and cross-extruder clear logic)
        fps_state.state = FPSLoadState.UNLOADED
        fps_state.following = False
        fps_state.direction = 0
        fps_state.since = self.reactor.monotonic()
        fps_state.current_lane = None
        fps_state.current_spool_idx = None
        fps_state.current_oams = None
        fps_state.reset_stuck_spool_state()
        fps_state.reset_clog_tracker()
        fps_state.reset_runout_positions()

        self.logger.info("Cleared FPS state for %s (was lane %s, spool %s)", fps_name, lane_name, spool_index)

        # Notify AFC that lane is unloaded from toolhead
        # This triggers AFC's _apply_lane_sensor_state() which:
        # - Handles shared prep/load lanes properly via _update_shared_lane()
        # - Updates virtual sensor via _mirror_lane_to_virtual_sensor()
        # - Calls lane.unit_obj.lane_unloaded() for proper cleanup
        if AMSRunoutCoordinator is not None and oams_name and lane_name:
            try:
                AMSRunoutCoordinator.notify_lane_tool_state(
                    self.printer,
                    oams_name,
                    lane_name,
                    loaded=False,
                    spool_index=spool_index,
                    eventtime=fps_state.since
                )
                self.logger.info("Notified AFC coordinator that lane %s unloaded from toolhead after runout", lane_name)
            except Exception:
                self.logger.error("Failed to notify AFC coordinator about lane %s unload after runout", lane_name)

    def _load_filament_for_lane(self, lane_name: str) -> Tuple[bool, str]:
        """Load filament for a lane by deriving OAMS and bay from the lane's unit configuration.

        This eliminates the need for [filament_group] configs by directly using:
        - lane.unit (e.g., "AMS_1:1") to get bay number
        - AFC_OpenAMS unit config to get OAMS name
        """
        afc = self._get_afc()
        if afc is None:
            return False, "AFC not available"

        lane = afc.lanes.get(lane_name)
        if lane is None:
            return False, f"Lane {lane_name} does not exist"

        # Get the unit string and slot/index
        # AFC stores "unit: AMS_1:1" as unit="AMS_1" and index stored separately
        unit_str = getattr(lane, "unit", None)
        if not unit_str:
            return False, f"Lane {lane_name} has no unit defined"

        # Try to get slot number from different possible attributes
        slot_number = None

        # Method 1: If unit_str contains ':', parse it directly (e.g., "AMS_1:1")
        if isinstance(unit_str, str) and ':' in unit_str:
            base_unit_name, slot_str = unit_str.split(':', 1)
            try:
                slot_number = int(slot_str)
            except ValueError:
                return False, f"Invalid slot number in unit {unit_str}"
        else:
            # Method 2: unit_str is just the unit name (e.g., "AMS_1"), get slot from lane.index
            base_unit_name = str(unit_str)
            slot_number = getattr(lane, "index", None)

            if slot_number is None:
                # Method 3: Try to get it from the lane's name if it follows a pattern
                # This is a fallback - lane names might not always have indices
                return False, f"Lane {lane_name} unit '{unit_str}' doesn't specify slot number"

        if slot_number is None:
            return False, f"Could not determine slot number for lane {lane_name}"

        # Convert slot number to 0-indexed bay number
        bay_index = slot_number - 1
        if bay_index < 0:
            return False, f"Invalid slot number {slot_number} (must be >= 1)"

        # Look up the AFC unit object to get OAMS name
        unit_obj = getattr(lane, "unit_obj", None)
        if unit_obj is None:
            units = getattr(afc, "units", {})
            unit_obj = units.get(base_unit_name)

        if unit_obj is None:
            return False, f"AFC unit {base_unit_name} not found"

        # Get the OAMS name from the unit (e.g., "oams1")
        oams_name = getattr(unit_obj, "oams_name", None)
        if not oams_name:
            return False, f"Unit {base_unit_name} has no oams_name defined"

        # Find the OAMS object
        # OAMS objects are stored with full name like "oams oams1", not just "oams1"
        oam = self.oams.get(oams_name)
        if oam is None:
            # Try with "oams " prefix
            oam = self.oams.get(f"oams {oams_name}")
        if oam is None:
            return False, f"OAMS {oams_name} not found"

        # Find which FPS has this OAMS
        fps_name = None
        for fps_name_candidate, fps in self.fpss.items():
            if hasattr(fps, "oams"):
                fps_oams = fps.oams
                if isinstance(fps_oams, list):
                    if oam in fps_oams:
                        fps_name = fps_name_candidate
                        break
                else:
                    if fps_oams == oam:
                        fps_name = fps_name_candidate
                        break

        if not fps_name:
            return False, f"No FPS found for OAMS {oams_name}"

        fps_state = self.current_state.fps_state[fps_name]

        # Synchronize with actual loaded lane before deciding how to handle the request
        detected_lane, detected_oams, detected_spool_idx = self.determine_current_loaded_lane(fps_name)
        if detected_lane is not None:
            fps_state.current_lane = detected_lane
            fps_state.current_oams = detected_oams.name if detected_oams else None
            fps_state.current_spool_idx = detected_spool_idx
            fps_state.state = FPSLoadState.LOADED
            fps_state.since = self.reactor.monotonic()
            if detected_lane == lane_name:
                return False, f"Lane {lane_name} is already loaded to {fps_name}"

            unload_success, unload_message = self._unload_filament_for_fps(fps_name)
            if not unload_success:
                return False, f"Failed to unload existing lane {detected_lane} from {fps_name}: {unload_message}"

        if fps_state.state == FPSLoadState.LOADED:
            return False, f"FPS {fps_name} is already loaded"

        self._cancel_post_load_pressure_check(fps_state)

        # Check if the bay is ready
        try:
            is_ready = oam.is_bay_ready(bay_index)
        except Exception:
            self.logger.error("Failed to check bay %s readiness on %s", bay_index, oams_name)
            return False, f"Failed to check bay {bay_index} readiness on {oams_name}"

        if not is_ready:
            return False, f"Bay {bay_index} on {oams_name} is not ready (no spool detected)"

        # Load the filament
        self.logger.info("Loading lane %s: %s bay %s via %s", lane_name, oams_name, bay_index, fps_name)

        # Capture state BEFORE changing fps_state.state to avoid getting stuck
        try:
            encoder = oam.encoder_clicks
            current_time = self.reactor.monotonic()
            oam_name = oam.name
        except Exception:
            self.logger.error("Failed to capture load state for lane %s bay %s", lane_name, bay_index)
            return False, f"Failed to capture load state for lane {lane_name}"

        # Only set state after all preliminary operations succeed
        fps_state.state = FPSLoadState.LOADING
        fps_state.encoder = encoder
        fps_state.current_oams = oam_name
        fps_state.current_spool_idx = bay_index
        # Set since to now for THIS load attempt (will be updated on success)
        fps_state.since = current_time
        fps_state.clear_encoder_samples()

        # CRITICAL: Enable follower BEFORE starting the OAMS load command
        # The OAMS BLDC will push filament through the buffer, and the follower
        # must be tracking it in real-time, not after the load completes
        # Without this, filament gets stuck in the buffer during the load
        self._enable_follower(fps_name, fps_state, oam, 1, "before load - enable follower for buffer tracking")

        try:
            success, message = oam.load_spool_with_retry(bay_index)
        except Exception:
            self.logger.error("Failed to load bay %s on %s", bay_index, oams_name)
            fps_state.state = FPSLoadState.UNLOADED
            error_msg = f"Failed to load bay {bay_index} on {oams_name}"

            # CRITICAL: Pause printer if load fails during printing
            # This prevents printing without filament loaded
            self._pause_on_critical_failure(error_msg, oams_name)
            return False, error_msg

        if success:
            # Track lane transitions for runout recovery protection
            old_lane = fps_state.current_lane
            fps_state.current_lane = lane_name  # Store lane name (e.g., "lane8") not map (e.g., "T0")
            fps_state.current_oams = oam.name
            fps_state.current_spool_idx = bay_index

            # If lane actually changed (runout recovery), track the time
            if old_lane is not None and old_lane != lane_name:
                fps_state.last_lane_change_time = self.reactor.monotonic()

            # CRITICAL: Set fps_state.since to the successful load time BEFORE changing state
            successful_load_time = oam.get_last_successful_load_time(bay_index)
            if successful_load_time is not None:
                fps_state.since = successful_load_time
            else:
                fps_state.since = self.reactor.monotonic()

            # Now set state to LOADED after timestamp is correct
            fps_state.state = FPSLoadState.LOADED
            fps_state.direction = 1

            # OPTIMIZATION: Enable follower immediately before cleanup operations
            self._ensure_forward_follower(fps_name, fps_state, "load filament")

            # WORKAROUND: Fix AFC runout helper min_event_systime after load
            # AFC's handle_load_runout() doesn't update this, causing Klipper crashes during manual loads
            self._fix_afc_runout_helper_time(lane_name)

            # Clear LED error state if stuck spool was active
            if fps_state.stuck_spool.active:
                try:
                    oam.set_led_error(bay_index, 0)
                    self.logger.info("Cleared stuck spool LED for %s spool %d after successful load", fps_name, bay_index)
                except Exception:
                    self.logger.error("Failed to clear LED on %s spool %d after successful load", fps_name, bay_index)

            fps_state.reset_stuck_spool_state()
            fps_state.reset_clog_tracker()

            # Notify AFC/virtual sensors asynchronously so the gcode command returns promptly
            self._notify_lane_loaded_async(lane_name, fps_state.since, fps_state.current_spool_idx)

            # Monitors are already running globally, no need to restart them
            return True, f"Loaded lane {lane_name} ({oam_name} bay {bay_index})"
        else:
            fps_state.state = FPSLoadState.UNLOADED
            error_msg = message if message else f"Failed to load lane {lane_name}"

            # CRITICAL: Pause printer if load fails during printing
            # This prevents printing without filament loaded, which would cause:
            # - No encoder movement
            # - FPS pressure at ~0.01
            # - Print failure and possible nozzle damage
            self._pause_on_critical_failure(error_msg, oams_name)
            return False, error_msg


    cmd_UNLOAD_FILAMENT_help = "Unload a spool from any of the OAMS if any is loaded"
    def cmd_UNLOAD_FILAMENT(self, gcmd):
        fps_name = "fps " + gcmd.get('FPS')
        if fps_name not in self.fpss:
            gcmd.respond_info(f"FPS {fps_name} does not exist")
            return
        fps_state = self.current_state.fps_state[fps_name]
        if fps_state.state == FPSLoadState.UNLOADED:
            gcmd.respond_info(f"FPS {fps_name} is already unloaded")
            return
        if fps_state.state in (FPSLoadState.LOADING, FPSLoadState.UNLOADING):
            gcmd.respond_info(f"FPS {fps_name} is currently busy")
            return

        success, message = self._unload_filament_for_fps(fps_name)
        if not success or (message and message != "Spool unloaded successfully"):
            gcmd.respond_info(message)

    cmd_LOAD_FILAMENT_help = "Load a spool from a specific AFC lane (LANE=name)"
    def cmd_LOAD_FILAMENT(self, gcmd):
        lane_name = gcmd.get('LANE', None)

        if not lane_name:
            gcmd.respond_info("LANE parameter is required (e.g., LANE=lane4)")
            return

        # Load directly from lane configuration
        success, message = self._load_filament_for_lane(lane_name)
        gcmd.respond_info(message)

    def _pause_on_critical_failure(self, error_message: str, oams_name: Optional[str] = None) -> None:
        """
        Pause the printer if a critical failure occurs during printing.

        This prevents catastrophic failures like:
        - Printing without filament loaded
        - Attempting to extrude with no material
        - Nozzle damage from dry printing

        The pause is scheduled asynchronously to avoid deadlocks when called
        from within gcode commands (like custom load macros).

        Only pauses if printer is actively printing. Manual operations during idle
        will just report the error without pausing.

        Args:
            error_message: Description of the failure
            oams_name: Name of the OAMS unit that encountered the error
        """
        # OPTIMIZATION: Use cached idle_timeout object
        idle_timeout = self._idle_timeout_obj
        if idle_timeout is None:
            try:
                idle_timeout = self.printer.lookup_object("idle_timeout")
                self._idle_timeout_obj = idle_timeout
            except Exception:
                self.logger.warning("Cannot check printer state for pause decision")
                # Schedule async pause to avoid deadlock
                self._schedule_async_pause(error_message, oams_name)
                return

        # Check if printer is currently printing
        try:
            eventtime = self.reactor.monotonic()
            status = idle_timeout.get_status(eventtime)
            is_printing = status.get("state") == "Printing"
        except Exception:
            self.logger.error("Failed to get printer state")
            # Schedule async pause to avoid deadlock
            self._schedule_async_pause(error_message, oams_name)
            return

        if is_printing:
            # Critical: printer is trying to print without filament loaded
            self.logger.error("CRITICAL FAILURE during printing: %s - PAUSING PRINTER", error_message)
            # Schedule pause asynchronously to avoid deadlock when called from gcode command
            self._schedule_async_pause(error_message, oams_name)
        else:
            # Not printing, just log the error - user can retry manually
            self.logger.warning("Load failed while idle: %s", error_message)

    def _schedule_async_pause(self, message: str, oams_name: Optional[str] = None) -> None:
        """
        Schedule a pause to happen asynchronously via reactor timer.

        This prevents deadlocks when pause is triggered from within a gcode command.
        The timer will fire after the current command completes, allowing the pause
        to execute in a clean context.
        """
        def _do_pause(eventtime):
            try:
                self._pause_printer_message(message, oams_name)
            except Exception:
                self.logger.error("Failed to execute async pause")
            return self.reactor.NEVER

        # Schedule pause to happen ASAP (0.05s delay to let current command finish)
        self.reactor.register_timer(_do_pause, self.reactor.monotonic() + 0.05)

    def _pause_printer_message(self, message, oams_name: Optional[str] = None):
        self.logger.info(message)

        if AMSRunoutCoordinator is not None and oams_name:
            try:
                AMSRunoutCoordinator.notify_afc_error(self.printer, oams_name, message, pause=False)
            except Exception:
                self.logger.error("Failed to forward OAMS pause message to AFC")

        # OPTIMIZATION: Use cached gcode object
        gcode = self._gcode_obj
        if gcode is None:
            try:
                gcode = self.printer.lookup_object("gcode")
                self._gcode_obj = gcode
            except Exception:
                self.logger.error("Failed to look up gcode object for pause message")
                return

        pause_message = f"Print has been paused: {message}"
        try:
            gcode.run_script(f"M118 {pause_message}")
            gcode.run_script(f"M114 {pause_message}")
        except Exception:
            self.logger.error("Failed to send pause notification gcode")

        # OPTIMIZATION: Use cached toolhead object
        toolhead = self._toolhead_obj
        if toolhead is None:
            try:
                toolhead = self.printer.lookup_object("toolhead")
                self._toolhead_obj = toolhead
            except Exception:
                self.logger.error("Failed to query toolhead state during pause handling")
                return

        try:
            homed_axes = toolhead.get_status(self.reactor.monotonic()).get("homed_axes", "")
        except Exception:
            self.logger.error("Failed to query toolhead state during pause handling")
            return

        try:
            state_message = self.printer.get_state_message()
        except Exception:
            state_message = None

        if isinstance(state_message, (list, tuple)) and state_message:
            printer_state_text = state_message[0]
        else:
            printer_state_text = state_message

        printer_state_text = printer_state_text if isinstance(printer_state_text, str) else None

        if printer_state_text:
            lowered_state = printer_state_text.lower()
            if "lost communication" in lowered_state or "mcu" in lowered_state:
                self.logger.warning(
                    "Printer reported an error state during pause handling: %s",
                    printer_state_text,
                )
                gcode.respond_info(
                    f"Pause notification may fail because printer reported: {printer_state_text}"
                )

        already_paused = False
        try:
            pause_resume = self.printer.lookup_object("pause_resume")
        except Exception:
            pause_resume = None

        if pause_resume is not None:
            try:
                already_paused = bool(getattr(pause_resume, "is_paused", False))
            except Exception:
                already_paused = False

        if already_paused:
            self.logger.debug("Skipping PAUSE command because printer is already paused")
            return

        if all(axis in homed_axes for axis in ("x", "y", "z")):
            pause_attempted = False
            pause_successful = False
            try:
                gcode.run_script("PAUSE")
                pause_attempted = True

                # Verify pause state after attempting to pause
                if pause_resume is not None:
                    try:
                        pause_successful = bool(getattr(pause_resume, "is_paused", False))
                    except Exception:
                        self.logger.error("Failed to verify pause state after PAUSE command")
            except Exception:
                self.logger.error("Failed to run PAUSE script")

            if pause_attempted and not pause_successful:
                self.logger.error(
                    "CRITICAL: Failed to pause printer for critical error: %s. "
                    "Print may continue despite error condition!",
                    message
                )
        else:
            self.logger.warning("Skipping PAUSE command because axes are not homed (homed_axes=%s)", homed_axes)

    def _cancel_post_load_pressure_check(self, fps_state: "FPSState") -> None:
        timer = getattr(fps_state, "post_load_pressure_timer", None)
        if timer is not None:
            try:
                self.reactor.unregister_timer(timer)
            except Exception:
                self.logger.error("Failed to cancel post-load pressure timer")
        fps_state.post_load_pressure_timer = None
        fps_state.post_load_pressure_start = None

    def _schedule_post_load_pressure_check(self, fps_name: str, fps_state: "FPSState") -> None:
        self._cancel_post_load_pressure_check(fps_state)

        def _monitor_pressure(self, eventtime):
            tracked_state = self.current_state.fps_state.get(fps_name)
            fps = self.fpss.get(fps_name)

            if tracked_state is None or fps is None:
                if tracked_state is not None:
                    self._cancel_post_load_pressure_check(tracked_state)
                return self.reactor.NEVER

            if tracked_state.state != FPSLoadState.LOADED:
                self._cancel_post_load_pressure_check(tracked_state)
                return self.reactor.NEVER

            pressure = float(getattr(fps, "fps_value", 0.0))
            if pressure <= POST_LOAD_PRESSURE_THRESHOLD:
                self._cancel_post_load_pressure_check(tracked_state)
                return self.reactor.NEVER

            now = self.reactor.monotonic()
            if tracked_state.post_load_pressure_start is None:
                tracked_state.post_load_pressure_start = now
                return eventtime + POST_LOAD_PRESSURE_CHECK_PERIOD

            if now - tracked_state.post_load_pressure_start < self.post_load_pressure_dwell:
                return eventtime + POST_LOAD_PRESSURE_CHECK_PERIOD

            oams_obj = None
            if tracked_state.current_oams is not None:
                oams_obj = self.oams.get(tracked_state.current_oams)
            if (oams_obj is not None and tracked_state.current_spool_idx is not None):
                try:
                    oams_obj.set_led_error(tracked_state.current_spool_idx, 1)
                except Exception:
                    self.logger.error("Failed to set clog LED on %s spool %s after loading", fps_name, tracked_state.current_spool_idx)

            message = f"Possible clog detected after loading {tracked_state.current_lane or fps_name}: FPS pressure {pressure:.2f} remained above {POST_LOAD_PRESSURE_THRESHOLD:.2f}"

            # Pause printer with error message
            self._pause_printer_message(message, tracked_state.current_oams)

            tracked_state.clog.active = True

            self._cancel_post_load_pressure_check(tracked_state)
            return self.reactor.NEVER

        timer = self.reactor.register_timer(partial(_monitor_pressure, self), self.reactor.NOW)
        fps_state.post_load_pressure_timer = timer
        fps_state.post_load_pressure_start = None

    def _enable_follower(self, fps_name: str, fps_state: "FPSState", oams: Optional[Any], direction: int, context: str) -> None:
        """
        Enable the OAMS follower motor to track filament movement.

        The follower motor maintains proper tension on the filament by following its movement
        through the buffer tube. This is essential for accurate encoder tracking and preventing
        filament tangles.

        Args:
            fps_name: Name of the FPS (Filament Pressure Sensor) being controlled
            fps_state: Current state object for the FPS
            oams: OAMS object controlling the hardware (can be None, will be looked up)
            direction: Follower direction (0=reverse, 1=forward)
            context: Description of why follower is being enabled (for logging)

        State Updates:
            - fps_state.following: Set to True on success
            - fps_state.direction: Updated to match requested direction

        Notes:
            - Direction defaults to forward (1) if invalid value provided
            - Fails silently if no spool is loaded (current_spool_idx is None)
            - Logs exceptions but doesn't raise them to avoid disrupting workflow
            - Uses state-tracked helper to avoid redundant MCU commands
        """
        if fps_state.current_spool_idx is None:
            return

        if oams is None and fps_state.current_oams is not None:
            oams = self.oams.get(fps_state.current_oams)
        if oams is None:
            self.logger.warning("Cannot enable follower: OAMS not found")
            return

        direction = direction if direction in (0, 1) else 1

        # Use state-tracked helper to avoid overwhelming MCU with redundant commands
        self._set_follower_if_changed(fps_state.current_oams, oams, 1, direction, context)

        # Update FPS state to reflect follower is now enabled
        # Note: _set_follower_if_changed updates follower_last_state tracking
        fps_state.following = True
        fps_state.direction = direction

    def _ensure_forward_follower(self, fps_name: str, fps_state: "FPSState", context: str) -> None:
        """Ensure follower is enabled in forward direction after successful load."""
        if (fps_state.current_oams is None or fps_state.current_spool_idx is None or
            fps_state.stuck_spool.active or fps_state.state != FPSLoadState.LOADED):
            return

        if fps_state.following and fps_state.direction == 1:
            return  # Already following in correct direction

        oams = self.oams.get(fps_state.current_oams)
        if oams is None:
            self.logger.warning("Cannot enable follower: OAMS %s not found", fps_state.current_oams)
            return

        fps_state.direction = 1
        self._enable_follower(fps_name, fps_state, oams, 1, context)

    def _set_led_error_if_changed(self, oams: Any, oams_name: str, spool_idx: int, error_state: int, context: str = "") -> None:
        """
        Send LED error command only if state has changed to avoid overwhelming MCU with redundant commands.

        Args:
            oams: OAMS object
            oams_name: Name of the OAMS
            spool_idx: Spool index (0-based)
            error_state: 0 to clear, 1 to set error
            context: Description for logging (optional)
        """
        led_key = f"{oams_name}:{spool_idx}"
        last_state = self.led_error_state.get(led_key, None)

        # Only send command if state changed or this is the first command
        if last_state != error_state:
            try:
                oams.set_led_error(spool_idx, error_state)
                self.led_error_state[led_key] = error_state
                if context and self.logger.isEnabledFor(logging.DEBUG):
                    self.logger.debug("LED error %s for %s spool %d (%s)", "set" if error_state else "cleared", oams_name, spool_idx, context)
            except Exception:
                self.logger.error("Failed to %s LED error for %s spool %d%s", "set" if error_state else "clear",
                                oams_name, spool_idx, f" ({context})" if context else "")

    def _clear_led_error_indicators(self, oams_name: str, oams: Any) -> None:
        """Force-clear LED error indicators for all bays on an OAMS unit.

        Uses the LED helper to guarantee hardware commands are issued and
        tracking is only updated when the command succeeds. This keeps the
        lane LEDs from remaining red after transient faults (for example,
        clog detection during a load) when OAMSM_CLEAR_ERRORS is invoked.
        """

        for bay_idx in range(4):
            self.led_error_state.pop(f"{oams_name}:{bay_idx}", None)
            self._set_led_error_if_changed(oams, oams_name, bay_idx, 0, "OAMSM_CLEAR_ERRORS")

    def _is_oams_mcu_ready(self, oams: Any) -> bool:
        """True when the OAMS MCU is reachable and not shutdown."""

        mcu = getattr(oams, "mcu", None)
        try:
            if mcu is None:
                return False

            if hasattr(mcu, "is_shutdown") and mcu.is_shutdown():
                return False

            serial = getattr(mcu, "serial", None)
            if serial is None:
                return False

            if hasattr(serial, "is_shutdown") and serial.is_shutdown():
                return False

            if hasattr(mcu, "is_connected"):
                if not mcu.is_connected():
                    return False

            if hasattr(serial, "is_connected"):
                return bool(serial.is_connected())
        except Exception:
            self.logger.debug("Could not read MCU state for %s", getattr(oams, "name", "<unknown>"))
            return False

        return True

    def _set_follower_if_changed(
        self,
        oams_name: str,
        oams: Any,
        enable: int,
        direction: int,
        context: str = "",
        force: bool = False,
    ) -> None:
        """
        Send follower command only if state has changed to avoid overwhelming MCU with redundant commands.

        Args:
            oams_name: Name of the OAMS
            oams: OAMS object
            enable: 1 to enable, 0 to disable
            direction: 0 for reverse, 1 for forward
            context: Description for logging (optional)
        """
        state = self._get_follower_state(oams_name)
        desired_state = (enable, direction)

        if not self._is_oams_mcu_ready(oams):
            self.logger.debug("Skipping follower change for %s (%s) because MCU is not ready", oams_name, context or "no context")
            return

        # Only send command if state changed or this is the first command
        if force or state.last_state != desired_state:
            try:
                oams.set_oams_follower(enable, direction)
                state.last_state = desired_state
                # Log follower disable at INFO level to track what's disabling it during clogs
                if enable:
                    self.logger.debug("Follower enabled for %s (%s)", oams_name, context or "no context")
                else:
                    self.logger.info("Follower DISABLED for %s (%s) - manual_override=%s",
                                   oams_name, context or "no context",
                                   state.manual_override)
            except Exception:
                self.logger.error("Failed to %s follower for %s%s", "enable" if enable else "disable",
                                oams_name, f" ({context})" if context else "")

    def _update_follower_for_oams(self, oams_name: str, oams: Any) -> None:
        """Enable the follower whenever the unit has filament available."""
        try:
            state = self._get_follower_state(oams_name)
            if state.manual_override:
                self.logger.debug("Skipping automatic follower control for %s (manual override active)", oams_name)
                return

            if not self._is_oams_mcu_ready(oams):
                self.logger.debug("Skipping automatic follower control for %s (MCU not ready)", oams_name)
                return

            hub_hes_values = getattr(oams, "hub_hes_value", None)
            hub_has_filament = any(hub_hes_values) if hub_hes_values is not None else False

            fps_states_for_oams: List["FPSState"] = []
            lane_loaded = False
            direction = None
            in_runout_recovery = False  # Track if any FPS for this OAMS is in runout recovery
            now = self.reactor.monotonic()

            for fps_state in self.current_state.fps_state.values():
                if fps_state.current_oams == oams_name:
                    fps_states_for_oams.append(fps_state)

                    # Check if this FPS is in runout recovery
                    # 1. Check runout monitor state
                    for fps_name, monitor in self.runout_monitors.items():
                        if fps_state == self.current_state.fps_state.get(fps_name):
                            if monitor.state not in (OAMSRunoutState.MONITORING, OAMSRunoutState.STOPPED):
                                in_runout_recovery = True
                                break

                    # 2. Check if within lane transition grace period (30 seconds)
                    if fps_state.last_lane_change_time is not None and now - fps_state.last_lane_change_time < 30.0:
                        in_runout_recovery = True

                    lane_loaded = (
                        lane_loaded
                        or fps_state.current_spool_idx is not None
                        or fps_state.state != FPSLoadState.UNLOADED
                        or fps_state.clog.active
                        or fps_state.stuck_spool.active
                        or in_runout_recovery  # Don't disable follower during runout recovery
                    )
                    if direction is None and fps_state.direction is not None:
                        direction = fps_state.direction

            # Default to forward when no direction is available
            if direction is None:
                direction = state.last_state[1] if state.last_state else 1

            has_filament = hub_has_filament or lane_loaded
            if has_filament:
                self._set_follower_if_changed(oams_name, oams, 1, direction, "filament present", force=True)
                for fps_state in fps_states_for_oams:
                    fps_state.following = True
                    fps_state.direction = direction
                state.had_filament = True
            else:
                # NEVER automatically disable follower - keep it enabled for manual recovery
                # Operator can manually disable with OAMSM_FOLLOWER ENABLE=0 if needed
                # This ensures follower is always available for manual extrusion during error recovery
                # (clogs, stuck spools, runouts, etc.)
                # If follower was previously enabled, keep it enabled even if sensors show empty
                if state.had_filament:
                    self.logger.debug("Sensors empty on %s but keeping follower enabled for manual recovery",
                                     oams_name)

            state.coasting = False
            state.coast_start_pos = 0.0
        except Exception:
            self.logger.error("Failed to update follower for %s", oams_name)

    def _ensure_followers_for_loaded_hubs(self) -> None:
        """
        Ensure followers are enabled for any OAMS that has filament in the hub.
        Called after OAMSM_CLEAR_ERRORS and other state changes.
        Simple: just check hub sensors and enable/disable accordingly.
        """
        for oams_name, oams in self.oams.items():
            self._update_follower_for_oams(oams_name, oams)

    def _force_enable_followers(self, ready_oams: Dict[str, Any]) -> None:
        """Force followers on for all ready OAMS controllers."""

        for oams_name, oams in ready_oams.items():
            self._set_follower_if_changed(oams_name, oams, 1, 1, "OAMSM_CLEAR_ERRORS force-enable", force=True)
            state = self._get_follower_state(oams_name)
            state.had_filament = True

    def _find_fps_for_oams_bay(self, oams_name: str, bay_idx: int) -> Optional[str]:
        """Find the FPS name that corresponds to a specific OAMS bay."""
        # Query AFC to find which lane uses this OAMS bay
        afc = self._get_afc()
        if afc is None or not hasattr(afc, 'lanes'):
            return None

        # Look through AFC lanes to find one that matches this OAMS and bay
        for lane_name, lane in afc.lanes.items():
            # Get lane's unit and slot
            unit_str = getattr(lane, "unit", None)
            if not unit_str:
                continue

            # Parse unit name and slot
            if isinstance(unit_str, str) and ':' in unit_str:
                base_unit_name, slot_str = unit_str.split(':', 1)
                try:
                    slot_number = int(slot_str)
                except ValueError:
                    continue
            else:
                base_unit_name = str(unit_str)
                slot_number = getattr(lane, "index", None)
                if slot_number is None:
                    continue

            # Convert slot to bay index
            lane_bay_idx = slot_number - 1
            if lane_bay_idx != bay_idx:
                continue

            # Check if this lane's unit uses this OAMS
            unit_obj = getattr(lane, "unit_obj", None)
            if unit_obj is None:
                units = getattr(afc, "units", {})
                unit_obj = units.get(base_unit_name)
            if unit_obj is None:
                continue

            lane_oams_name = getattr(unit_obj, "oams_name", None)
            if lane_oams_name != oams_name and f"oams {lane_oams_name}" != oams_name:
                continue

            # Found matching lane - return its FPS
            return self.get_fps_for_afc_lane(lane_name)

        return None

    def _restore_follower_if_needed(self, fps_name: str, fps_state: "FPSState", oams: Optional[Any], context: str) -> None:
        if not fps_state.stuck_spool.restore_follower:
            return

        if fps_state.current_oams is None:
            fps_state.stuck_spool.restore_follower = False
            return

        if oams is None:
            oams = self.oams.get(fps_state.current_oams)
        if oams is None:
            return

        direction = fps_state.stuck_spool.restore_direction
        self._enable_follower(fps_name, fps_state, oams, direction, context)
        if fps_state.following:
            fps_state.stuck_spool.restore_follower = False
            self.logger.info("Restarted follower for %s spool %s after %s.", fps_name, fps_state.current_spool_idx, context)

    def _handle_printing_resumed(self, _eventtime):
        # Check if monitors were stopped and need to be restarted
        if not self.monitor_timers:
            self.logger.info("Restarting monitors after pause/intervention")
            self.start_monitors()

        # Clear any error LEDs on resume (error flags already cleared when pause was triggered)
        for fps_name, fps_state in self.current_state.fps_state.items():
            oams = self.oams.get(fps_state.current_oams) if fps_state.current_oams else None

            # Clear stuck_spool_active on resume to allow follower to restart
            if fps_state.stuck_spool.active:
                fps_state.reset_stuck_spool_state(preserve_restore=True)
                self.logger.info("Cleared stuck spool state for %s on print resume", fps_name)

            # Clear clog_active on resume and reset tracker
            if fps_state.clog.active:
                fps_state.reset_clog_tracker()
                self.logger.info("Cleared clog state for %s on print resume", fps_name)
                # Clear the error LED if we have an OAMS and spool index
                if oams is not None and fps_state.current_spool_idx is not None:
                    try:
                        oams.set_led_error(fps_state.current_spool_idx, 0)
                    except Exception:
                        self.logger.error("Failed to clear clog LED on %s after resume", fps_name)

            if fps_state.stuck_spool.restore_follower:
                self._restore_follower_if_needed(fps_name, fps_state, oams, "print resume")
            elif (
                fps_state.current_oams is not None
                and fps_state.current_spool_idx is not None
                and not fps_state.following
            ):
                self._ensure_forward_follower(fps_name, fps_state, "print resume")

        # Update all followers based on hub sensors
        # Simple: if hub has filament, enable follower; if all empty, disable
        self._ensure_followers_for_loaded_hubs()

    def _trigger_stuck_spool_pause(self, fps_name: str, fps_state: "FPSState", oams: Optional[Any], message: str) -> None:
        if fps_state.stuck_spool.active:
            return

        # Set active flag BEFORE pause to prevent retriggering if pause fails or is slow
        fps_state.stuck_spool.active = True

        spool_idx = fps_state.current_spool_idx
        if oams is None and fps_state.current_oams is not None:
            oams = self.oams.get(fps_state.current_oams)

        # Set LED to red to indicate error
        if oams is not None and spool_idx is not None:
            try:
                oams.set_led_error(spool_idx, 1)
            except Exception:
                self.logger.error("Failed to set stuck spool LED on %s spool %s", fps_name, spool_idx)

        # Abort current action (unload/load)
        if oams is not None:
            try:
                oams.abort_current_action()
            except Exception:
                self.logger.error("Failed to abort active action for %s during stuck spool pause", fps_name)

        # Pause printer with error message
        # SAFETY: Wrap pause in try/except to prevent crash if pause logic fails
        try:
            self._pause_printer_message(message, fps_state.current_oams)
        except Exception:
            self.logger.error("Failed to pause printer during stuck spool on %s - continuing with error state", fps_name, exc_info=True)
            # If pause failed, keep active=True to prevent retriggering until user intervention
            return

        # Keep the follower running during stuck spool pauses so manual extrusion
        # remains available without requiring OAMSM_CLEAR_ERRORS.
        # Enable follower directly during stuck spool pause, bypassing state checks
        if oams is not None and spool_idx is not None:
            self._enable_follower(fps_name, fps_state, oams, 1, "stuck spool pause - keep follower active")
            # Set manual override to prevent automatic hub-sensor control from disabling it
            # This keeps follower enabled even if hub sensors are empty during stuck spool
            state = self._get_follower_state(fps_state.current_oams)
            state.manual_override = True
            self.logger.info("Follower enabled and locked on %s during stuck spool pause (manual override active)", fps_name)

        self.logger.info("Stuck spool pause triggered for %s (LED stays red, active flag set, follower enabled)", fps_name)

    def _unified_monitor_for_fps(self, fps_name):
        """Consolidated monitor handling all FPS checks in a single timer (OPTIMIZED)."""
        def _unified_monitor(self, eventtime):
            try:
                fps_state = self.current_state.fps_state.get(fps_name)
                fps = self.fpss.get(fps_name)

                if fps_state is None or fps is None:
                    return eventtime + MONITOR_ENCODER_PERIOD_IDLE

                oams = self.oams.get(fps_state.current_oams) if fps_state.current_oams else None

                # OPTIMIZATION: Use cached idle_timeout object
                is_printing = False
                if self._idle_timeout_obj is not None:
                    try:
                        is_printing = self._idle_timeout_obj.get_status(eventtime)["state"] == "Printing"
                    except Exception:
                        is_printing = False

                # OPTIMIZATION: Skip sensor reads if idle and no state changes
                state = fps_state.state
                if not is_printing and state == FPSLoadState.LOADED:
                    fps_state.consecutive_idle_polls += 1
                    if fps_state.consecutive_idle_polls > IDLE_POLL_THRESHOLD:
                        # Exponential backoff for idle polling
                        if fps_state.consecutive_idle_polls % 5 == 0:
                            fps_state.idle_backoff_level = min(fps_state.idle_backoff_level + 1, 3)
                        backoff_multiplier = 2 ** fps_state.idle_backoff_level
                        return eventtime + (MONITOR_ENCODER_PERIOD_IDLE * backoff_multiplier)

                # Read sensors
                try:
                    if oams:
                        encoder_value = oams.encoder_clicks
                        pressure = float(getattr(fps, "fps_value", 0.0))
                        hes_values = oams.hub_hes_value
                    else:
                        return eventtime + MONITOR_ENCODER_PERIOD_IDLE
                except Exception:
                    self.logger.error("Failed to read sensors for %s", fps_name)
                    return eventtime + MONITOR_ENCODER_PERIOD_IDLE

                now = self.reactor.monotonic()
                state_changed = False

                # SAFETY: Check fps_state.since is not None before subtraction to prevent crash
                if state == FPSLoadState.UNLOADING and fps_state.since is not None and now - fps_state.since > MONITOR_ENCODER_SPEED_GRACE:
                    self._check_unload_speed(fps_name, fps_state, oams, encoder_value, now)
                    state_changed = True
                elif state == FPSLoadState.LOADING and fps_state.since is not None and now - fps_state.since > MONITOR_ENCODER_SPEED_GRACE:
                    self._check_load_speed(fps_name, fps_state, fps, oams, encoder_value, pressure, now)
                    # Run clog detection during TOOL_LOADING to break out of stuck BUSY states when
                    # extruder-side clogs occur during purge
                    self._check_clog(fps_name, fps_state, fps, oams, encoder_value, pressure, now)
                    state_changed = True
                elif state == FPSLoadState.UNLOADED:
                    # When UNLOADED, periodically check if filament was newly inserted
                    # AFC updates lane_loaded when filament is detected, so we need to check determine_state()
                    # to pick up the new lane_loaded and update current_spool_idx
                    # Skip auto-detect if there's an active runout in progress to avoid interference
                    monitor = self.runout_monitors.get(fps_name)
                    is_runout_active = monitor and monitor.state != OAMSRunoutState.MONITORING
                    if not is_runout_active and fps_state.consecutive_idle_polls % 10 == 0:  # Check every 10 polls
                        old_lane = fps_state.current_lane
                        old_spool_idx = fps_state.current_spool_idx
                        (
                            fps_state.current_lane,
                            current_oams,
                            fps_state.current_spool_idx,
                        ) = self.determine_current_loaded_lane(fps_name)

                        if current_oams is not None:
                            fps_state.current_oams = current_oams.name

                        # If lane was newly detected, transition to LOADED
                        if fps_state.current_lane and fps_state.current_spool_idx is not None:
                            fps_state.state = FPSLoadState.LOADED
                            fps_state.since = now
                            fps_state.reset_stuck_spool_state()
                            fps_state.reset_clog_tracker()
                            self._ensure_forward_follower(fps_name, fps_state, "auto-detect new filament")
                            self.logger.info("Auto-detected newly inserted filament: %s (spool %s)",
                                           fps_state.current_lane, fps_state.current_spool_idx)
                            state_changed = True
                elif state == FPSLoadState.LOADED:
                    if is_printing:
                        # Always call stuck spool check (it has its own clearing logic for runout states)
                        self._check_stuck_spool(fps_name, fps_state, fps, oams, pressure, hes_values, now)

                        # Skip clog detection during AMS runout DETECTED/COASTING states
                        # DETECTED: Old spool empty, no encoder movement expected
                        # COASTING: New filament traveling through buffer, may not move encoder immediately
                        monitor = self.runout_monitors.get(fps_name)
                        if monitor and monitor.state in (OAMSRunoutState.DETECTED, OAMSRunoutState.COASTING):
                            # Runout in progress - skip clog detection to prevent false positives
                            pass
                        else:
                            self._check_clog(fps_name, fps_state, fps, oams, encoder_value, pressure, now)

                        state_changed = True
                # Update follower only when state changes or periodically during idle
                # No need to run every cycle since we never auto-disable anymore
                # Follower gets enabled when filament detected, stays enabled until manual disable
                if oams and fps_state.current_oams:
                    # Run on state changes or every 10th idle poll to catch new filament insertions
                    if state_changed or fps_state.consecutive_idle_polls % 10 == 0:
                        self._update_follower_for_oams(fps_state.current_oams, oams)

                # OPTIMIZATION: Adaptive polling interval with exponential backoff
                if state_changed or is_printing:
                    fps_state.consecutive_idle_polls = 0
                    fps_state.idle_backoff_level = 0
                    fps_state.last_state_change = now
                    return eventtime + MONITOR_ENCODER_PERIOD

                fps_state.consecutive_idle_polls += 1
                if fps_state.consecutive_idle_polls > IDLE_POLL_THRESHOLD:
                    # Exponential backoff: increase backoff level every 5 idle polls
                    if fps_state.consecutive_idle_polls % 5 == 0:
                        fps_state.idle_backoff_level = min(fps_state.idle_backoff_level + 1, 3)

                    # Calculate backoff multiplier (1x, 2x, 4x, 8x)
                    backoff_multiplier = 2 ** fps_state.idle_backoff_level
                    interval = MONITOR_ENCODER_PERIOD_IDLE * backoff_multiplier
                    return eventtime + interval

                return eventtime + MONITOR_ENCODER_PERIOD
            except Exception:
                self.logger.error("Monitor loop crashed for %s; retrying after backoff", fps_name, exc_info=True)
                return eventtime + MONITOR_ENCODER_PERIOD_IDLE

        return partial(_unified_monitor, self)

    def _check_unload_speed(self, fps_name, fps_state, oams, encoder_value, now):
        """Detect stalled unloads from encoder movement during active prints."""
        # Skip check if already handling a stuck spool
        if fps_state.stuck_spool.active:
            return

        # Only treat slow unloads as stuck during active prints. Standby/manual unloads
        # can legitimately pause movement, so skip the detection entirely when not printing.
        is_printing = False
        if self._idle_timeout_obj is not None:
            try:
                is_printing = self._idle_timeout_obj.get_status(now)["state"] == "Printing"
            except Exception:
                is_printing = False

        if not is_printing:
            fps_state.clear_encoder_samples()
            return

        encoder_diff = fps_state.record_encoder_sample(encoder_value)
        if encoder_diff is None:
            return

        if self.logger.isEnabledFor(logging.DEBUG):
            self.logger.debug("OAMS[%d] Unload Monitor: Encoder diff %d", getattr(oams, "oams_idx", -1), encoder_diff)

        if encoder_diff < MIN_ENCODER_DIFF:
            lane_label = fps_state.current_lane or fps_name
            spool_label = str(fps_state.current_spool_idx) if fps_state.current_spool_idx is not None else "unknown"

            # Abort the current unload operation cleanly
            try:
                oams.abort_current_action()
                self.logger.info("Aborted stuck spool unload operation on %s", fps_name)
            except Exception:
                self.logger.error("Failed to abort unload operation on %s", fps_name)

            # Set LED error using state-tracked helper
            if fps_state.current_spool_idx is not None:
                self._set_led_error_if_changed(oams, fps_state.current_oams, fps_state.current_spool_idx, 1, "unload stuck detected")

            # CRITICAL: Keep follower enabled even during stuck unload
            # User needs follower running to manually fix issues or re-attempt unload
            # Follower doesn't interfere with stuck detection (encoder based)
            if fps_state.current_oams:
                self._ensure_forward_follower(fps_name, fps_state, "stuck unload - keep follower active")

            # Transition to LOADED state cleanly (unload failed during print, so still loaded)
            fps_state.state = FPSLoadState.LOADED
            fps_state.clear_encoder_samples()

            # Set the stuck flag but DON'T pause - let the OAMS retry logic handle it
            # The retry logic will clear this flag if the retry succeeds
            fps_state.stuck_spool.active = True
            fps_state.stuck_spool.start_time = None

            self.logger.info("Spool appears stuck while unloading %s spool %s - letting retry logic handle it", lane_label, spool_label)

    def _check_load_speed(self, fps_name, fps_state, fps, oams, encoder_value, pressure, now):
        """Detect stalled loads by combining encoder deltas with FPS pressure feedback."""
        if fps_state.stuck_spool.active:
            return

        # Skip check if we don't have a valid since timestamp
        if fps_state.since is None:
            return

        # Skip check if we're still in grace period
        if now - fps_state.since <= MONITOR_ENCODER_SPEED_GRACE:
            return

        encoder_diff = fps_state.record_encoder_sample(encoder_value)
        if encoder_diff is None:
            return

        if self.logger.isEnabledFor(logging.DEBUG):
            self.logger.debug("OAMS[%d] Load Monitor: Encoder diff %d, FPS pressure %.2f",
                            getattr(oams, "oams_idx", -1), encoder_diff, pressure)

        # Check for stuck spool conditions:
        # 1. Encoder not moving (original check)
        stuck_detected = False
        stuck_reason = ""

        encoder_stalled = encoder_diff < MIN_ENCODER_DIFF
        pressure_high = pressure >= self.load_fps_stuck_threshold

        if encoder_stalled:
            stuck_detected = True
            stuck_reason = "encoder not moving"
        elif pressure_high:
            # Allow custom load macros that intentionally stage filament against the
            # extruder without immediately turning the encoder to continue without
            # tripping stuck detection based on pressure alone.
            if self.logger.isEnabledFor(logging.DEBUG):
                self.logger.debug(
                    "Load monitor skipped pressure-only stall on %s: pressure %.2f >= %.2f with encoder diff %d",
                    fps_name,
                    pressure,
                    self.load_fps_stuck_threshold,
                    encoder_diff,
                )

        if stuck_detected:
            lane_label = fps_state.current_lane or fps_name
            spool_label = str(fps_state.current_spool_idx) if fps_state.current_spool_idx is not None else "unknown"

            # Abort the current load operation cleanly
            try:
                oams.abort_current_action()
                self.logger.info("Aborted stuck spool load operation on %s: %s", fps_name, stuck_reason)
            except Exception:
                self.logger.error("Failed to abort load operation on %s", fps_name)

            # Set LED error using state-tracked helper
            if fps_state.current_spool_idx is not None:
                self._set_led_error_if_changed(oams, fps_state.current_oams, fps_state.current_spool_idx, 1, "load stuck detected")

            # Transition to UNLOADED state cleanly
            fps_state.state = FPSLoadState.UNLOADED
            fps_state.clear_encoder_samples()

            # Set the stuck flag but DON'T pause - let the OAMS retry logic handle it
            # The retry logic will clear this flag if the retry succeeds
            fps_state.stuck_spool.active = True
            fps_state.stuck_spool.start_time = None

            # CRITICAL: Keep follower enabled even during stuck load
            # User needs follower running to manually fix clogs or re-attempt load
            # Follower doesn't interfere with stuck detection (encoder + FPS based)
            # Enable follower directly during stuck load, bypassing state checks
            if fps_state.current_oams and fps_state.current_spool_idx is not None:
                oams_obj = self.oams.get(fps_state.current_oams)
                if oams_obj is not None:
                    self._enable_follower(fps_name, fps_state, oams_obj, 1, "stuck load - keep follower active")
                    # Set manual override to prevent automatic hub-sensor control from disabling it
                    state = self._get_follower_state(fps_state.current_oams)
                    state.manual_override = True

            self.logger.info("Spool appears stuck while loading %s spool %s (%s) - letting retry logic handle it",
                           lane_label, spool_label, stuck_reason)

    def _check_stuck_spool(self, fps_name, fps_state, fps, oams, pressure, hes_values, now):
        """Check for stuck spool conditions (OPTIMIZED)."""
        # Skip stuck spool detection if clog is active
        # Clog detection handles follower control during clog conditions
        if fps_state.clog.active:
            if fps_state.stuck_spool.active and oams is not None and fps_state.current_spool_idx is not None:
                self._set_led_error_if_changed(oams, fps_state.current_oams, fps_state.current_spool_idx, 0, "clog active - deferred to clog handling")
            fps_state.reset_stuck_spool_state(preserve_restore=fps_state.stuck_spool.restore_follower)
            return

        # OPTIMIZATION: Use cached idle_timeout object
        is_printing = False
        if self._idle_timeout_obj is not None:
            try:
                is_printing = self._idle_timeout_obj.get_status(now)["state"] == "Printing"
            except Exception:
                is_printing = False

        # Skip stuck spool detection if ANY runout is active
        # During runout recovery (same-FPS or cross-FPS), we're actively swapping lanes
        # and should not interfere with follower control until the swap completes
        monitor = self.runout_monitors.get(fps_name)
        if monitor is not None and monitor.state not in (OAMSRunoutState.MONITORING, OAMSRunoutState.STOPPED):
            if fps_state.stuck_spool.active and oams is not None and fps_state.current_spool_idx is not None:
                self._set_led_error_if_changed(oams, fps_state.current_oams, fps_state.current_spool_idx, 0, f"runout active on this FPS ({monitor.state})")
            fps_state.reset_stuck_spool_state(preserve_restore=fps_state.stuck_spool.restore_follower)
            return

        # Also check if ANY other FPS has an active runout (for cross-FPS scenarios)
        for other_fps_name, other_monitor in self.runout_monitors.items():
            if other_fps_name != fps_name and other_monitor.state not in (OAMSRunoutState.MONITORING, OAMSRunoutState.STOPPED):
                if fps_state.stuck_spool.active and oams is not None and fps_state.current_spool_idx is not None:
                    self._set_led_error_if_changed(oams, fps_state.current_oams, fps_state.current_spool_idx, 0, f"runout active on {other_fps_name} ({other_monitor.state})")
                fps_state.reset_stuck_spool_state(preserve_restore=fps_state.stuck_spool.restore_follower)
                return

        pause_resume = self._pause_resume_obj
        if pause_resume is None:
            try:
                pause_resume = self.printer.lookup_object("pause_resume")
                self._pause_resume_obj = pause_resume
            except Exception:
                pause_resume = False

        is_paused = False
        if pause_resume:
            try:
                is_paused = bool(getattr(pause_resume, "is_paused", False))
            except Exception:
                is_paused = False

        if not is_printing or is_paused:
            if fps_state.stuck_spool.active and oams is not None and fps_state.current_spool_idx is not None:
                reason = "printer idle" if not is_paused else "printer paused"
                self._set_led_error_if_changed(oams, fps_state.current_oams, fps_state.current_spool_idx, 0, reason)
            fps_state.reset_stuck_spool_state(preserve_restore=fps_state.stuck_spool.restore_follower)
            return

        # Skip stuck spool detection if AFC bypass is enabled
        # User is manually controlling filament, FPS pressure will be abnormal
        try:
            afc = self._get_afc()
            if afc is not None and hasattr(afc, '_get_bypass_state'):
                if afc._get_bypass_state():
                    if fps_state.stuck_spool.active and oams is not None and fps_state.current_spool_idx is not None:
                        self._set_led_error_if_changed(oams, fps_state.current_oams, fps_state.current_spool_idx, 0, "AFC bypass enabled")
                    fps_state.reset_stuck_spool_state(preserve_restore=fps_state.stuck_spool.restore_follower)
                    self.logger.debug("Skipping stuck spool detection on %s - AFC bypass enabled", fps_name)
                    return
        except Exception:
            # Don't crash if bypass check fails, just continue with detection
            pass

        if fps_state.since is not None and now - fps_state.since < self.stuck_spool_load_grace:
            fps_state.stuck_spool.start_time = None
            # Clear stuck spool flag during grace period after successful load
            if fps_state.stuck_spool.active:
                if oams is not None and fps_state.current_spool_idx is not None:
                    self._set_led_error_if_changed(oams, fps_state.current_oams, fps_state.current_spool_idx, 0, "grace period")
                fps_state.reset_stuck_spool_state(preserve_restore=True)
            return

        # Extended grace period for lane transitions during runout recovery
        # Same-FPS runouts don't pause - new filament loads while print continues
        # Give 30 seconds for new filament to position and develop back-pressure
        if fps_state.last_lane_change_time is not None and now - fps_state.last_lane_change_time < 30.0:
            fps_state.stuck_spool.start_time = None
            if fps_state.stuck_spool.active:
                if oams is not None and fps_state.current_spool_idx is not None:
                    elapsed = now - fps_state.last_lane_change_time
                    self._set_led_error_if_changed(oams, fps_state.current_oams, fps_state.current_spool_idx, 0, f"lane transition grace ({elapsed:.1f}s)")
                fps_state.reset_stuck_spool_state(preserve_restore=True)
            return

        # Skip stuck spool detection if NO lane is synced to extruder/toolhead
        # This prevents false positives when filament is only in the hub but not loaded to toolhead
        # (e.g., after manual unload from toolhead but filament still in AMS)
        # Only skip if lane_loaded is explicitly None - if it has any value (even if different
        # from current_lane), proceed with detection as we may be mid-load or have an actual issue
        if fps_state.current_lane is not None:
            try:
                afc = self._get_afc()
                if afc is not None:
                    extruder_obj = getattr(afc, 'extruder', None)
                    if extruder_obj is not None:
                        lane_loaded = getattr(extruder_obj, 'lane_loaded', None)
                        if lane_loaded is None:
                            # No lane synced to extruder but filament detected in hub - skip stuck detection
                            # This is the specific case of manual unload from toolhead with filament still in AMS
                            fps_state.stuck_spool.start_time = None
                            if fps_state.stuck_spool.active and oams is not None and fps_state.current_spool_idx is not None:
                                self._set_led_error_if_changed(oams, fps_state.current_oams, fps_state.current_spool_idx, 0, "no lane synced to extruder")
                            fps_state.reset_stuck_spool_state(preserve_restore=fps_state.stuck_spool.restore_follower)
                            return
            except Exception:
                # If we can't determine sync state, proceed with detection to avoid masking real issues
                pass

        if not fps_state.following or fps_state.direction != 1:
            fps_state.stuck_spool.start_time = None
            # Auto-enable follower if we have a spool loaded but follower is disabled
            if is_printing and oams is not None and not fps_state.following:
                self._ensure_forward_follower(fps_name, fps_state, "auto-enable after manual load")
            elif fps_state.stuck_spool.restore_follower and is_printing and oams is not None:
                self._restore_follower_if_needed(fps_name, fps_state, oams, "stuck spool recovery")
            return

        # Hysteresis logic: Use lower threshold to start timer, upper threshold to clear
        if pressure <= self.stuck_spool_pressure_threshold:
            # Pressure is low - start or continue stuck spool timer
            if fps_state.stuck_spool.start_time is None:
                fps_state.stuck_spool.start_time = now
            elif (not fps_state.stuck_spool.active and now - fps_state.stuck_spool.start_time >= STUCK_SPOOL_DWELL):
                message = "Spool appears stuck"
                if fps_state.current_lane is not None:
                    message = f"Spool appears stuck on {fps_state.current_lane} spool {fps_state.current_spool_idx}"
                # SAFETY: Wrap pause trigger in try/except to prevent crash during stuck spool detection
                try:
                    self._trigger_stuck_spool_pause(fps_name, fps_state, oams, message)
                except Exception:
                    self.logger.error("Failed to trigger stuck spool pause for %s - error state may be inconsistent", fps_name, exc_info=True)
        elif pressure >= self.stuck_spool_pressure_clear_threshold:
            # Pressure is definitively high - clear stuck spool state
            if fps_state.stuck_spool.active and oams is not None and fps_state.current_spool_idx is not None:
                self._set_led_error_if_changed(oams, fps_state.current_oams, fps_state.current_spool_idx, 0, "pressure restored")

                # Clear the stuck_spool_active flag BEFORE trying to restore follower
                fps_state.reset_stuck_spool_state(preserve_restore=True)
                self.logger.info("Cleared stuck spool state for %s, pressure restored to %.2f", fps_name, pressure)

            # Also clear timer if it was running but not yet triggered
            if fps_state.stuck_spool.start_time is not None and not fps_state.stuck_spool.active:
                fps_state.stuck_spool.start_time = None

            # Now restore/enable follower
            # SAFETY: Wrap follower operations in try/except to prevent crash during recovery
            try:
                if fps_state.stuck_spool.restore_follower and is_printing:
                    self._restore_follower_if_needed(fps_name, fps_state, oams, "stuck spool recovery")
                elif is_printing and not fps_state.following:
                    self._ensure_forward_follower(fps_name, fps_state, "stuck spool recovery")
            except Exception:
                self.logger.error("Failed to restore/enable follower during stuck spool recovery for %s", fps_name, exc_info=True)
        # else: Pressure is in hysteresis band (between thresholds) - maintain current state

    def _check_clog(self, fps_name, fps_state, fps, oams, encoder_value, pressure, now):
        """Check for clog conditions (OPTIMIZED)."""
        # OPTIMIZATION: Use cached idle_timeout object
        is_printing = False
        if self._idle_timeout_obj is not None:
            try:
                is_printing = self._idle_timeout_obj.get_status(now)["state"] == "Printing"
            except Exception:
                is_printing = False

        monitor = self.runout_monitors.get(fps_name)
        monitor_inactive = monitor is not None and monitor.state != OAMSRunoutState.MONITORING
        if monitor_inactive:
            if fps_state.clog.active and oams is not None and fps_state.current_spool_idx is not None:
                self._set_led_error_if_changed(oams, fps_state.current_oams, fps_state.current_spool_idx, 0, "runout monitor inactive")
            fps_state.reset_clog_tracker()
            return

        # Only monitor clogs while actively printing. During TOOL_LOADING we rely
        # on load/unload completion and stuck detection to avoid interrupting
        # custom load macros.
        if not is_printing:
            if fps_state.clog.active and oams is not None and fps_state.current_spool_idx is not None:
                self._set_led_error_if_changed(oams, fps_state.current_oams, fps_state.current_spool_idx, 0, "printer idle")
            fps_state.reset_clog_tracker()
            return

        # Skip clog detection if AFC bypass is enabled
        # User is manually controlling filament, extruder/encoder relationship will be abnormal
        try:
            afc = self._get_afc()
            if afc is not None and hasattr(afc, '_get_bypass_state'):
                if afc._get_bypass_state():
                    if fps_state.clog.active and oams is not None and fps_state.current_spool_idx is not None:
                        self._set_led_error_if_changed(oams, fps_state.current_oams, fps_state.current_spool_idx, 0, "AFC bypass enabled")
                    fps_state.reset_clog_tracker()
                    self.logger.debug("Skipping clog detection on %s - AFC bypass enabled", fps_name)
                    return
        except Exception:
            # Don't crash if bypass check fails, just continue with detection
            pass

        # Skip clog detection if FPS pressure is very low - indicates stuck spool, not clog
        # During lane loads, stuck spool should trigger retry logic, not clog pause
        # During normal printing, low pressure also indicates stuck spool (separate detection)
        if pressure <= self.stuck_spool_pressure_threshold:
            # Very low FPS pressure indicates stuck spool, not clog - skip clog detection
            fps_state.reset_clog_tracker()
            return

        # Clog detection now runs normally for all states (including TOOL_LOADING)
        # During load purge: extruder advances + encoder doesn't move = genuine clog, detect it
        # Before purge starts: extruder not advancing = clog won't trigger (extrusion_delta < threshold)
        # The existing clog logic is already smart enough to handle this correctly

        try:
            extruder_pos = float(getattr(fps.extruder, "last_position", 0.0))
        except Exception:
            self.logger.error("Failed to read extruder position while monitoring clogs on %s", fps_name)
            return

        if fps_state.clog.start_extruder is None:
            fps_state.prime_clog_tracker(extruder_pos, encoder_value, pressure, now)
            return

        if extruder_pos < (fps_state.clog.last_extruder or extruder_pos):
            fps_state.prime_clog_tracker(extruder_pos, encoder_value, pressure, now)
            return

        fps_state.clog.last_extruder = extruder_pos
        if fps_state.clog.min_pressure is None or pressure < fps_state.clog.min_pressure:
            fps_state.clog.min_pressure = pressure
        if fps_state.clog.max_pressure is None or pressure > fps_state.clog.max_pressure:
            fps_state.clog.max_pressure = pressure

        extrusion_delta = extruder_pos - (fps_state.clog.start_extruder or extruder_pos)
        encoder_delta = abs(encoder_value - (fps_state.clog.start_encoder or encoder_value))
        pressure_span = (fps_state.clog.max_pressure or pressure) - (fps_state.clog.min_pressure or pressure)

        settings = self.clog_settings
        extrusion_window = settings["extrusion_window"]
        dwell = settings["dwell"]

        # During TOOL_LOADING make clog detection more responsive so we can abort
        # busy states faster when the purge never moves the encoder.
        if loading_state:
            extrusion_window = min(extrusion_window, LOAD_CLOG_EXTRUSION_WINDOW)
            dwell = min(dwell, LOAD_CLOG_PRESSURE_DWELL)

        # Avoid firing clog detection during TOOL_LOADING before the extruder
        # has actually started moving. Custom load macros often warm up and
        # stage filament before any extrusion commands are issued.
        if loading_state and extrusion_delta < LOAD_CLOG_MIN_EXTRUSION:
            return

        if extrusion_delta < extrusion_window:
            return

        if (encoder_delta > settings["encoder_slack"] or pressure_span > settings["pressure_band"]):
            # Encoder is moving or pressure is varying - filament is flowing
            # If clog was previously active, clear it and ensure follower keeps up
            if fps_state.clog.active:
                self.logger.info(
                    "Clog cleared on %s - encoder moving normally (delta=%d, pressure_span=%.2f)",
                    fps_name,
                    encoder_delta,
                    pressure_span,
                )

                if oams is not None and fps_state.current_spool_idx is not None:
                    self._set_led_error_if_changed(
                        oams, fps_state.current_oams, fps_state.current_spool_idx, 0, "clog auto-recovery"
                    )

                # Don't clear manual follower override on auto-recovery
                # Keep it set so follower stays enabled during manual intervention
                # User can run CLEAR_ERRORS to return to automatic control

                fps_state.reset_clog_tracker()

            fps_state.prime_clog_tracker(extruder_pos, encoder_value, pressure, now)
            return

        if now - (fps_state.clog.start_time or now) < dwell:
            return

        if not fps_state.clog.active:
            if oams is not None and fps_state.current_spool_idx is not None:
                self._set_led_error_if_changed(oams, fps_state.current_oams, fps_state.current_spool_idx, 1, "clog detected")

            pressure_mid = (fps_state.clog.min_pressure + fps_state.clog.max_pressure) / 2.0
            message = (
                f"Clog suspected on {fps_state.current_lane or fps_name}: "
                f"extruder advanced {extrusion_delta:.1f}mm while encoder moved {encoder_delta} counts "
                f"with FPS {pressure_mid:.2f} near {self.clog_pressure_target:.2f}"
            )

            # If a load/unload action is still marked active, abort it to avoid the MCU staying BUSY
            # when clog detection fires mid-operation (e.g., during TOOL_LOADING purge).
            if oams is not None and getattr(oams, "action_status", None) is not None:
                try:
                    oams.abort_current_action()
                    self.logger.info(
                        "Aborted in-flight OAMS action on %s during clog detection (state=%s)",
                        fps_name,
                        getattr(fps_state.state, "name", fps_state.state),
                    )
                except Exception:
                    self.logger.error("Failed to abort OAMS action during clog detection on %s", fps_name, exc_info=True)

            if fps_state.state == FPSLoadState.LOADING:
                # Mark the load attempt as failed and clear stale load tracking
                # so AFC and custom load macros don't stay BUSY after a clog.
                self._cancel_post_load_pressure_check(fps_state)
                fps_state.state = FPSLoadState.UNLOADED
                fps_state.clear_encoder_samples()
                fps_state.reset_runout_positions()
                fps_state.since = now
                # Clear lane/spool so future detections don't misreport stale lane
                fps_state.current_lane = None
                fps_state.current_spool_idx = None
                self.logger.info(
                    "Reset FPS %s to UNLOADED after clog detection interrupted loading", fps_name
                )

            fps_state.clog.active = True

            # Pause printer with error message
            # SAFETY: Wrap pause in try/except to prevent crash if pause logic fails
            try:
                self._pause_printer_message(message, fps_state.current_oams)
            except Exception:
                self.logger.error("Failed to pause printer during clog on %s - continuing with error state", fps_name, exc_info=True)
                # Keep active=True to prevent retriggering until user intervention
                return

            # Keep the follower running during clog pauses so manual extrusion
            # remains available without requiring OAMSM_CLEAR_ERRORS.
            # Enable follower directly during clog pause, bypassing state checks.
            oams_obj = oams
            if oams_obj is None and fps_state.current_oams:
                oams_obj = self.oams.get(fps_state.current_oams) or self.oams.get(f"oams {fps_state.current_oams}")

            state = self._get_follower_state(fps_state.current_oams)
            state.manual_override = True
            state.had_filament = True
            fps_state.following = True

            if oams_obj is not None:
                self._enable_follower(fps_name, fps_state, oams_obj, 1, "clog pause - keep follower active")
                # If the follower still can't start, mark it for restore on resume
                if not fps_state.following:
                    fps_state.stuck_spool.restore_follower = True
            else:
                self.logger.warning(
                    "Clog pause on %s but OAMS %s not available to keep follower active",
                    fps_name,
                    fps_state.current_oams,
                )

    def start_monitors(self):
        """Start all monitoring timers"""
        # Stop existing monitors first to prevent timer leaks or duplicate timers
        if self.monitor_timers or self.runout_monitors:
            self.stop_monitors()

        self.monitor_timers = []
        self.runout_monitors = {}
        reactor = self.printer.get_reactor()
        
        for fps_name in self.current_state.fps_state.keys():
            self.monitor_timers.append(
                reactor.register_timer(
                    self._unified_monitor_for_fps(fps_name), 
                    reactor.NOW
                )
            )

            def _reload_callback(fps_name=fps_name, fps_state=self.current_state.fps_state[fps_name]):
                monitor = self.runout_monitors.get(fps_name)
                source_lane_name = fps_state.current_lane
                active_oams = fps_state.current_oams

                # Handle cross-extruder runouts using box turtle infinite runout sequence
                # Box turtle sequence: PAUSE -> SAVE_POS -> CHANGE_TOOL -> SET_MAP -> LANE_UNLOAD -> RESTORE_POS -> RESUME
                if getattr(fps_state, 'is_cross_extruder_runout', False):
                    self.logger.info("OAMS: Handling cross-extruder runout for %s (using box turtle sequence)", fps_name)

                    # Get target lane from AFC runout_lane configuration
                    afc = self._get_afc()
                    target_lane_name = None
                    source_lane = None

                    if afc and source_lane_name:
                        source_lane = afc.lanes.get(source_lane_name)
                        if source_lane:
                            target_lane_name = getattr(source_lane, 'runout_lane', None)
                            if target_lane_name:
                                self.logger.info("OAMS: Found runout_lane=%s for lane %s", target_lane_name, source_lane_name)

                    if not target_lane_name:
                        self.logger.error("OAMS: No runout lane configured for cross-extruder runout on %s", source_lane_name or fps_name)
                        fps_state.reset_runout_positions()
                        fps_state.is_cross_extruder_runout = False
                        self._pause_printer_message(f"No runout lane configured for {source_lane_name or fps_name}", active_oams)
                        if monitor:
                            monitor.paused()
                        return

                    # DON'T update hardware service snapshot for cross-extruder runouts
                    # Lane0 might share the same AMS bay as lane8, and updating the snapshot
                    # to "empty" would cause AFC to reject loading lane0 with "filament detected but not loaded"

                    # Execute cross-extruder runout sequence: Heat target, then use CHANGE_TOOL (like box turtle)
                    try:
                        self.logger.info("OAMS: Cross-extruder infinite runout: %s -> %s", source_lane_name, target_lane_name)
                        gcode = self.printer.lookup_object("gcode")

                        # 1. Pause printer
                        self.logger.info("OAMS: Step 1 - Pausing printer")
                        gcode.run_script("PAUSE")

                        # 2. Save position
                        self.logger.info("OAMS: Step 2 - Saving position")
                        afc.save_pos()

                        # 3. Z-hop to lift nozzle off print
                        self.logger.info("OAMS: Step 3 - Z-hop 5mm")
                        gcode.run_script("G91")  # Relative positioning
                        gcode.run_script("G1 Z5 F600")  # Lift 5mm
                        gcode.run_script("G90")  # Absolute positioning

                        # 4. Get target lane and extruder
                        self.logger.info("OAMS: Step 4 - Getting target lane info")
                        target_lane = afc.lanes.get(target_lane_name)
                        if not target_lane:
                            raise Exception(f"Target lane {target_lane_name} not found in AFC")

                        target_extruder_name = getattr(target_lane, 'extruder_name', None)
                        if not target_extruder_name:
                            raise Exception(f"Target lane {target_lane_name} has no extruder_name")

                        # Get source extruder name for turning it off later
                        source_extruder_name = getattr(source_lane, 'extruder_name', None) if source_lane else None

                        # Get current extruder temp to use for target
                        current_extruder = self.printer.lookup_object('toolhead').get_extruder()
                        target_temp = current_extruder.get_heater().target_temp
                        if target_temp <= 0:
                            raise Exception(f"Current extruder has no target temp set")

                        # 5. Set target extruder temp before CHANGE_TOOL (so it knows what temp to heat to)
                        self.logger.info("OAMS: Step 5 - Setting target temp for %s to %.1f", target_extruder_name, target_temp)
                        target_extruder_obj = self.printer.lookup_object(target_extruder_name)
                        target_heater = target_extruder_obj.get_heater()
                        target_heater.set_temp(target_temp)

                        # 6. Use AFC's CHANGE_TOOL Python method (like box turtle does)
                        # This should handle tool switching, heating, and loading
                        self.logger.info("OAMS: Step 6 - Calling afc.CHANGE_TOOL for %s", target_lane_name)
                        afc.CHANGE_TOOL(target_lane, restore_pos=False)

                        # 8. Update FPS state - this FPS is now UNLOADED (new lane is on different FPS/tool)
                        # Cross-extruder runout means lane0 is on a different FPS, so this FPS has nothing loaded
                        self.logger.info("OAMS: Step 8 - Setting FPS state to UNLOADED (lane loaded to different FPS)")
                        fps_state.state = FPSLoadState.UNLOADED
                        fps_state.current_lane = None
                        fps_state.current_spool_idx = None
                        fps_state.current_oams = None

                        # 9. Set mapping so T# references use new lane
                        self.logger.info("OAMS: Step 9 - Setting lane mapping")
                        empty_lane_map = getattr(source_lane, 'map', None) or source_lane_name
                        gcode.run_script(f"SET_MAP LANE={target_lane_name} MAP={empty_lane_map}")
                        self.logger.info("OAMS: Set mapping %s -> %s", target_lane_name, empty_lane_map)

                        # 10. Unload empty lane from unit
                        if not afc.error_state:
                            self.logger.info("OAMS: Step 10 - Unloading empty lane %s", source_lane_name)
                            gcode.run_script(f"LANE_UNLOAD LANE={source_lane_name}")

                            # 11. Restore position (brings Z back down) and resume
                            self.logger.info("OAMS: Step 11 - Restoring position and resuming")
                            afc.restore_pos()
                            gcode.run_script("RESUME")

                            # 12. Turn off the old extruder that ran out (now that we're on the new tool)
                            if source_extruder_name:
                                try:
                                    self.logger.info("OAMS: Step 12 - Turning off old extruder %s", source_extruder_name)
                                    source_extruder_obj = self.printer.lookup_object(source_extruder_name)
                                    source_heater = source_extruder_obj.get_heater()
                                    source_heater.set_temp(0)
                                    self.logger.info("OAMS: Set %s heater target to 0", source_extruder_name)
                                except Exception as e:
                                    self.logger.error("OAMS: Failed to turn off old extruder %s: %s", source_extruder_name, e)
                            else:
                                self.logger.warning("OAMS: Cannot turn off old extruder - source_extruder_name not available")
                        else:
                            self.logger.error("OAMS: AFC error_state is set, skipping LANE_UNLOAD and RESUME")

                        # Clear cross-extruder flag on source lane
                        if source_lane_name:
                            try:
                                source_lane_obj = afc.lanes.get(source_lane_name)
                                if source_lane_obj and hasattr(source_lane_obj, '_oams_cross_extruder_runout'):
                                    source_lane_obj._oams_cross_extruder_runout = False
                                    self.logger.info("OAMS: Cleared cross-extruder runout flag on lane %s", source_lane_name)
                            except Exception as e:
                                self.logger.error("OAMS: Failed to clear cross-extruder runout flag on lane %s: %s", source_lane_name, e)

                        # Reset state and restart monitoring
                        fps_state.reset_runout_positions()
                        fps_state.is_cross_extruder_runout = False
                        if monitor:
                            monitor.reset()
                            monitor.start()
                        self.logger.info("OAMS: Cross-extruder runout sequence completed successfully")
                        return

                    except Exception as e:
                        self.logger.error("OAMS: Failed to execute cross-extruder runout sequence - Exception: %s", str(e))

                        # Clear cross-extruder flag on error too
                        if source_lane_name:
                            try:
                                afc = self.printer.lookup_object('AFC')
                                if afc and hasattr(afc, 'lanes'):
                                    source_lane_obj = afc.lanes.get(source_lane_name)
                                    if source_lane_obj and hasattr(source_lane_obj, '_oams_cross_extruder_runout'):
                                        source_lane_obj._oams_cross_extruder_runout = False
                            except Exception:
                                pass

                        fps_state.reset_runout_positions()
                        fps_state.is_cross_extruder_runout = False
                        self._pause_printer_message(f"Failed to change tool for {source_lane_name or fps_name}: {str(e)}", active_oams)
                        if monitor:
                            monitor.paused()
                        return

                # Standard runout handling for same-extruder runouts
                target_lane_map, target_lane, delegate_to_afc, source_lane = self._get_infinite_runout_target_lane(fps_name, fps_state)
                source_lane_name = fps_state.current_lane

                if delegate_to_afc:
                    delegated = self._delegate_runout_to_afc(fps_name, fps_state, source_lane, target_lane)
                    if delegated:
                        fps_state.reset_runout_positions()
                        if monitor:
                            monitor.reset()
                            monitor.start()
                        return

                    self.logger.error("Failed to delegate infinite runout for %s on %s via AFC", fps_name, source_lane_name or "<unknown>")
                    fps_state.reset_runout_positions()
                    self._pause_printer_message(f"Unable to delegate infinite runout for {source_lane_name or fps_name}", fps_state.current_oams or active_oams)
                    if monitor:
                        monitor.paused()
                    return

                # Load the target lane directly
                if target_lane is None:
                    # No infinite runout target configured - clear the lane and pause
                    self.logger.info("No infinite runout target for %s on %s - clearing lane from toolhead and OAMS",
                                   source_lane_name or fps_name, fps_name)

                    # Clear FPS state and notify AFC (similar to cross-extruder runout handling)
                    self._clear_lane_on_runout(fps_name, fps_state, source_lane_name)

                    self.logger.error("No lane available to reload on %s", fps_name)
                    self._pause_printer_message(f"No lane available to reload on {fps_name}", fps_state.current_oams or active_oams)
                    if monitor:
                        monitor.paused()
                    return

                if target_lane_map:
                    self.logger.info("Infinite runout triggered for %s on %s -> %s", fps_name, source_lane_name, target_lane)

                    # CRITICAL FIX: Use async non-blocking reload mechanism
                    # Blocking waits (toolhead.dwell or reactor.pause) don't work from timer context during printing
                    # Instead, start the OAMS hardware operation and poll for completion with timers
                    self._start_async_reload(fps_name, fps_state, target_lane, target_lane_map,
                                           source_lane_name, active_oams, monitor)
                    return

                # Fallback: If target_lane_map is somehow None, use async path anyway
                # This shouldn't normally happen, but ensures we always use working async mechanism
                self.logger.warning("target_lane_map is None for %s -> %s, using async reload anyway", source_lane_name, target_lane)
                self._start_async_reload(fps_name, fps_state, target_lane, target_lane or "unknown",
                                       source_lane_name, active_oams, monitor)

            fps_reload_margin = getattr(self.fpss[fps_name], "reload_before_toolhead_distance", None)
            if fps_reload_margin is None:
                fps_reload_margin = self.reload_before_toolhead_distance

            monitor = OAMSRunoutMonitor(self.printer, fps_name, self.fpss[fps_name], self.current_state.fps_state[fps_name], self.oams, _reload_callback, reload_before_toolhead_distance=fps_reload_margin)
            self.runout_monitors[fps_name] = monitor
            monitor.start()

        self.logger.info("All monitors started (runout, FPS, and encoder checks active)")

    # ============================================================================
    # AFC State Change Notifications (Optional Callbacks)
    # ============================================================================
    # These methods can be called by AFC when lane state changes to keep OAMS
    # manager in sync immediately without waiting for state detection polling.
    # AFC integration is optional - these are no-ops if called when AFC is not configured.

    def on_afc_lane_loaded(self, lane_name: str, extruder_name: Optional[str] = None) -> None:
        """Callback for AFC to notify OAMS when a lane is loaded.

        Args:
            lane_name: Name of the lane that was loaded (e.g., "lane4")
            extruder_name: Optional name of the extruder/tool it was loaded to

        This allows OAMS to:
        - Update FPS state immediately (no polling lag)
        - Enable follower motor instantly
        - Sync state for accurate monitoring
        """
        try:
            # Get FPS for this lane (uses cache for speed)
            fps_name = self.get_fps_for_afc_lane(lane_name)
            if not fps_name:
                return  # Lane not on any FPS we manage

            fps_state = self.current_state.fps_state.get(fps_name)
            if fps_state is None:
                return

            # Let state detection handle the full sync
            # We just trigger it to run immediately instead of waiting for next poll
            detected_lane_name, oam, bay_index = self._determine_loaded_lane_for_fps(fps_name, self.fpss[fps_name])

            if detected_lane_name and oam and bay_index is not None:
                # Update FPS state - store lane name (e.g., "lane8") not map (e.g., "T0")
                fps_state.current_lane = detected_lane_name
                fps_state.current_oams = oam.name
                fps_state.current_spool_idx = bay_index
                fps_state.state = FPSLoadState.LOADED
                fps_state.since = self.reactor.monotonic()
                fps_state.direction = 1

                # Enable follower immediately
                self._ensure_forward_follower(fps_name, fps_state, "AFC lane loaded notification")

                self.logger.info("Synced OAMS state from AFC: %s loaded to %s (bay %d on %s)",
                               detected_lane_name, fps_name, bay_index, oam.name)
        except Exception:
            self.logger.error("Error processing AFC lane loaded notification for %s", lane_name)

    def on_afc_lane_unloaded(self, lane_name: str, extruder_name: Optional[str] = None) -> None:
        """Callback for AFC to notify OAMS when a lane is unloaded.

        Args:
            lane_name: Name of the lane that was unloaded (e.g., "lane4")
            extruder_name: Optional name of the extruder/tool it was unloaded from

        This allows OAMS to update FPS state immediately while leaving follower
        control to the hub sensor logic so it only disables when all hubs on the
        unit are empty.
        """
        try:
            # Get FPS for this lane (uses cache for speed)
            fps_name = self.get_fps_for_afc_lane(lane_name)
            if not fps_name:
                return  # Lane not on any FPS we manage

            fps_state = self.current_state.fps_state.get(fps_name)
            if fps_state is None:
                return

            # Debounce unload callbacks that immediately follow a load notification
            last_loaded = self._last_lane_loaded_event.get(lane_name)
            if last_loaded is not None:
                try:
                    now = self.reactor.monotonic()
                except Exception:
                    now = None

                if now is not None and now - last_loaded < 2.0 and fps_state.state == FPSLoadState.LOADED:
                    self.logger.info(
                        "Ignoring AFC unload for %s within %.2fs of load notify (state still LOADED)",
                        lane_name,
                        now - last_loaded,
                    )
                    return

            # Only update if this lane was actually loaded on this FPS
            if fps_state.state == FPSLoadState.LOADED:
                prev_oams_name = fps_state.current_oams
                fps_state.state = FPSLoadState.UNLOADED
                fps_state.current_lane = None
                fps_state.current_oams = None
                fps_state.current_spool_idx = None
                fps_state.since = self.reactor.monotonic()

                # Let hub sensor control decide whether follower stays on based on
                # remaining filament in the unit
                if prev_oams_name:
                    oam = self.oams.get(prev_oams_name)
                    if oam:
                        self._update_follower_for_oams(prev_oams_name, oam)

                self.logger.info("Synced OAMS state from AFC: %s unloaded from %s", lane_name, fps_name)
        except Exception:
            self.logger.error("Error processing AFC lane unloaded notification for %s", lane_name)

    def stop_monitors(self):
        for timer in self.monitor_timers:
            self.printer.get_reactor().unregister_timer(timer)
        self.monitor_timers = []
        for monitor in self.runout_monitors.values():
            monitor.reset()
        self.runout_monitors = {}

    @contextmanager
    def _monitors_suspended(self, reason: str = "", restart_on_exit: bool = True):
        """Pause monitors while performing coordinated reset work."""
        monitors_were_running = bool(self.monitor_timers)
        if monitors_were_running:
            try:
                self.stop_monitors()
                if reason:
                    self.logger.debug("Monitors paused for %s", reason)
            except Exception:
                self.logger.error("Failed to pause monitors%s", f" for {reason}" if reason else "", exc_info=True)
                monitors_were_running = False
        try:
            yield
        finally:
            if monitors_were_running and restart_on_exit:
                try:
                    self.start_monitors()
                    if reason:
                        self.logger.debug("Monitors resumed after %s", reason)
                except Exception:
                    self.logger.error("Failed to resume monitors%s", f" after {reason}" if reason else "", exc_info=True)


def load_config(config):
    return OAMSManager(config)<|MERGE_RESOLUTION|>--- conflicted
+++ resolved
@@ -2194,15 +2194,12 @@
             self.logger.debug("AFC missing _mirror_lane_to_virtual_sensor; skipping virtual sensor sync for %s", lane_name)
             _gcode_fallback("mirror method unavailable on AFC")
 
-<<<<<<< HEAD
         # Record when we notified AFC so we can ignore immediate unload echoes
         try:
             self._last_lane_loaded_event[lane_name] = eventtime if eventtime is not None else self.reactor.monotonic()
         except Exception:
             self.logger.debug("Unable to record last lane loaded event for %s", lane_name, exc_info=True)
 
-=======
->>>>>>> 70abb3cc
     def _notify_lane_loaded_async(
         self,
         lane_name: str,
