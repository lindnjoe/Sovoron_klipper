--- conflicted
+++ resolved
@@ -4320,11 +4320,7 @@
         # Only monitor clogs while actively printing. During TOOL_LOADING we rely
         # on load/unload completion and stuck detection to avoid interrupting
         # custom load macros.
-<<<<<<< HEAD
         if not is_printing and not loading_state:
-=======
-        if not is_printing:
->>>>>>> 7a01b89f
             if fps_state.clog.active and oams is not None and fps_state.current_spool_idx is not None:
                 self._set_led_error_if_changed(oams, fps_state.current_oams, fps_state.current_spool_idx, 0, "printer idle")
             fps_state.reset_clog_tracker()
