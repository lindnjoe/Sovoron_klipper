# OpenAMS Manager
#
# Copyright (C) 2025 JR Lomas <lomas.jr@gmail.com>
#
# This file may be distributed under the terms of the GNU GPLv3 license.

import copy
import logging
import time
from functools import partial
from collections import deque
from typing import Optional, Tuple, Dict, List, Any, Callable

from klipper.klippy.extras.bulk_sensor import BatchBulkHelper

# Configuration constants

PAUSE_DISTANCE = 60  # mm to pause before coasting follower
ENCODER_SAMPLES = 2  # Number of encoder samples to collect
MIN_ENCODER_DIFF = 1  # Minimum encoder difference to consider movement
FILAMENT_PATH_LENGTH_FACTOR = 1.14  # Factor for calculating filament path traversal
MONITOR_ENCODER_LOADING_SPEED_AFTER = 2.0  # seconds
MONITOR_ENCODER_PERIOD = 2.0  # seconds
MONITOR_ENCODER_UNLOADING_SPEED_AFTER = 2.0  # seconds
AFC_DELEGATION_TIMEOUT = 30.0  # seconds to suppress duplicate AFC runout triggers

STATUS_STREAM_INTERVAL = 0.5
STATUS_STREAM_HEADER = {
    "header": (
        "timestamp",
        "followers",
        "spools",
        "pressure",
        "faults",
        "groups",
        "lanes",
        "lanes_by_group",
    ),
}

STUCK_SPOOL_PRESSURE_THRESHOLD = 0.08  # Pressure indicating the spool is no longer feeding
STUCK_SPOOL_DWELL = 8.0  # Seconds the pressure must remain below the threshold before pausing


class _StatusStreamWebhooksClient:
    """Wrap a webhooks connection so we can push streaming updates."""

    def __init__(self, web_request):
        self._connection = web_request.get_client_connection()
        self._template = web_request.get_dict("response_template", {})

    def handle_batch(self, payload: Dict[str, Any]) -> bool:
        if self._connection.is_closed():
            return False
        message = dict(self._template)
        message["params"] = payload
        self._connection.send(message)
        return True


class StatusStreamHelper:
    """Minimal helper to stream periodic status updates via WebHooks."""

    def __init__(
        self,
        printer,
        batch_callback: Callable[[float], Dict[str, Any]],
        batch_interval: float,
    ) -> None:
        self.printer = printer
        self.reactor = printer.get_reactor()
        self.webhooks = printer.lookup_object("webhooks")
        self.batch_callback = batch_callback
        self.batch_interval = batch_interval

        self._timer = None
        self._active = False
        self._clients: List[Callable[[Dict[str, Any]], bool]] = []
        self._headers: Dict[str, Dict[str, Any]] = {}

    def _schedule_timer(self) -> None:
        waketime = self.reactor.monotonic() + self.batch_interval
        self._timer = self.reactor.register_timer(self._process_batch, waketime)

    def _process_batch(self, eventtime: float):
        try:
            payload = self.batch_callback(eventtime)
        except self.printer.command_error:
            logging.exception("StatusStreamHelper batch callback error")
            self.stop()
            return self.reactor.NEVER

        if not payload:
            return eventtime + self.batch_interval

        for client in list(self._clients):
            if not client(payload):
                self._clients.remove(client)

        if not self._clients:
            self.stop()
            return self.reactor.NEVER

        return eventtime + self.batch_interval

    def start(self) -> None:
        if self._active:
            return
        self._active = True
        self._schedule_timer()

    def stop(self) -> None:
        if self._timer is not None:
            self.reactor.unregister_timer(self._timer)
            self._timer = None
        self._active = False
        self._clients.clear()

    def add_client(self, callback: Callable[[Dict[str, Any]], bool]) -> None:
        self._clients.append(callback)
        if not self._active:
            self.start()

    def _make_api_client(self, path: str):
        def _register(web_request):
            client = _StatusStreamWebhooksClient(web_request)
            self.add_client(client.handle_batch)
            header = self._headers.get(path, {})
            web_request.send(header)

        return _register

    def add_mux_endpoint(
        self, path: str, key: str, value: str, header: Dict[str, Any]
    ) -> None:
        self._headers[path] = header
        self.webhooks.register_mux_endpoint(
            path, key, value, self._make_api_client(path)
        )

CLOG_PRESSURE_TARGET = 0.50
CLOG_SENSITIVITY_LEVELS = {
    "low": {
        "extrusion_window": 48.0,
        "encoder_slack": 15,
        "pressure_band": 0.08,
        "dwell": 12.0,
    },
    "medium": {
        "extrusion_window": 24.0,
        "encoder_slack": 8,
        "pressure_band": 0.06,
        "dwell": 8.0,
    },
    "high": {
        "extrusion_window": 12.0,
        "encoder_slack": 4,
        "pressure_band": 0.04,
        "dwell": 6.0,
    },
}
CLOG_SENSITIVITY_DEFAULT = "medium"



class OAMSRunoutState:
    """Enum for runout monitor states."""
    STOPPED = "STOPPED"          # Monitor is disabled
    MONITORING = "MONITORING"    # Actively watching for runout
    DETECTED = "DETECTED"        # Runout detected, pausing before coast
    COASTING = "COASTING"        # Follower coasting, preparing next spool
    RELOADING = "RELOADING"      # Loading next spool in sequence
    PAUSED = "PAUSED"           # Monitor paused due to error/manual intervention


class FPSLoadState:
    """Enum for FPS loading states."""
    UNLOADED = "UNLOADED"    # No filament loaded
    LOADED = "LOADED"        # Filament loaded and ready
    LOADING = "LOADING"      # Currently loading filament
    UNLOADING = "UNLOADING"  # Currently unloading filament
    
class OAMSRunoutMonitor:
    """
    Monitors filament runout for a specific FPS and handles automatic reload.

    State Management:
    - Tracks runout detection and follower coasting
    - Manages automatic spool switching within filament groups
    - Coordinates with OAMS hardware for filament loading
    - Triggers reload once the remaining filament in the tube reaches the
      configured safety margin, independent of the total PTFE length. Each FPS
      can optionally override the safety margin so coasting distance can be
      tuned per extruder lane.
    """
    
    def __init__(self, 
                 printer,
                 fps_name: str,
                 fps, 
                 fps_state,
                 oams: Dict[str, Any],
                 reload_callback: Callable, 
                 reload_before_toolhead_distance: float = 0.0):
        # Core references
        self.oams = oams
        self.printer = printer
        self.fps_name = fps_name
        self.fps_state = fps_state
        self.fps = fps
        
        # State tracking
        self.state = OAMSRunoutState.STOPPED
        self.runout_position: Optional[float] = None
        self.bldc_clear_position: Optional[float] = None
        self.runout_after_position: Optional[float] = None
        
        # Configuration
        # Reload is triggered as soon as the follower has <= this much filament
        # left in the tube after the BLDC clear phase, regardless of the OAMS
        # unit's total PTFE length. This ensures AMS2-style lanes swap as soon
        # as the configured safety margin is reached.
        self.reload_before_toolhead_distance = reload_before_toolhead_distance
        self.reload_callback = reload_callback
        
        self.reactor = self.printer.get_reactor()

        def _monitor_runout(eventtime):
            idle_timeout = self.printer.lookup_object("idle_timeout")
            is_printing = idle_timeout.get_status(eventtime)["state"] == "Printing"
            
            if self.state == OAMSRunoutState.STOPPED or self.state == OAMSRunoutState.PAUSED or self.state == OAMSRunoutState.RELOADING:
                pass

            elif self.state == OAMSRunoutState.MONITORING:
                #logging.info("OAMS: Monitoring runout, is_printing: %s, fps_state: %s, fps_state.current_group: %s, fps_state.current_spool_idx: %s, oams: %s" % (is_printing, fps_state.state_name, fps_state.current_group, fps_state.current_spool_idx, fps_state.current_oams))
                if getattr(fps_state, "afc_delegation_active", False):
                    now = self.reactor.monotonic()
                    if now < getattr(fps_state, "afc_delegation_until", 0.0):
                        return eventtime + MONITOR_ENCODER_PERIOD
                    fps_state.afc_delegation_active = False
                    fps_state.afc_delegation_until = 0.0
                if is_printing and \
                fps_state.state_name == "LOADED" and \
                fps_state.current_group is not None and \
                fps_state.current_spool_idx is not None and \
                not bool(self.oams[fps_state.current_oams].hub_hes_value[fps_state.current_spool_idx]):

                    self.state = OAMSRunoutState.DETECTED
                    logging.info(f"OAMS: Runout detected on FPS {self.fps_name}, pausing for {PAUSE_DISTANCE} mm before coasting the follower.")
                    self.runout_position = fps.extruder.last_position
            
            elif self.state == OAMSRunoutState.DETECTED:
                traveled_distance = fps.extruder.last_position - self.runout_position
                if traveled_distance >= PAUSE_DISTANCE:
                    logging.info("OAMS: Pause complete, coasting the follower.")
                    self.oams[fps_state.current_oams].set_oams_follower(0, 1)
                    self.bldc_clear_position = fps.extruder.last_position
                    self.runout_after_position = 0.0
                    self.state = OAMSRunoutState.COASTING

            elif self.state == OAMSRunoutState.COASTING:
                traveled_distance_after_bldc_clear = max(
                    fps.extruder.last_position - self.bldc_clear_position, 0.0
                )
                self.runout_after_position = traveled_distance_after_bldc_clear
                path_length = getattr(
                    self.oams[fps_state.current_oams], "filament_path_length", 0.0
                )
                effective_path_length = (
                    path_length / FILAMENT_PATH_LENGTH_FACTOR if path_length else 0.0
                )
                consumed_with_margin = (
                    self.runout_after_position
                    + PAUSE_DISTANCE
                    + self.reload_before_toolhead_distance
                )

                if consumed_with_margin >= effective_path_length:
                    logging.info(
                        "OAMS: Loading next spool (%.2f mm consumed + margin %.2f mm >= effective path %.2f mm).",
                        self.runout_after_position + PAUSE_DISTANCE,
                        self.reload_before_toolhead_distance,
                        effective_path_length,
                    )
                    self.state = OAMSRunoutState.RELOADING
                    self.reload_callback()
            else:
                raise ValueError(f"Invalid state: {self.state}")
            return eventtime + MONITOR_ENCODER_PERIOD
        self._timer_callback = _monitor_runout
        self.timer = self.reactor.register_timer(self._timer_callback, self.reactor.NOW)
        

    def start(self) -> None:
        """Start monitoring for filament runout."""
        if self.timer is None:
            self.timer = self.reactor.register_timer(self._timer_callback, self.reactor.NOW)
        self.state = OAMSRunoutState.MONITORING

    
    def stop(self) -> None:
        """Stop monitoring for filament runout."""
        self.state = OAMSRunoutState.STOPPED
        
    def reloading(self) -> None:
        """Set state to reloading and reset positions."""
        self.state = OAMSRunoutState.RELOADING
        self.runout_position = None
        self.runout_after_position = None
        
    def paused(self) -> None:
        """Pause the monitor due to error or manual intervention."""
        self.state = OAMSRunoutState.PAUSED
        
    def reset(self) -> None:
        """Reset monitor to stopped state and clean up."""
        self.state = OAMSRunoutState.STOPPED
        self.runout_position = None
        self.runout_after_position = None
        if self.timer is not None:
            self.reactor.unregister_timer(self.timer)
            self.timer = None

class OAMSState:
    """
    Global state container for all FPS units in the system.
    
    Attributes:
    - fps_state: Dictionary mapping FPS names to their FPSState objects
    """
    
    def __init__(self):
        self.fps_state: Dict[str, 'FPSState'] = {}
        
    def add_fps_state(self, fps_name: str) -> None:
        """Add a new FPS state tracker."""
        self.fps_state[fps_name] = FPSState()
        

class FPSState:
    """
    Tracks the state of a single FPS (Filament Pressure Sensor).
    
    Key State Variables:
    - state_name: Current loading state (LOADED, UNLOADED, LOADING, UNLOADING)
    - current_group: Filament group name (e.g., "T0", "T1") if loaded
    - current_oams: Name of the OAMS unit currently loaded
    - current_spool_idx: Index (0-3) of the spool bay currently loaded
    
    Monitoring State:
    - encoder_samples: Recent encoder readings for motion detection
    - following: Whether follower mode is active
    - direction: Follower direction (0=forward, 1=reverse)
    - since: Timestamp when current state began
    """
    
    def __init__(self, 
                 state_name: str = FPSLoadState.UNLOADED, 
                 current_group: Optional[str] = None, 
                 current_oams: Optional[str] = None, 
                 current_spool_idx: Optional[int] = None):
        
        # Primary state tracking
        self.state_name = state_name  # FPSLoadState: LOADED, UNLOADED, LOADING, UNLOADING
        self.current_group = current_group  # Filament group name (T0, T1, etc.)
        self.current_oams = current_oams  # OAMS unit name currently loaded
        self.current_spool_idx = current_spool_idx  # Spool bay index (0-3)
        
        # Runout tracking
        self.runout_position: Optional[float] = None
        self.runout_after_position: Optional[float] = None
        
        # Timer references (for cleanup)
        self.monitor_spool_timer = None
        self.monitor_pause_timer = None
        self.monitor_load_next_spool_timer = None
        

        # Motion monitoring
        self.encoder_samples = deque(maxlen=ENCODER_SAMPLES)  # Recent encoder readings

        # Follower state
        self.following: bool = False  # Whether follower mode is active
        self.direction: int = 0  # Follower direction (0=forward, 1=reverse)
        self.since: Optional[float] = None  # Timestamp when current state began

        # AFC delegation state
        self.afc_delegation_active: bool = False
        self.afc_delegation_until: float = 0.0

        # Stuck spool detection
        self.stuck_spool_start_time: Optional[float] = None
        self.stuck_spool_active: bool = False

        self.stuck_spool_restore_follower: bool = False
        self.stuck_spool_restore_direction: int = 1

        # Clog detection
        self.clog_active: bool = False
        self.clog_start_extruder: Optional[float] = None
        self.clog_start_encoder: Optional[int] = None
        self.clog_start_time: Optional[float] = None
        self.clog_min_pressure: Optional[float] = None
        self.clog_max_pressure: Optional[float] = None
        self.clog_last_extruder: Optional[float] = None



    def reset_runout_positions(self) -> None:
        """Clear runout position tracking."""
        self.runout_position = None
        self.runout_after_position = None


    def reset_stuck_spool_state(self, preserve_restore: bool = False) -> None:
        """Clear any latched stuck spool indicators."""
        self.stuck_spool_start_time = None
        self.stuck_spool_active = False
        if not preserve_restore:
            self.stuck_spool_restore_follower = False
            self.stuck_spool_restore_direction = 1


    def reset_clog_tracker(self) -> None:
        """Reset clog detection telemetry so monitoring restarts fresh."""
        self.clog_active = False
        self.clog_start_extruder = None
        self.clog_start_encoder = None
        self.clog_start_time = None
        self.clog_min_pressure = None
        self.clog_max_pressure = None
        self.clog_last_extruder = None

    def prime_clog_tracker(
        self,
        extruder_pos: float,
        encoder_clicks: int,
        pressure: float,
        timestamp: float,
    ) -> None:
        """Prime clog detection with the most recent telemetry sample."""
        self.clog_start_extruder = extruder_pos
        self.clog_last_extruder = extruder_pos
        self.clog_start_encoder = encoder_clicks
        self.clog_start_time = timestamp
        self.clog_min_pressure = pressure
        self.clog_max_pressure = pressure


    def __repr__(self) -> str:
        return f"FPSState(state_name={self.state_name}, current_group={self.current_group}, current_oams={self.current_oams}, current_spool_idx={self.current_spool_idx})"

    def __str__(self) -> str:
        return f"State: {self.state_name}, Group: {self.current_group}, OAMS: {self.current_oams}, Spool Index: {self.current_spool_idx}"

class OAMSManager:
    """
    Main coordinator for OpenAMS system with multiple FPS units.
    
    Manages:
    - Multiple FPS (Filament Pressure Sensor) units
    - OAMS (OpenAMS) hardware units  
    - Filament groups (T0, T1, etc.) mapping to FPS units
    - Automatic filament runout detection and switching
    
    Key Attributes:
    - fpss: Dictionary of FPS objects {fps_name: fps_object}
    - oams: Dictionary of OAMS objects {oams_name: oams_object}  
    - filament_groups: Dictionary of filament groups {group_name: group_object}
    - current_state: OAMSState tracking all FPS states
    """
    
    def __init__(self, config):
        # Core configuration and printer interface
        self.config = config
        self.printer = config.get_printer()
        self.reactor = self.printer.get_reactor()
        

        # Hardware object collections
        self.filament_groups: Dict[str, Any] = {}  # Group name -> FilamentGroup object
        self.oams: Dict[str, Any] = {}  # OAMS name -> OAMS object
        self.fpss: Dict[str, Any] = {}  # FPS name -> FPS object

        # State management
        self.current_state = OAMSState()  # Tracks state of all FPS units
        self.current_group: Optional[str] = None  # Last group requested via load command
        self.afc = None  # Optional reference to AFC for lane runout mappings
        self._afc_logged = False  # Tracks whether AFC integration has been announced

        

        # Monitoring and control
        self.monitor_timers: List[Any] = []  # Active monitoring timers
        self.runout_monitors: Dict[str, OAMSRunoutMonitor] = {}
        self.ready: bool = False  # System initialization complete

        # Configuration parameters
        self.reload_before_toolhead_distance: float = config.getfloat(
            "reload_before_toolhead_distance",
            0.0,
        )

        sensitivity = config.get("clog_sensitivity", CLOG_SENSITIVITY_DEFAULT).lower()
        if sensitivity not in CLOG_SENSITIVITY_LEVELS:
            logging.warning(
                "OAMS: Unknown clog_sensitivity '%s', falling back to %s",
                sensitivity,
                CLOG_SENSITIVITY_DEFAULT,
            )
            sensitivity = CLOG_SENSITIVITY_DEFAULT
        self.clog_sensitivity = sensitivity
        self.clog_settings = CLOG_SENSITIVITY_LEVELS[self.clog_sensitivity]

        # Cached mappings
        self.group_to_fps: Dict[str, str] = {}
        self._canonical_lane_by_group: Dict[str, str] = {}
        self._canonical_group_by_lane: Dict[str, str] = {}
        self._lane_unit_map: Dict[str, str] = {}
        self._lane_by_location: Dict[Tuple[str, int], str] = {}

        
        # Initialize hardware collections
        self._initialize_oams()
        self._initialize_filament_groups()
        
        # Register with printer and setup event handlers
        self.printer.register_event_handler("klippy:ready", self.handle_ready)
        self.printer.register_event_handler(
            "idle_timeout:printing",
            self._handle_printing_resumed,
        )

        self.printer.register_event_handler(
            "pause:resume",
            self._handle_printing_resumed,
        )

        self.printer.add_object("oams_manager", self)
        self.register_commands()

        self.webhooks = self.printer.lookup_object("webhooks")
        self.webhooks.register_endpoint("oams/status", self._handle_status_request)
        self.webhooks.register_status("oams", self._webhooks_status)

        self._last_summary_payload: Optional[Dict[str, Any]] = None
<<<<<<< HEAD
        self._status_stream = StatusStreamHelper(
            self.printer,
            self._stream_status_batch,
            STATUS_STREAM_INTERVAL,
=======
        self._status_stream = BatchBulkHelper(
            self.printer,
            self._stream_status_batch,
            batch_interval=STATUS_STREAM_INTERVAL,
>>>>>>> 488b9ca3
        )
        self._status_stream.add_mux_endpoint(
            "oams/stream_status",
            "type",
            "summary",
            STATUS_STREAM_HEADER,
        )

    def register_status_stream(self, path: str, key: str, value: str) -> None:
        """Expose the summary stream using an additional muxed endpoint."""

        self._status_stream.add_mux_endpoint(path, key, value, STATUS_STREAM_HEADER)

    def _handle_status_request(self, web_request) -> None:
        """Serve the REST status endpoint."""

        eventtime = self.reactor.monotonic()
        web_request.send(self.get_status(eventtime))

    def _webhooks_status(self, eventtime: float) -> Dict[str, Any]:
        """Return the trimmed status payload for WebHooks subscriptions."""

        return self.get_summary(eventtime)

    def _stream_status_batch(self, eventtime: float) -> Dict[str, Any]:
        """Batch callback used to stream summary updates via WebHooks."""

        summary = self.get_summary(eventtime)
        if summary == self._last_summary_payload:
            return {}
        self._last_summary_payload = copy.deepcopy(summary)
        return summary

    def _collect_status_snapshot(self, eventtime: float) -> Dict[str, Any]:
        """Gather a unified snapshot of OAMS hardware, FPS lanes, and groups."""

        snapshot: Dict[str, Any] = {
            "timestamp": eventtime,
            "oams": {},
            "fps": {},
            "filament_groups": {},
        }

        for name, oam in self.oams.items():
            oam_status = {
                "name": name,
                "action_status": oam.action_status,
                "action_status_code": oam.action_status_code,
                "action_status_value": oam.action_status_value,
                "current_spool": oam.current_spool,
                "fps_value": oam.fps_value,
                "hub_hes_value": list(oam.hub_hes_value),
                "f1s_hes_value": list(oam.f1s_hes_value),
                "encoder_clicks": oam.encoder_clicks,
            }
            status_name = name.split()[-1]
            snapshot["oams"][status_name] = oam_status
            if status_name != name:
                snapshot["oams"][name] = oam_status

        for fps_name, fps_state in self.current_state.fps_state.items():
            lane_name: Optional[str] = None
            if fps_state.current_oams and fps_state.current_spool_idx is not None:
                lane_name = self._lane_by_location.get(
                    (fps_state.current_oams, fps_state.current_spool_idx)
                )

            fps_status: Dict[str, Any] = {
                "current_group": fps_state.current_group,
                "current_oams": fps_state.current_oams,
                "current_spool_idx": fps_state.current_spool_idx,
                "state_name": fps_state.state_name,
                "since": fps_state.since,
                "following": fps_state.following,
                "direction": fps_state.direction,
                "stuck_spool_active": fps_state.stuck_spool_active,
                "clog_active": fps_state.clog_active,
                "afc_delegation_active": fps_state.afc_delegation_active,
                "lane": lane_name,
            }
            if hasattr(fps_state, "encoder"):
                fps_status["encoder"] = getattr(fps_state, "encoder", None)
            snapshot["fps"][fps_name] = fps_status

        for group_name, group in self.filament_groups.items():
            snapshot["filament_groups"][group_name] = group.get_status(eventtime)

        snapshot["summary"] = self._build_summary(snapshot)
        return snapshot

    def _build_summary(self, snapshot: Dict[str, Any]) -> Dict[str, Any]:
        """Create a trimmed summary suitable for WebHooks subscribers."""
<<<<<<< HEAD

        followers: Dict[str, Dict[str, Any]] = {}
        spools: Dict[str, Optional[int]] = {}
        faults: Dict[str, Dict[str, Any]] = {}
        lanes: Dict[str, Optional[str]] = {}

=======

        followers: Dict[str, Dict[str, Any]] = {}
        spools: Dict[str, Optional[int]] = {}
        faults: Dict[str, Dict[str, Any]] = {}
        lanes: Dict[str, Optional[str]] = {}

>>>>>>> 488b9ca3
        for fps_name, fps_status in snapshot.get("fps", {}).items():
            followers[fps_name] = {
                "following": fps_status.get("following", False),
                "direction": fps_status.get("direction"),
            }
            spools[fps_name] = fps_status.get("current_spool_idx")
            faults[fps_name] = {
                "stuck_spool": fps_status.get("stuck_spool_active", False),
                "clog": fps_status.get("clog_active", False),
                "delegated": fps_status.get("afc_delegation_active", False),
            }
            lanes[fps_name] = fps_status.get("lane")

        pressure: Dict[str, Dict[str, Any]] = {}
        for oam_name, oam_status in snapshot.get("oams", {}).items():
            pressure[oam_name] = {
                "current_spool": oam_status.get("current_spool"),
                "fps_value": oam_status.get("fps_value"),
                "encoder_clicks": oam_status.get("encoder_clicks"),
            }

        groups_summary: Dict[str, Dict[str, Any]] = {}
        for group_name, group_status in snapshot.get("filament_groups", {}).items():
            groups_summary[group_name] = {
                "loaded_spool": group_status.get("loaded_spool"),
                "available_spools": group_status.get("available_spools"),
                "has_available": group_status.get("has_available"),
                "is_loaded": group_status.get("is_loaded"),
            }

        lanes_by_group: Dict[str, Optional[str]] = {}
        for group_name in snapshot.get("filament_groups", {}).keys():
            lanes_by_group[group_name] = self._canonical_lane_by_group.get(group_name)

        return {
            "timestamp": snapshot.get("timestamp"),
            "followers": followers,
            "spools": spools,
            "faults": faults,
            "pressure": pressure,
            "groups": groups_summary,
            "lanes": lanes,
            "lanes_by_group": lanes_by_group,
        }

    def get_status(self, eventtime: Optional[float] = None) -> Dict[str, Any]:
        """Return a snapshot of OAMS, FPS, and filament group status."""

        if eventtime is None:
            eventtime = self.reactor.monotonic()
        return self._collect_status_snapshot(eventtime)

    def get_summary(self, eventtime: Optional[float] = None) -> Dict[str, Any]:
        """Return the trimmed status summary for the current system state."""

        snapshot = self.get_status(eventtime)
        return snapshot.get("summary", {})

    def get_afc_status_payload(self, eventtime: Optional[float] = None) -> Dict[str, Any]:
        """Build an AFC-style status payload derived from the OAMS snapshot."""

        snapshot = self.get_status(eventtime)
        lanes: Dict[str, Dict[str, Any]] = {}
        for group_name, group_status in snapshot.get("filament_groups", {}).items():
            fps_name = self.group_fps_name(group_name)
            fps_status = snapshot.get("fps", {}).get(fps_name, {})
            lane_payload = {
                "group_name": group_name,
                "fps": fps_name,
                "lane": self._canonical_lane_by_group.get(group_name),
                "loaded_spool": group_status.get("loaded_spool"),
                "available_spools": group_status.get("available_spools"),
                "has_available": group_status.get("has_available"),
                "is_loaded": group_status.get("is_loaded"),
                "current_spool_idx": fps_status.get("current_spool_idx"),
                "following": fps_status.get("following"),
                "direction": fps_status.get("direction"),
                "stuck_spool_active": fps_status.get("stuck_spool_active"),
                "clog_active": fps_status.get("clog_active"),
            }
            lanes[group_name] = lane_payload

        system = {
            "ready": self.ready,
            "timestamp": snapshot.get("timestamp"),
            "current_group": self.current_group,
            "num_groups": len(snapshot.get("filament_groups", {})),
            "num_fps": len(snapshot.get("fps", {})),
            "num_oams": len(self.oams),
            "delegated_runouts": sum(
                1
                for status in snapshot.get("fps", {}).values()
                if status.get("afc_delegation_active")
            ),
        }

        return {
            "lanes": lanes,
            "summary": snapshot.get("summary", {}),
            "system": system,
        }

    
    def determine_state(self) -> None:
        """
        Analyze hardware state and update FPS state tracking.
        
        For each FPS:
        1. Check which filament group is currently loaded
        2. Identify the active OAMS unit and spool bay
        3. Update state to LOADED if filament is present
        """
        for fps_name, fps_state in self.current_state.fps_state.items():
            fps_state.current_group, current_oams, fps_state.current_spool_idx = self.determine_current_loaded_group(fps_name)
            
            if current_oams is not None:
                fps_state.current_oams = current_oams.name
            else:
                fps_state.current_oams = None
                
            if fps_state.current_oams is not None and fps_state.current_spool_idx is not None:
                fps_state.state_name = FPSLoadState.LOADED
                fps_state.since = self.reactor.monotonic()
                fps_state.reset_stuck_spool_state()

                fps_state.reset_clog_tracker()

                self._ensure_forward_follower(
                    fps_name,
                    fps_state,
                    "state detection",
                )

            else:
                fps_state.state_name = FPSLoadState.UNLOADED
                fps_state.reset_stuck_spool_state()
                fps_state.reset_clog_tracker()

        
    def handle_ready(self) -> None:
        """
        Initialize system when printer is ready.
        
        1. Discover and register all FPS units
        2. Create state tracking for each FPS
        3. Determine current hardware state
        4. Start monitoring timers
        """
        # Discover all FPS units in the system

        for fps_name, fps in self.printer.lookup_objects(module="fps"):
            self.fpss[fps_name] = fps
            self.current_state.add_fps_state(fps_name)

        if not self.fpss:
            raise ValueError("No FPS found in system, this is required for OAMS to work")

        self._rebuild_group_fps_index()

        # Initialize system state and start monitoring
        self.determine_state()
        self.start_monitors()

        self.ready = True

    def _initialize_oams(self) -> None:
        """Discover and register all OAMS hardware units."""
        for name, oam in self.printer.lookup_objects(module="oams"):
            self.oams[name] = oam
        
    def _initialize_filament_groups(self) -> None:
        """Discover and register all filament group configurations."""
        for name, group in self.printer.lookup_objects(module="filament_group"):
            name = name.split()[-1]  # Extract group name from full object name
            logging.info(f"OAMS: Adding group {name}")
            self.filament_groups[name] = group
    
    def determine_current_loaded_group(self, fps_name: str) -> Tuple[Optional[str], Optional[object], Optional[int]]:
        """
        Determine which filament group is currently loaded in the specified FPS.
        
        Args:
            fps_name: Name of the FPS to check
            
        Returns:
            Tuple of (group_name, oams_object, bay_index) or (None, None, None) if unloaded
            
        Process:
        1. Get the FPS object
        2. Check each filament group for loaded bays
        3. Verify the OAMS is connected to this FPS
        4. Return the first match found
        """
        fps = self.fpss.get(fps_name)
        if fps is None:
            raise ValueError(f"FPS {fps_name} not found")
            
        # Check each filament group for loaded spools
        for group_name, group in self.filament_groups.items():
            for oam, bay_index in group.bays:
                # Check if this bay has filament loaded and the OAMS is connected to this FPS
                if oam.is_bay_loaded(bay_index) and oam in fps.oams:
                    return group_name, oam, bay_index
                    
        return None, None, None
        
    def register_commands(self):
        gcode = self.printer.lookup_object("gcode")
        gcode.register_command(
            "OAMSM_UNLOAD_FILAMENT",
            self.cmd_UNLOAD_FILAMENT,
            desc=self.cmd_UNLOAD_FILAMENT_help,
        )
        
        gcode.register_command(
            "OAMSM_LOAD_FILAMENT",
            self.cmd_LOAD_FILAMENT,
            desc=self.cmd_LOAD_FILAMENT_help,
        )
        
        gcode.register_command(
            "OAMSM_FOLLOWER",
            self.cmd_FOLLOWER,
            desc=self.cmd_FOLLOWER_help,
        )
        
        # gcode.register_command(
        #     "OAMSM_CURRENT_LOADED_GROUP",
        #     self.cmd_CURRENT_LOADED_GROUP,
        #     desc=self.cmd_CURRENT_LOADED_GROUP_help,
        # )
        
        gcode.register_command(
            "OAMSM_CLEAR_ERRORS",
            self.cmd_CLEAR_ERRORS,
            desc=self.cmd_CLEAR_ERRORS_help,
        )
    
    cmd_CLEAR_ERRORS_help = "Clear the error state of the OAMS"
    def cmd_CLEAR_ERRORS(self, gcmd):
        if len(self.monitor_timers) > 0:
            self.stop_monitors()
        for (fps_name, fps_state) in self.current_state.fps_state.items():
            fps_state.encoder_samples.clear()
            fps_state.reset_stuck_spool_state()

        for _, oam in self.oams.items():
            oam.clear_errors()
        self.determine_state()
        self.start_monitors()
        
        return
    
    cmd_FOLLOWER_help = "Enable the follower on whatever OAMS is current loaded"
    def cmd_FOLLOWER(self, gcmd):
        enable = gcmd.get_int('ENABLE')
        if enable is None:
            gcmd.respond_info("Missing ENABLE parameter")
            return
        direction = gcmd.get_int('DIRECTION')
        if direction is None:
            gcmd.respond_info("Missing DIRECTION parameter")
            return
        fps_name = gcmd.get('FPS')
        fps_name = "fps " + fps_name
        if fps_name is None:
            gcmd.respond_info("Missing FPS parameter")
            return
        if fps_name not in self.fpss:
            gcmd.respond_info(f"FPS {fps_name} does not exist")
            return
        fps_state = self.current_state.fps_state[fps_name]
        if fps_state.state_name == "UNLOADED":
            gcmd.respond_info(f"FPS {fps_name} is already unloaded")
            return
        if fps_state.state_name == "LOADING":
            gcmd.respond_info(f"FPS {fps_name} is currently loading a spool")
            return
        if fps_state.state_name == "UNLOADING":
            gcmd.respond_info(f"FPS {fps_name} is currently unloading a spool")
            return
        self.oams[fps_state.current_oams].set_oams_follower(enable, direction)
        fps_state.following = enable
        fps_state.direction = direction
        fps_state.encoder = self.oams[fps_state.current_oams].encoder_clicks
        fps_state.current_spool_idx = self.oams[fps_state.current_oams].current_spool
        return
    

    def _rebuild_group_fps_index(self) -> None:
        """Build a lookup table from filament groups to their owning FPS."""
        mapping: Dict[str, str] = {}
        for group_name, group in self.filament_groups.items():
            for fps_name, fps in self.fpss.items():
                if any(oam in fps.oams for oam in group.oams):
                    mapping[group_name] = fps_name
                    break
        self.group_to_fps = mapping

    def group_fps_name(self, group_name: str) -> Optional[str]:
        if group_name not in self.group_to_fps and self.fpss:
            self._rebuild_group_fps_index()
        return self.group_to_fps.get(group_name)

    def _normalize_group_name(self, group: Optional[str]) -> Optional[str]:
        """Return a trimmed filament group name or None if invalid."""
        if not group or not isinstance(group, str):
            return None
        group = group.strip()
        if not group:
            return None
        if " " in group:
            group = group.split()[-1]
        return group

    def _rebuild_lane_location_index(self) -> None:
        """Map each (OAMS name, bay index) tuple to its canonical AFC lane."""
        mapping: Dict[Tuple[str, int], str] = {}
        for group_name, lane_name in self._canonical_lane_by_group.items():
            group = self.filament_groups.get(group_name)
            if not group:
                continue
            for oam, bay_index in group.bays:
                mapping[(oam.name, bay_index)] = lane_name
        self._lane_by_location = mapping

    def _ensure_afc_lane_cache(self, afc) -> None:
        """Capture the canonical AFC lane mapping when AFC is available."""
        lanes = getattr(afc, "lanes", {})
        updated = False
        for lane_name, lane in lanes.items():
            canonical_group = self._normalize_group_name(getattr(lane, "_map", None))
            if canonical_group is None:
                canonical_group = self._normalize_group_name(getattr(lane, "map", None))
            if canonical_group:
                if lane_name not in self._canonical_group_by_lane:
                    self._canonical_group_by_lane[lane_name] = canonical_group
                    updated = True
                if canonical_group not in self._canonical_lane_by_group:
                    self._canonical_lane_by_group[canonical_group] = lane_name
                    updated = True
            unit_name = getattr(lane, "unit", None)
            if unit_name and lane_name not in self._lane_unit_map:
                self._lane_unit_map[lane_name] = unit_name
        if updated:
            self._rebuild_lane_location_index()

    def _resolve_lane_for_state(
        self,
        fps_state: 'FPSState',
        group_name: Optional[str],
        afc,
    ) -> Tuple[Optional[str], Optional[str]]:
        """Determine the canonical AFC lane and group for the provided FPS state."""

        normalized_group = self._normalize_group_name(group_name)
        lane_name: Optional[str] = None

        # Prefer the physical OAMS location currently tracked by the FPS state.
        if fps_state.current_oams and fps_state.current_spool_idx is not None:
            lane_name = self._lane_by_location.get(
                (fps_state.current_oams, fps_state.current_spool_idx)
            )
            if lane_name:
                lane_group = self._canonical_group_by_lane.get(lane_name)
                if lane_group:
                    normalized_group = lane_group

        # Fall back to the canonical mapping captured from AFC at startup.
        if lane_name is None and normalized_group:
            lane_name = self._canonical_lane_by_group.get(normalized_group)

        lanes = getattr(afc, "lanes", {})

        # As a last resort, inspect the lanes directly using their original map assignments.
        if lane_name is None and normalized_group:
            lane_name = next(
                (
                    name
                    for name, lane in lanes.items()
                    if self._normalize_group_name(getattr(lane, "_map", None))
                    == normalized_group
                ),
                None,
            )

        canonical_group = normalized_group
        if lane_name:
            lane = lanes.get(lane_name)
            if lane is not None:
                canonical_candidate = self._normalize_group_name(
                    getattr(lane, "_map", None)
                )
                if canonical_candidate is None:
                    canonical_candidate = self._normalize_group_name(
                        getattr(lane, "map", None)
                    )

                updated = False
                if canonical_candidate:
                    canonical_group = canonical_candidate
                    if lane_name not in self._canonical_group_by_lane:
                        self._canonical_group_by_lane[lane_name] = canonical_candidate
                        updated = True
                    if canonical_candidate not in self._canonical_lane_by_group:
                        self._canonical_lane_by_group[canonical_candidate] = lane_name
                        updated = True
                unit_name = getattr(lane, "unit", None)
                if unit_name and lane_name not in self._lane_unit_map:
                    self._lane_unit_map[lane_name] = unit_name
                if updated:
                    self._rebuild_lane_location_index()

        return lane_name, canonical_group

    def _get_afc(self):
        """Lazily retrieve the AFC object if it is available."""
        if self.afc is not None:
            return self.afc
        try:
            afc = self.printer.lookup_object('AFC')
        except Exception:
            self.afc = None
            return None
        self.afc = afc
        self._ensure_afc_lane_cache(afc)
        if not self._afc_logged:
            logging.info("OAMS: AFC integration detected; enabling same-FPS infinite runout support.")
            self._afc_logged = True
        return self.afc

    def _get_infinite_runout_target_group(
        self,
        fps_name: str,
        fps_state: 'FPSState',
    ) -> Tuple[Optional[str], Optional[str], bool, Optional[str]]:
        """
        Return the target filament group and lane for infinite runout, if configured.

        The third element of the tuple indicates whether the runout handling should be
        delegated back to AFC (for example when the configured runout lane is not on
        the same FPS and therefore cannot be handled by OAMS directly).
        """
        current_group = fps_state.current_group
        normalized_group = self._normalize_group_name(current_group)
        if normalized_group is None:
            return None, None, False, None

        afc = self._get_afc()
        if afc is None:
            return None, None, False, None

        lane_name, resolved_group = self._resolve_lane_for_state(
            fps_state,
            normalized_group,
            afc,
        )

        if resolved_group and resolved_group != normalized_group:
            normalized_group = resolved_group
            fps_state.current_group = resolved_group

        if not lane_name:
            logging.debug(
                "OAMS: Unable to resolve AFC lane for group %s on %s",
                normalized_group,
                fps_name,
            )
            return None, None, False, None

        lanes = getattr(afc, "lanes", {})
        lane = afc.lanes.get(lane_name)
        if lane is None:
            return None, None, False, lane_name

        runout_lane_name = getattr(lane, "runout_lane", None)
        if not runout_lane_name:
            return None, None, False, lane_name

        target_lane = afc.lanes.get(runout_lane_name)
        if target_lane is None:
            logging.warning(
                "OAMS: Runout lane %s for %s on %s is not available; deferring to AFC",
                runout_lane_name,
                normalized_group,
                fps_name,
            )
            return None, runout_lane_name, True, lane_name

        source_unit = self._lane_unit_map.get(lane_name)
        target_unit = self._lane_unit_map.get(runout_lane_name)
        if source_unit and target_unit and source_unit != target_unit:
            logging.debug(
                "OAMS: Runout lane %s (%s) for %s on %s belongs to different unit %s; deferring to AFC",
                runout_lane_name,
                target_unit,
                normalized_group,
                fps_name,
                source_unit,
            )
            return None, runout_lane_name, True, lane_name

        source_extruder = getattr(lane, "extruder_obj", None)
        target_extruder = getattr(target_lane, "extruder_obj", None)
        if (
            source_extruder is not None
            and target_extruder is not None
            and source_extruder is not target_extruder
        ):
            logging.debug(
                "OAMS: Deferring infinite runout for %s on %s because lane %s (%s) spools to %s (%s)",
                normalized_group,
                fps_name,
                lane_name,
                getattr(source_extruder, "name", "unknown"),
                runout_lane_name,
                getattr(target_extruder, "name", "unknown"),
            )
            return None, runout_lane_name, True, lane_name

        target_group = self._canonical_group_by_lane.get(runout_lane_name)
        if not target_group:
            target_group = self._normalize_group_name(getattr(target_lane, "_map", None))
        if not target_group:
            target_group = self._normalize_group_name(getattr(target_lane, "map", None))

        if not target_group:
            logging.debug(
                "OAMS: Runout lane %s for %s on %s has no canonical group; deferring to AFC",
                runout_lane_name,
                normalized_group,
                fps_name,
            )
            return None, runout_lane_name, True, lane_name

        updated = False
        if runout_lane_name not in self._canonical_group_by_lane:
            self._canonical_group_by_lane[runout_lane_name] = target_group
            updated = True
        if target_group not in self._canonical_lane_by_group:
            self._canonical_lane_by_group[target_group] = runout_lane_name
            updated = True
        if updated:
            self._rebuild_lane_location_index()

        if target_group == normalized_group:
            logging.debug(
                "OAMS: Runout lane %s for %s on %s does not map to a different filament group; deferring to AFC",
                runout_lane_name,
                normalized_group,
                fps_name,
            )
            return None, runout_lane_name, True, lane_name

        if normalized_group not in self.filament_groups:
            logging.debug(
                "OAMS: Source group %s is not managed by OAMS; deferring to AFC",
                normalized_group,
            )
            return None, runout_lane_name, True, lane_name

        if target_group not in self.filament_groups:
            logging.debug(
                "OAMS: Runout mapping %s -> %s is not managed by OAMS; deferring to AFC",
                normalized_group,
                target_group,
            )
            return None, runout_lane_name, True, lane_name

        source_fps = self.group_fps_name(normalized_group)
        target_fps = self.group_fps_name(target_group)
        if source_fps != fps_name or target_fps != fps_name:
            logging.info(
                "OAMS: Deferring infinite runout for %s on %s to AFC lane %s because target group %s loads via %s",
                normalized_group,
                fps_name,
                runout_lane_name,
                target_group,
                target_fps or "unknown FPS",
            )
            return None, runout_lane_name, True, lane_name

        logging.info(
            "OAMS: Infinite runout configured for %s on %s -> %s (lanes %s -> %s)",
            normalized_group,
            fps_name,
            target_group,
            lane_name,
            runout_lane_name,
        )
        return target_group, runout_lane_name, False, lane_name

    def _delegate_runout_to_afc(
        self,
        fps_name: str,
        fps_state: 'FPSState',
        source_lane_name: Optional[str],
        target_lane_name: Optional[str],
    ) -> bool:
        """Ask AFC to perform the infinite runout swap for the provided lane."""

        afc = self._get_afc()
        if afc is None:
            logging.debug(
                "OAMS: Cannot delegate infinite runout for %s; AFC not available",
                fps_name,
            )
            return False

        if not source_lane_name:
            logging.debug(
                "OAMS: Cannot delegate infinite runout for %s; no source lane recorded",
                fps_name,
            )
            return False

        lane = afc.lanes.get(source_lane_name)
        if lane is None:
            logging.warning(
                "OAMS: AFC lane %s not found while delegating infinite runout for %s",
                source_lane_name,
                fps_name,
            )
            return False

        runout_target = getattr(lane, "runout_lane", None)
        if not runout_target:
            logging.warning(
                "OAMS: AFC lane %s has no runout target while delegating infinite runout for %s",
                source_lane_name,
                fps_name,
            )
            return False

        if target_lane_name and target_lane_name != runout_target:
            logging.debug(
                "OAMS: AFC lane %s runout target mismatch (%s != %s) while delegating infinite runout for %s",
                source_lane_name,
                runout_target,
                target_lane_name,
                fps_name,
            )

        now = self.reactor.monotonic()
        if fps_state.afc_delegation_active and now < fps_state.afc_delegation_until:
            logging.debug(
                "OAMS: AFC infinite runout for %s still in progress; skipping duplicate trigger",
                fps_name,
            )
            return True

        if runout_target not in afc.lanes:
            logging.warning(
                "OAMS: AFC runout lane %s referenced by %s is unavailable",
                runout_target,
                source_lane_name,
            )
            return False

        try:
            lane._perform_infinite_runout()
        except Exception:
            logging.exception(
                "OAMS: AFC infinite runout failed for lane %s -> %s",
                source_lane_name,
                runout_target,
            )
            fps_state.afc_delegation_active = False
            fps_state.afc_delegation_until = 0.0
            return False

        fps_state.afc_delegation_active = True
        fps_state.afc_delegation_until = now + AFC_DELEGATION_TIMEOUT
        logging.info(
            "OAMS: Delegated infinite runout for %s via AFC lane %s -> %s",
            fps_name,
            source_lane_name,
            runout_target,
        )
        return True

    def _unload_filament_for_fps(self, fps_name: str) -> Tuple[bool, str]:
        """Unload filament from the specified FPS and update state."""
        if fps_name not in self.fpss:
            return False, f"FPS {fps_name} does not exist"

        fps_state = self.current_state.fps_state[fps_name]
        if fps_state.state_name != FPSLoadState.LOADED:
            return False, f"FPS {fps_name} is not currently loaded"

        if fps_state.current_oams is None:
            return False, f"FPS {fps_name} has no OAMS loaded"

        oams = self.oams.get(fps_state.current_oams)
        if oams is None:
            return False, f"OAMS {fps_state.current_oams} not found for FPS {fps_name}"

        if oams.current_spool is None:
            fps_state.state_name = FPSLoadState.UNLOADED
            fps_state.following = False
            fps_state.direction = 0
            fps_state.current_group = None
            fps_state.current_spool_idx = None
            fps_state.since = self.reactor.monotonic()
            self.current_group = None
            fps_state.reset_stuck_spool_state()

            fps_state.reset_clog_tracker()

            return True, "Spool already unloaded"

        fps_state.state_name = FPSLoadState.UNLOADING
        fps_state.encoder = oams.encoder_clicks
        fps_state.since = self.reactor.monotonic()
        fps_state.current_oams = oams.name
        fps_state.current_spool_idx = oams.current_spool

        success, message = oams.unload_spool()

        if success:
            fps_state.state_name = FPSLoadState.UNLOADED
            fps_state.following = False
            fps_state.direction = 0
            fps_state.since = self.reactor.monotonic()
            fps_state.current_group = None
            fps_state.current_spool_idx = None
            self.current_group = None
            fps_state.reset_stuck_spool_state()

            fps_state.reset_clog_tracker()

            return True, message

        fps_state.state_name = FPSLoadState.LOADED
        return False, message

    def _load_filament_for_group(self, group_name: str) -> Tuple[bool, str]:
        """Load filament for the provided filament group."""
        if group_name not in self.filament_groups:
            return False, f"Group {group_name} does not exist"

        fps_name = self.group_fps_name(group_name)
        if fps_name is None:
            return False, f"No FPS associated with group {group_name}"

        fps_state = self.current_state.fps_state[fps_name]

        for (oam, bay_index) in self.filament_groups[group_name].bays:
            if not oam.is_bay_ready(bay_index):
                continue

            fps_state.state_name = FPSLoadState.LOADING
            fps_state.encoder = oam.encoder_clicks
            fps_state.since = self.reactor.monotonic()
            fps_state.current_oams = oam.name
            fps_state.current_spool_idx = bay_index

            success, message = oam.load_spool(bay_index)

            if success:
                fps_state.current_group = group_name
                fps_state.current_oams = oam.name
                fps_state.current_spool_idx = bay_index
                fps_state.state_name = FPSLoadState.LOADED
                fps_state.since = self.reactor.monotonic()
                fps_state.direction = 1
                self.current_group = group_name
                fps_state.reset_stuck_spool_state()

                fps_state.reset_clog_tracker()

                self._ensure_forward_follower(
                    fps_name,
                    fps_state,
                    "load filament",
                )

                return True, message

            fps_state.state_name = FPSLoadState.UNLOADED
            fps_state.current_group = None
            fps_state.current_spool_idx = None
            fps_state.current_oams = None

            fps_state.following = False
            fps_state.reset_stuck_spool_state()
            fps_state.reset_clog_tracker()

            return False, message

        return False, f"No spool available for group {group_name}"

    cmd_UNLOAD_FILAMENT_help = "Unload a spool from any of the OAMS if any is loaded"
    def cmd_UNLOAD_FILAMENT(self, gcmd):
        fps_name = gcmd.get('FPS')
        if fps_name is None:
            gcmd.respond_info("Missing FPS parameter")
            return
        fps_name = "fps " + fps_name
        if fps_name not in self.fpss:
            gcmd.respond_info(f"FPS {fps_name} does not exist")
            return
        fps_state = self.current_state.fps_state[fps_name]
        if fps_state.state_name == "UNLOADED":
            gcmd.respond_info(f"FPS {fps_name} is already unloaded")
            return
        if fps_state.state_name == "LOADING":
            gcmd.respond_info(f"FPS {fps_name} is currently loading a spool")
            return
        if fps_state.state_name == "UNLOADING":
            gcmd.respond_info(f"FPS {fps_name} is currently unloading a spool")
            return

        success, message = self._unload_filament_for_fps(fps_name)
        if not success or (message and message != "Spool unloaded successfully"):
            gcmd.respond_info(message)
        return

    cmd_LOAD_FILAMENT_help = "Load a spool from an specific group"
    def cmd_LOAD_FILAMENT(self, gcmd):
        # determine which fps this group is assigned to
        group_name = gcmd.get('GROUP')
        if group_name not in self.filament_groups:
            gcmd.respond_info(f"Group {group_name} does not exist")
            return
        fps_name = self.group_fps_name(group_name)
        fps_state = self.current_state.fps_state[fps_name]
        if self.current_state.fps_state[fps_name].state_name == "LOADED":
            gcmd.respond_info(f"Group {group_name} is already loaded")
            return
        success, message = self._load_filament_for_group(group_name)
        gcmd.respond_info(message)
        return

        
    def _pause_printer_message(self, message):
        logging.info(f"OAMS: {message}")
        gcode = self.printer.lookup_object("gcode")
        message = f"Print has been paused: {message}"
        gcode.run_script(f"M118 {message}")
        gcode.run_script(f"M114 {message}")

        toolhead = self.printer.lookup_object("toolhead")
        homed_axes = toolhead.get_status(self.reactor.monotonic()).get("homed_axes", "")
        if all(axis in homed_axes for axis in ("x", "y", "z")):
            gcode.run_script("PAUSE")
        else:
            logging.warning(
                "OAMS: Skipping PAUSE command because axes are not homed (homed_axes=%s)",
                homed_axes,
            )


    def _enable_follower(
        self,
        fps_name: str,
        fps_state: "FPSState",
        oams: Optional[Any],
        direction: int,
        context: str,
    ) -> None:
        """Ensure the follower is running in the requested direction."""
        if fps_state.current_spool_idx is None:
            return

        if oams is None and fps_state.current_oams is not None:
            oams = self.oams.get(fps_state.current_oams)
        if oams is None:
            return

        direction = direction if direction in (0, 1) else 1

        try:
            oams.set_oams_follower(1, direction)
            fps_state.following = True
            fps_state.direction = direction
            logging.debug(
                "OAMS: Enabled follower for %s spool %s after %s.",
                fps_name,
                fps_state.current_spool_idx,
                context,
            )
        except Exception:
            logging.exception(
                "OAMS: Failed to enable follower for %s after %s",
                fps_name,
                context,
            )


    def _ensure_forward_follower(
        self,
        fps_name: str,
        fps_state: "FPSState",
        context: str,
    ) -> None:
        """Start the follower forward whenever a spool is loaded."""
        if (
            fps_state.current_oams is None
            or fps_state.current_spool_idx is None
            or fps_state.stuck_spool_active
            or fps_state.state_name != FPSLoadState.LOADED
        ):
            return

        if fps_state.following and fps_state.direction == 1:
            return

        oams = self.oams.get(fps_state.current_oams)
        if oams is None:
            return

        fps_state.direction = 1
        self._enable_follower(
            fps_name,
            fps_state,
            oams,
            1,
            context,
        )


    def _restore_follower_if_needed(
        self,
        fps_name: str,
        fps_state: "FPSState",
        oams: Optional[Any],
        context: str,
    ) -> None:
        """Restore the follower if a stuck spool pause disabled it."""
        if not fps_state.stuck_spool_restore_follower:
            return

        if fps_state.current_oams is None:
            fps_state.stuck_spool_restore_follower = False
            return

        if oams is None:
            oams = self.oams.get(fps_state.current_oams)
        if oams is None:
            return

        direction = fps_state.stuck_spool_restore_direction


        self._enable_follower(
            fps_name,
            fps_state,
            oams,
            direction,
            context,
        )
        if fps_state.following:

            fps_state.stuck_spool_restore_follower = False
            logging.info(
                "OAMS: Restarted follower for %s spool %s after %s.",
                fps_name,
                fps_state.current_spool_idx,
                context,
            )


    def _handle_printing_resumed(self, _eventtime):
        """Re-enable any followers that were paused due to a stuck spool."""
        for fps_name, fps_state in self.current_state.fps_state.items():

            oams = self.oams.get(fps_state.current_oams) if fps_state.current_oams else None
            if fps_state.stuck_spool_restore_follower:
                self._restore_follower_if_needed(
                    fps_name,
                    fps_state,
                    oams,
                    "print resume",
                )
            elif (
                fps_state.current_oams is not None
                and fps_state.current_spool_idx is not None
                and not fps_state.following

            ):
                self._ensure_forward_follower(
                    fps_name,
                    fps_state,
                    "print resume",
                )


    def _trigger_stuck_spool_pause(
        self,
        fps_name: str,
        fps_state: "FPSState",
        oams: Optional[Any],
        message: str,
    ) -> None:
        """Pause the printer and set LED indicators for a stuck spool."""
        if fps_state.stuck_spool_active:
            return

        spool_idx = fps_state.current_spool_idx
        if oams is None and fps_state.current_oams is not None:
            oams = self.oams.get(fps_state.current_oams)

        if oams is not None and spool_idx is not None:
            try:
                oams.set_led_error(spool_idx, 1)
            except Exception:
                logging.exception(
                    "OAMS: Failed to set stuck spool LED on %s spool %s",
                    fps_name,
                    spool_idx,
                )

            direction = fps_state.direction if fps_state.direction in (0, 1) else 1
            fps_state.direction = direction
            fps_state.stuck_spool_restore_follower = True
            fps_state.stuck_spool_restore_direction = direction
            if fps_state.following:

                try:
                    oams.set_oams_follower(0, direction)
                except Exception:
                    logging.exception(
                        "OAMS: Failed to stop follower for %s spool %s during stuck spool pause",
                        fps_name,
                        spool_idx,
                    )

            fps_state.following = False


        fps_state.stuck_spool_active = True
        fps_state.stuck_spool_start_time = None

        self._pause_printer_message(message)

    def _monitor_unload_speed_for_fps(self, fps_name):
        def _monitor_unload_speed(self, eventtime):
            #logging.info("OAMS: Monitoring unloading speed state: %s" % self.current_state.name)
            fps_state = self.current_state.fps_state[fps_name]
            oams = None
            if fps_state.current_oams is not None:
                oams = self.oams[fps_state.current_oams]
            if fps_state.state_name == "UNLOADING" and self.reactor.monotonic() - fps_state.since > MONITOR_ENCODER_UNLOADING_SPEED_AFTER:
                fps_state.encoder_samples.append(oams.encoder_clicks)
                if len(fps_state.encoder_samples) < ENCODER_SAMPLES:
                    return eventtime + MONITOR_ENCODER_PERIOD
                encoder_diff = abs(fps_state.encoder_samples[-1] - fps_state.encoder_samples[0])
                logging.info("OAMS[%d] Unload Monitor: Encoder diff %d" %(oams.oams_idx, encoder_diff))
                if encoder_diff < MIN_ENCODER_DIFF:              
                    oams.set_led_error(fps_state.current_spool_idx, 1)
                    self._pause_printer_message("Printer paused because the unloading speed of the moving filament was too low")
                    logging.info("after unload speed too low")
                    self.stop_monitors()
                    return self.printer.get_reactor().NEVER
            return eventtime + MONITOR_ENCODER_PERIOD
        return partial(_monitor_unload_speed, self)
    
    def _monitor_load_speed_for_fps(self, fps_name):
        def _monitor_load_speed(self, eventtime):
            #logging.info("OAMS: Monitoring loading speed state: %s" % self.current_state.name)
            fps_state = self.current_state.fps_state[fps_name]
            oams = None
            if fps_state.current_oams is not None:
                oams = self.oams[fps_state.current_oams]
            if fps_state.stuck_spool_active:
                return eventtime + MONITOR_ENCODER_PERIOD
            if fps_state.state_name == "LOADING" and self.reactor.monotonic() - fps_state.since > MONITOR_ENCODER_LOADING_SPEED_AFTER:
                fps_state.encoder_samples.append(oams.encoder_clicks)
                if len(fps_state.encoder_samples) < ENCODER_SAMPLES:
                    return eventtime + MONITOR_ENCODER_PERIOD
                encoder_diff = abs(fps_state.encoder_samples[-1] - fps_state.encoder_samples[0])
                logging.info("OAMS[%d] Load Monitor: Encoder diff %d" % (oams.oams_idx, encoder_diff))
                if encoder_diff < MIN_ENCODER_DIFF:
                    group_label = fps_state.current_group or fps_name
                    spool_label = (
                        str(fps_state.current_spool_idx)
                        if fps_state.current_spool_idx is not None
                        else "unknown"
                    )
                    message = (
                        "Spool appears stuck while loading"
                        if fps_state.current_group is None
                        else f"Spool appears stuck while loading {group_label} spool {spool_label}"
                    )
                    self._trigger_stuck_spool_pause(
                        fps_name,
                        fps_state,
                        oams,
                        message,
                    )
                    self.stop_monitors()
                    return self.printer.get_reactor().NEVER
            return eventtime + MONITOR_ENCODER_PERIOD
        return partial(_monitor_load_speed, self)


    def _monitor_stuck_spool_for_fps(self, fps_name):
        def _monitor_stuck_spool(self, eventtime):
            fps_state = self.current_state.fps_state[fps_name]
            fps = self.fpss.get(fps_name)
            if fps is None:
                fps_state.reset_stuck_spool_state()
                return eventtime + MONITOR_ENCODER_PERIOD
            if fps_state.state_name != FPSLoadState.LOADED:
                fps_state.reset_stuck_spool_state()
                return eventtime + MONITOR_ENCODER_PERIOD

            oams = None
            if fps_state.current_oams is not None:
                oams = self.oams.get(fps_state.current_oams)
            if oams is None or fps_state.current_spool_idx is None:
                fps_state.reset_stuck_spool_state()
                return eventtime + MONITOR_ENCODER_PERIOD

            try:
                idle_timeout = self.printer.lookup_object("idle_timeout")
                is_printing = idle_timeout.get_status(eventtime)["state"] == "Printing"
            except Exception:
                is_printing = False

            if not is_printing:
                if fps_state.stuck_spool_active:
                    try:
                        oams.set_led_error(fps_state.current_spool_idx, 0)
                    except Exception:
                        logging.exception(
                            "OAMS: Failed to clear stuck spool LED while idle on %s",
                            fps_name,
                        )

                fps_state.reset_stuck_spool_state(
                    preserve_restore=fps_state.stuck_spool_restore_follower
                )

                return eventtime + MONITOR_ENCODER_PERIOD

            pressure = float(getattr(fps, "fps_value", 0.0))
            now = self.reactor.monotonic()

            if pressure <= STUCK_SPOOL_PRESSURE_THRESHOLD:
                if fps_state.stuck_spool_start_time is None:
                    fps_state.stuck_spool_start_time = now
                elif (
                    not fps_state.stuck_spool_active
                    and now - fps_state.stuck_spool_start_time >= STUCK_SPOOL_DWELL
                ):
                    message = "Spool appears stuck"
                    if fps_state.current_group is not None:
                        message = (
                            f"Spool appears stuck on {fps_state.current_group} spool {fps_state.current_spool_idx}"
                        )
                    self._trigger_stuck_spool_pause(
                        fps_name,
                        fps_state,
                        oams,
                        message,
                    )
            else:
                if fps_state.stuck_spool_active:
                    try:
                        oams.set_led_error(fps_state.current_spool_idx, 0)
                    except Exception:
                        logging.exception(
                            "OAMS: Failed to clear stuck spool LED on %s spool %d",
                            fps_name,
                            fps_state.current_spool_idx,
                        )

                if fps_state.stuck_spool_restore_follower and is_printing:
                    self._restore_follower_if_needed(
                        fps_name,
                        fps_state,
                        oams,
                        "stuck spool recovery",
                    )

                elif is_printing and not fps_state.following:
                    self._ensure_forward_follower(
                        fps_name,
                        fps_state,

                        "stuck spool recovery",
                    )
                if not fps_state.stuck_spool_restore_follower:
                    fps_state.reset_stuck_spool_state()


            return eventtime + MONITOR_ENCODER_PERIOD

        return partial(_monitor_stuck_spool, self)

    def _monitor_clog_for_fps(self, fps_name):
        def _monitor_clog(self, eventtime):
            fps_state = self.current_state.fps_state[fps_name]
            fps = self.fpss.get(fps_name)

            if fps_state.state_name != FPSLoadState.LOADED:
                if (
                    fps_state.clog_active
                    and fps_state.current_oams is not None
                    and fps_state.current_spool_idx is not None
                ):
                    oams_obj = self.oams.get(fps_state.current_oams)
                    if oams_obj is not None:
                        try:
                            oams_obj.set_led_error(fps_state.current_spool_idx, 0)
                        except Exception:
                            logging.exception(
                                "OAMS: Failed to clear clog LED on %s spool %s while idle",
                                fps_name,
                                fps_state.current_spool_idx,
                            )
                fps_state.reset_clog_tracker()
                return eventtime + MONITOR_ENCODER_PERIOD

            oams = None
            if fps_state.current_oams is not None:
                oams = self.oams.get(fps_state.current_oams)
            if oams is None or fps_state.current_spool_idx is None or fps is None:
                fps_state.reset_clog_tracker()
                return eventtime + MONITOR_ENCODER_PERIOD

            if bool(oams.hub_hes_value[fps_state.current_spool_idx]):
                if fps_state.clog_active:
                    try:
                        oams.set_led_error(fps_state.current_spool_idx, 0)
                    except Exception:
                        logging.exception(
                            "OAMS: Failed to clear clog LED on %s spool %s after runout",
                            fps_name,
                            fps_state.current_spool_idx,
                        )
                fps_state.reset_clog_tracker()
                return eventtime + MONITOR_ENCODER_PERIOD

            try:
                idle_timeout = self.printer.lookup_object("idle_timeout")
                is_printing = idle_timeout.get_status(eventtime)["state"] == "Printing"
            except Exception:
                is_printing = False

            if not is_printing:
                if fps_state.clog_active:
                    try:
                        oams.set_led_error(fps_state.current_spool_idx, 0)
                    except Exception:
                        logging.exception(
                            "OAMS: Failed to clear clog LED on %s spool %s while printer idle",
                            fps_name,
                            fps_state.current_spool_idx,
                        )
                fps_state.reset_clog_tracker()
                return eventtime + MONITOR_ENCODER_PERIOD

            extruder_pos = float(getattr(fps.extruder, "last_position", 0.0))
            encoder_clicks = int(getattr(oams, "encoder_clicks", 0))
            pressure = float(getattr(fps, "fps_value", 0.0))
            now = self.reactor.monotonic()

            if fps_state.clog_start_extruder is None:
                fps_state.prime_clog_tracker(extruder_pos, encoder_clicks, pressure, now)
                return eventtime + MONITOR_ENCODER_PERIOD

            if extruder_pos < (fps_state.clog_last_extruder or extruder_pos):
                fps_state.prime_clog_tracker(extruder_pos, encoder_clicks, pressure, now)
                return eventtime + MONITOR_ENCODER_PERIOD

            fps_state.clog_last_extruder = extruder_pos
            if fps_state.clog_min_pressure is None or pressure < fps_state.clog_min_pressure:
                fps_state.clog_min_pressure = pressure
            if fps_state.clog_max_pressure is None or pressure > fps_state.clog_max_pressure:
                fps_state.clog_max_pressure = pressure

            extrusion_delta = extruder_pos - (fps_state.clog_start_extruder or extruder_pos)
            encoder_delta = abs(encoder_clicks - (fps_state.clog_start_encoder or encoder_clicks))
            pressure_span = (fps_state.clog_max_pressure or pressure) - (
                fps_state.clog_min_pressure or pressure
            )

            settings = self.clog_settings
            if extrusion_delta < settings["extrusion_window"]:
                return eventtime + MONITOR_ENCODER_PERIOD

            if (
                encoder_delta > settings["encoder_slack"]
                or pressure_span > settings["pressure_band"]
            ):
                fps_state.prime_clog_tracker(extruder_pos, encoder_clicks, pressure, now)
                return eventtime + MONITOR_ENCODER_PERIOD

            if now - (fps_state.clog_start_time or now) < settings["dwell"]:
                return eventtime + MONITOR_ENCODER_PERIOD

            if not fps_state.clog_active:
                try:
                    oams.set_led_error(fps_state.current_spool_idx, 1)
                except Exception:
                    logging.exception(
                        "OAMS: Failed to set clog LED on %s spool %s",
                        fps_name,
                        fps_state.current_spool_idx,
                    )
                pressure_mid = (fps_state.clog_min_pressure + fps_state.clog_max_pressure) / 2.0
                message = (
                    f"Clog suspected on {fps_state.current_group or fps_name}: "
                    f"extruder advanced {extrusion_delta:.1f}mm while encoder moved {encoder_delta} counts "
                    f"with FPS {pressure_mid:.2f} near {CLOG_PRESSURE_TARGET:.2f}"
                )
                fps_state.clog_active = True
                self._pause_printer_message(message)

            return eventtime + MONITOR_ENCODER_PERIOD

        return partial(_monitor_clog, self)



    def start_monitors(self):
        self.monitor_timers = []
        self.runout_monitors = {}
        reactor = self.printer.get_reactor()
        for (fps_name, fps_state) in self.current_state.fps_state.items():
            self.monitor_timers.append(reactor.register_timer(self._monitor_unload_speed_for_fps(fps_name), reactor.NOW))
            self.monitor_timers.append(reactor.register_timer(self._monitor_load_speed_for_fps(fps_name), reactor.NOW))
            self.monitor_timers.append(reactor.register_timer(self._monitor_stuck_spool_for_fps(fps_name), reactor.NOW))

            self.monitor_timers.append(reactor.register_timer(self._monitor_clog_for_fps(fps_name), reactor.NOW))


            def _reload_callback(fps_name=fps_name, fps_state=fps_state):
                monitor = self.runout_monitors.get(fps_name)
                source_group = fps_state.current_group
                target_group, target_lane, delegate_to_afc, source_lane = self._get_infinite_runout_target_group(
                    fps_name,
                    fps_state,
                )
                source_group = fps_state.current_group

                if delegate_to_afc:
                    delegated = self._delegate_runout_to_afc(
                        fps_name,
                        fps_state,
                        source_lane,
                        target_lane,
                    )
                    if delegated:
                        fps_state.reset_runout_positions()
                        if monitor:
                            monitor.reset()
                            monitor.start()
                        return

                    logging.error(
                        "OAMS: Failed to delegate infinite runout for %s on %s via AFC",
                        fps_name,
                        source_group or "<unknown>",
                    )
                    fps_state.reset_runout_positions()
                    self._pause_printer_message(
                        f"Unable to delegate infinite runout for {source_group or fps_name}"
                    )
                    if monitor:
                        monitor.paused()
                    return

                group_to_load = target_group or source_group

                if target_group:
                    logging.info(
                        "OAMS: Infinite runout triggered for %s on %s -> %s",
                        fps_name,
                        source_group,
                        target_group,
                    )
                    unload_success, unload_message = self._unload_filament_for_fps(fps_name)
                    if not unload_success:
                        logging.error(
                            "OAMS: Failed to unload filament during infinite runout on %s: %s",
                            fps_name,
                            unload_message,
                        )
                        failure_message = unload_message or f"Failed to unload current spool on {fps_name}"
                        self._pause_printer_message(failure_message)
                        if monitor:
                            monitor.paused()
                        return

                if group_to_load is None:
                    logging.error("OAMS: No filament group available to reload on %s", fps_name)
                    self._pause_printer_message(f"No filament group available to reload on {fps_name}")
                    if monitor:
                        monitor.paused()
                    return

                load_success, load_message = self._load_filament_for_group(group_to_load)
                if load_success:
                    logging.info(
                        "OAMS: Successfully loaded group %s on %s%s",
                        group_to_load,
                        fps_name,
                        " after infinite runout" if target_group else "",
                    )
                    if target_group:
                        if target_lane:
                            try:
                                gcode = self.printer.lookup_object("gcode")
                                gcode.run_script(f"SET_LANE_LOADED LANE={target_lane}")
                                logging.debug(
                                    "OAMS: Marked lane %s as loaded after infinite runout on %s",
                                    target_lane,
                                    fps_name,
                                )
                            except Exception:
                                logging.exception(
                                    "OAMS: Failed to mark lane %s as loaded after infinite runout on %s",
                                    target_lane,
                                    fps_name,
                                )
                        else:
                            logging.warning(
                                "OAMS: No runout lane recorded for %s on %s when marking lane loaded",
                                target_group,
                                fps_name,
                            )
                    fps_state.reset_runout_positions()
                    if monitor:
                        monitor.reset()
                        monitor.start()
                    return

                logging.error(
                    "OAMS: Failed to load group %s on %s: %s",
                    group_to_load,
                    fps_name,
                    load_message,
                )
                failure_message = load_message or f"No spool available for group {group_to_load}"
                self._pause_printer_message(failure_message)
                if monitor:
                    monitor.paused()
                return

            fps_reload_margin = getattr(
                self.fpss[fps_name],
                "reload_before_toolhead_distance",
                None,
            )
            if fps_reload_margin is None:
                fps_reload_margin = self.reload_before_toolhead_distance
            else:
                logging.debug(
                    "OAMS: Using FPS-specific reload margin %.2f mm for %s",
                    fps_reload_margin,
                    fps_name,
                )

            monitor = OAMSRunoutMonitor(
                self.printer,
                fps_name,
                self.fpss[fps_name],
                fps_state,
                self.oams,
                _reload_callback,
                reload_before_toolhead_distance=fps_reload_margin,
            )
            self.runout_monitors[fps_name] = monitor
            monitor.start()

        logging.info("OAMS: All monitors started")

    def stop_monitors(self):
        for timer in self.monitor_timers:
            self.printer.get_reactor().unregister_timer(timer)
        self.monitor_timers = []
        for monitor in self.runout_monitors.values():
            monitor.reset()
        self.runout_monitors = {}


def load_config(config):
    return OAMSManager(config)<|MERGE_RESOLUTION|>--- conflicted
+++ resolved
@@ -545,17 +545,12 @@
         self.webhooks.register_status("oams", self._webhooks_status)
 
         self._last_summary_payload: Optional[Dict[str, Any]] = None
-<<<<<<< HEAD
+
         self._status_stream = StatusStreamHelper(
             self.printer,
             self._stream_status_batch,
             STATUS_STREAM_INTERVAL,
-=======
-        self._status_stream = BatchBulkHelper(
-            self.printer,
-            self._stream_status_batch,
-            batch_interval=STATUS_STREAM_INTERVAL,
->>>>>>> 488b9ca3
+
         )
         self._status_stream.add_mux_endpoint(
             "oams/stream_status",
@@ -648,21 +643,14 @@
 
     def _build_summary(self, snapshot: Dict[str, Any]) -> Dict[str, Any]:
         """Create a trimmed summary suitable for WebHooks subscribers."""
-<<<<<<< HEAD
+
 
         followers: Dict[str, Dict[str, Any]] = {}
         spools: Dict[str, Optional[int]] = {}
         faults: Dict[str, Dict[str, Any]] = {}
         lanes: Dict[str, Optional[str]] = {}
 
-=======
-
-        followers: Dict[str, Dict[str, Any]] = {}
-        spools: Dict[str, Optional[int]] = {}
-        faults: Dict[str, Dict[str, Any]] = {}
-        lanes: Dict[str, Optional[str]] = {}
-
->>>>>>> 488b9ca3
+
         for fps_name, fps_status in snapshot.get("fps", {}).items():
             followers[fps_name] = {
                 "following": fps_status.get("following", False),
