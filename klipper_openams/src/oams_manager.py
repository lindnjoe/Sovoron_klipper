# OpenAMS Manager
#
# Copyright (C) 2025 JR Lomas <lomas.jr@gmail.com>
#
# This file may be distributed under the terms of the GNU GPLv3 license.

import logging
import time
from functools import partial
from collections import deque
from typing import Optional, Tuple, Dict, List, Any, Callable

# Configuration constants

PAUSE_DISTANCE = 60  # mm to pause before coasting follower
ENCODER_SAMPLES = 2  # Number of encoder samples to collect
MIN_ENCODER_DIFF = 1  # Minimum encoder difference to consider movement
FILAMENT_PATH_LENGTH_FACTOR = 1.14  # Factor for calculating filament path traversal
MONITOR_ENCODER_LOADING_SPEED_AFTER = 2.0  # seconds
MONITOR_ENCODER_PERIOD = 2.0  # seconds
MONITOR_ENCODER_UNLOADING_SPEED_AFTER = 2.0  # seconds
AFC_DELEGATION_TIMEOUT = 30.0  # seconds to suppress duplicate AFC runout triggers

STUCK_SPOOL_PRESSURE_THRESHOLD = 0.08  # Pressure indicating the spool is no longer feeding
STUCK_SPOOL_DWELL = 8.0  # Seconds the pressure must remain below the threshold before pausing



class OAMSRunoutState:
    """Enum for runout monitor states."""
    STOPPED = "STOPPED"          # Monitor is disabled
    MONITORING = "MONITORING"    # Actively watching for runout
    DETECTED = "DETECTED"        # Runout detected, pausing before coast
    COASTING = "COASTING"        # Follower coasting, preparing next spool
    RELOADING = "RELOADING"      # Loading next spool in sequence
    PAUSED = "PAUSED"           # Monitor paused due to error/manual intervention


class FPSLoadState:
    """Enum for FPS loading states."""
    UNLOADED = "UNLOADED"    # No filament loaded
    LOADED = "LOADED"        # Filament loaded and ready
    LOADING = "LOADING"      # Currently loading filament
    UNLOADING = "UNLOADING"  # Currently unloading filament
    
class OAMSRunoutMonitor:
    """
    Monitors filament runout for a specific FPS and handles automatic reload.

    State Management:
    - Tracks runout detection and follower coasting
    - Manages automatic spool switching within filament groups
    - Coordinates with OAMS hardware for filament loading
    - Triggers reload once the remaining filament in the tube reaches the
      configured safety margin, independent of the total PTFE length. Each FPS
      can optionally override the safety margin so coasting distance can be
      tuned per extruder lane.
    """
    
    def __init__(self, 
                 printer,
                 fps_name: str,
                 fps, 
                 fps_state,
                 oams: Dict[str, Any],
                 reload_callback: Callable, 
                 reload_before_toolhead_distance: float = 0.0):
        # Core references
        self.oams = oams
        self.printer = printer
        self.fps_name = fps_name
        self.fps_state = fps_state
        self.fps = fps
        
        # State tracking
        self.state = OAMSRunoutState.STOPPED
        self.runout_position: Optional[float] = None
        self.bldc_clear_position: Optional[float] = None
        self.runout_after_position: Optional[float] = None
        
        # Configuration
        # Reload is triggered as soon as the follower has <= this much filament
        # left in the tube after the BLDC clear phase, regardless of the OAMS
        # unit's total PTFE length. This ensures AMS2-style lanes swap as soon
        # as the configured safety margin is reached.
        self.reload_before_toolhead_distance = reload_before_toolhead_distance
        self.reload_callback = reload_callback
        
        self.reactor = self.printer.get_reactor()

        def _monitor_runout(eventtime):
            idle_timeout = self.printer.lookup_object("idle_timeout")
            is_printing = idle_timeout.get_status(eventtime)["state"] == "Printing"
            
            if self.state == OAMSRunoutState.STOPPED or self.state == OAMSRunoutState.PAUSED or self.state == OAMSRunoutState.RELOADING:
                pass

            elif self.state == OAMSRunoutState.MONITORING:
                #logging.info("OAMS: Monitoring runout, is_printing: %s, fps_state: %s, fps_state.current_group: %s, fps_state.current_spool_idx: %s, oams: %s" % (is_printing, fps_state.state_name, fps_state.current_group, fps_state.current_spool_idx, fps_state.current_oams))
                if getattr(fps_state, "afc_delegation_active", False):
                    now = self.reactor.monotonic()
                    if now < getattr(fps_state, "afc_delegation_until", 0.0):
                        return eventtime + MONITOR_ENCODER_PERIOD
                    fps_state.afc_delegation_active = False
                    fps_state.afc_delegation_until = 0.0
                if is_printing and \
                fps_state.state_name == "LOADED" and \
                fps_state.current_group is not None and \
                fps_state.current_spool_idx is not None and \
                not bool(self.oams[fps_state.current_oams].hub_hes_value[fps_state.current_spool_idx]):

                    self.state = OAMSRunoutState.DETECTED
                    logging.info(f"OAMS: Runout detected on FPS {self.fps_name}, pausing for {PAUSE_DISTANCE} mm before coasting the follower.")
                    self.runout_position = fps.extruder.last_position
            
            elif self.state == OAMSRunoutState.DETECTED:
                traveled_distance = fps.extruder.last_position - self.runout_position
                if traveled_distance >= PAUSE_DISTANCE:
                    logging.info("OAMS: Pause complete, coasting the follower.")
                    self.oams[fps_state.current_oams].set_oams_follower(0, 1)
                    self.bldc_clear_position = fps.extruder.last_position
                    self.runout_after_position = 0.0
                    self.state = OAMSRunoutState.COASTING

            elif self.state == OAMSRunoutState.COASTING:
                traveled_distance_after_bldc_clear = max(
                    fps.extruder.last_position - self.bldc_clear_position, 0.0
                )
                self.runout_after_position = traveled_distance_after_bldc_clear
                path_length = getattr(
                    self.oams[fps_state.current_oams], "filament_path_length", 0.0
                )
                effective_path_length = (
                    path_length / FILAMENT_PATH_LENGTH_FACTOR if path_length else 0.0
                )
                consumed_with_margin = (
                    self.runout_after_position
                    + PAUSE_DISTANCE
                    + self.reload_before_toolhead_distance
                )

                if consumed_with_margin >= effective_path_length:
                    logging.info(
                        "OAMS: Loading next spool (%.2f mm consumed + margin %.2f mm >= effective path %.2f mm).",
                        self.runout_after_position + PAUSE_DISTANCE,
                        self.reload_before_toolhead_distance,
                        effective_path_length,
                    )
                    self.state = OAMSRunoutState.RELOADING
                    self.reload_callback()
            else:
                raise ValueError(f"Invalid state: {self.state}")
            return eventtime + MONITOR_ENCODER_PERIOD
        self._timer_callback = _monitor_runout
        self.timer = self.reactor.register_timer(self._timer_callback, self.reactor.NOW)
        

    def start(self) -> None:
        """Start monitoring for filament runout."""
        if self.timer is None:
            self.timer = self.reactor.register_timer(self._timer_callback, self.reactor.NOW)
        self.state = OAMSRunoutState.MONITORING

    
    def stop(self) -> None:
        """Stop monitoring for filament runout."""
        self.state = OAMSRunoutState.STOPPED
        
    def reloading(self) -> None:
        """Set state to reloading and reset positions."""
        self.state = OAMSRunoutState.RELOADING
        self.runout_position = None
        self.runout_after_position = None
        
    def paused(self) -> None:
        """Pause the monitor due to error or manual intervention."""
        self.state = OAMSRunoutState.PAUSED
        
    def reset(self) -> None:
        """Reset monitor to stopped state and clean up."""
        self.state = OAMSRunoutState.STOPPED
        self.runout_position = None
        self.runout_after_position = None
        if self.timer is not None:
            self.reactor.unregister_timer(self.timer)
            self.timer = None

class OAMSState:
    """
    Global state container for all FPS units in the system.
    
    Attributes:
    - fps_state: Dictionary mapping FPS names to their FPSState objects
    """
    
    def __init__(self):
        self.fps_state: Dict[str, 'FPSState'] = {}
        
    def add_fps_state(self, fps_name: str) -> None:
        """Add a new FPS state tracker."""
        self.fps_state[fps_name] = FPSState()
        

class FPSState:
    """
    Tracks the state of a single FPS (Filament Pressure Sensor).
    
    Key State Variables:
    - state_name: Current loading state (LOADED, UNLOADED, LOADING, UNLOADING)
    - current_group: Filament group name (e.g., "T0", "T1") if loaded
    - current_oams: Name of the OAMS unit currently loaded
    - current_spool_idx: Index (0-3) of the spool bay currently loaded
    
    Monitoring State:
    - encoder_samples: Recent encoder readings for motion detection
    - following: Whether follower mode is active
    - direction: Follower direction (0=forward, 1=reverse)
    - since: Timestamp when current state began
    """
    
    def __init__(self, 
                 state_name: str = FPSLoadState.UNLOADED, 
                 current_group: Optional[str] = None, 
                 current_oams: Optional[str] = None, 
                 current_spool_idx: Optional[int] = None):
        
        # Primary state tracking
        self.state_name = state_name  # FPSLoadState: LOADED, UNLOADED, LOADING, UNLOADING
        self.current_group = current_group  # Filament group name (T0, T1, etc.)
        self.current_oams = current_oams  # OAMS unit name currently loaded
        self.current_spool_idx = current_spool_idx  # Spool bay index (0-3)
        
        # Runout tracking
        self.runout_position: Optional[float] = None
        self.runout_after_position: Optional[float] = None
        
        # Timer references (for cleanup)
        self.monitor_spool_timer = None
        self.monitor_pause_timer = None
        self.monitor_load_next_spool_timer = None
        

        # Motion monitoring
        self.encoder_samples = deque(maxlen=ENCODER_SAMPLES)  # Recent encoder readings

        # Follower state
        self.following: bool = False  # Whether follower mode is active
        self.direction: int = 0  # Follower direction (0=forward, 1=reverse)
        self.since: Optional[float] = None  # Timestamp when current state began

        # AFC delegation state
        self.afc_delegation_active: bool = False
        self.afc_delegation_until: float = 0.0

        # Stuck spool detection
        self.stuck_spool_start_time: Optional[float] = None
        self.stuck_spool_active: bool = False
<<<<<<< HEAD
        self.stuck_spool_restore_follower: bool = False
        self.stuck_spool_restore_direction: int = 1
=======
>>>>>>> 65067631


    def reset_runout_positions(self) -> None:
        """Clear runout position tracking."""
        self.runout_position = None
        self.runout_after_position = None

<<<<<<< HEAD
    def reset_stuck_spool_state(self, preserve_restore: bool = False) -> None:
        """Clear any latched stuck spool indicators."""
        self.stuck_spool_start_time = None
        self.stuck_spool_active = False
        if not preserve_restore:
            self.stuck_spool_restore_follower = False
            self.stuck_spool_restore_direction = 1
=======
    def reset_stuck_spool_state(self) -> None:
        """Clear any latched stuck spool indicators."""
        self.stuck_spool_start_time = None
        self.stuck_spool_active = False
>>>>>>> 65067631

    def __repr__(self) -> str:
        return f"FPSState(state_name={self.state_name}, current_group={self.current_group}, current_oams={self.current_oams}, current_spool_idx={self.current_spool_idx})"

    def __str__(self) -> str:
        return f"State: {self.state_name}, Group: {self.current_group}, OAMS: {self.current_oams}, Spool Index: {self.current_spool_idx}"

class OAMSManager:
    """
    Main coordinator for OpenAMS system with multiple FPS units.
    
    Manages:
    - Multiple FPS (Filament Pressure Sensor) units
    - OAMS (OpenAMS) hardware units  
    - Filament groups (T0, T1, etc.) mapping to FPS units
    - Automatic filament runout detection and switching
    
    Key Attributes:
    - fpss: Dictionary of FPS objects {fps_name: fps_object}
    - oams: Dictionary of OAMS objects {oams_name: oams_object}  
    - filament_groups: Dictionary of filament groups {group_name: group_object}
    - current_state: OAMSState tracking all FPS states
    """
    
    def __init__(self, config):
        # Core configuration and printer interface
        self.config = config
        self.printer = config.get_printer()
        self.reactor = self.printer.get_reactor()
        

        # Hardware object collections
        self.filament_groups: Dict[str, Any] = {}  # Group name -> FilamentGroup object
        self.oams: Dict[str, Any] = {}  # OAMS name -> OAMS object
        self.fpss: Dict[str, Any] = {}  # FPS name -> FPS object

        # State management
        self.current_state = OAMSState()  # Tracks state of all FPS units
        self.current_group: Optional[str] = None  # Last group requested via load command
        self.afc = None  # Optional reference to AFC for lane runout mappings
        self._afc_logged = False  # Tracks whether AFC integration has been announced

        

        # Monitoring and control
        self.monitor_timers: List[Any] = []  # Active monitoring timers
        self.runout_monitors: Dict[str, OAMSRunoutMonitor] = {}
        self.ready: bool = False  # System initialization complete

        # Configuration parameters
        self.reload_before_toolhead_distance: float = config.getfloat(
            "reload_before_toolhead_distance",
            0.0,
        )

        # Cached mappings
        self.group_to_fps: Dict[str, str] = {}
        self._canonical_lane_by_group: Dict[str, str] = {}
        self._canonical_group_by_lane: Dict[str, str] = {}
        self._lane_unit_map: Dict[str, str] = {}
        self._lane_by_location: Dict[Tuple[str, int], str] = {}

        
        # Initialize hardware collections
        self._initialize_oams()
        self._initialize_filament_groups()
        
        # Register with printer and setup event handlers
        self.printer.register_event_handler("klippy:ready", self.handle_ready)
        self.printer.register_event_handler(
            "idle_timeout:printing",
            self._handle_printing_resumed,
        )
        self.printer.add_object("oams_manager", self)
        self.register_commands()
        

    def get_status(self, eventtime: float) -> Dict[str, Dict[str, Any]]:
        """
        Return current status of all FPS units and OAMS hardware for monitoring.

        Returns:
            Dictionary containing:
            - "oams": Mapping of OAMS identifiers to their latest action status
            - One entry per FPS with its current loading state information
        """
        attributes: Dict[str, Dict[str, Any]] = {"oams": {}}

        for name, oam in self.oams.items():
            status_name = name.split()[-1]
            oam_status = {
                "action_status": oam.action_status,
                "action_status_code": oam.action_status_code,
                "action_status_value": oam.action_status_value,
            }
            attributes["oams"][status_name] = oam_status
            if status_name != name:
                attributes["oams"][name] = oam_status

        for fps_name, fps_state in self.current_state.fps_state.items():
            attributes[fps_name] = {
                "current_group": fps_state.current_group,
                "current_oams": fps_state.current_oams,
                "current_spool_idx": fps_state.current_spool_idx,
                "state_name": fps_state.state_name,
                "since": fps_state.since,
            }

        return attributes

    
    def determine_state(self) -> None:
        """
        Analyze hardware state and update FPS state tracking.
        
        For each FPS:
        1. Check which filament group is currently loaded
        2. Identify the active OAMS unit and spool bay
        3. Update state to LOADED if filament is present
        """
        for fps_name, fps_state in self.current_state.fps_state.items():
            fps_state.current_group, current_oams, fps_state.current_spool_idx = self.determine_current_loaded_group(fps_name)
            
            if current_oams is not None:
                fps_state.current_oams = current_oams.name
            else:
                fps_state.current_oams = None
                
            if fps_state.current_oams is not None and fps_state.current_spool_idx is not None:
                fps_state.state_name = FPSLoadState.LOADED
                fps_state.since = self.reactor.monotonic()
                fps_state.reset_stuck_spool_state()
            else:
                fps_state.state_name = FPSLoadState.UNLOADED
                fps_state.reset_stuck_spool_state()
        
    def handle_ready(self) -> None:
        """
        Initialize system when printer is ready.
        
        1. Discover and register all FPS units
        2. Create state tracking for each FPS
        3. Determine current hardware state
        4. Start monitoring timers
        """
        # Discover all FPS units in the system

        for fps_name, fps in self.printer.lookup_objects(module="fps"):
            self.fpss[fps_name] = fps
            self.current_state.add_fps_state(fps_name)

        if not self.fpss:
            raise ValueError("No FPS found in system, this is required for OAMS to work")

        self._rebuild_group_fps_index()

        # Initialize system state and start monitoring
        self.determine_state()
        self.start_monitors()

        self.ready = True

    def _initialize_oams(self) -> None:
        """Discover and register all OAMS hardware units."""
        for name, oam in self.printer.lookup_objects(module="oams"):
            self.oams[name] = oam
        
    def _initialize_filament_groups(self) -> None:
        """Discover and register all filament group configurations."""
        for name, group in self.printer.lookup_objects(module="filament_group"):
            name = name.split()[-1]  # Extract group name from full object name
            logging.info(f"OAMS: Adding group {name}")
            self.filament_groups[name] = group
    
    def determine_current_loaded_group(self, fps_name: str) -> Tuple[Optional[str], Optional[object], Optional[int]]:
        """
        Determine which filament group is currently loaded in the specified FPS.
        
        Args:
            fps_name: Name of the FPS to check
            
        Returns:
            Tuple of (group_name, oams_object, bay_index) or (None, None, None) if unloaded
            
        Process:
        1. Get the FPS object
        2. Check each filament group for loaded bays
        3. Verify the OAMS is connected to this FPS
        4. Return the first match found
        """
        fps = self.fpss.get(fps_name)
        if fps is None:
            raise ValueError(f"FPS {fps_name} not found")
            
        # Check each filament group for loaded spools
        for group_name, group in self.filament_groups.items():
            for oam, bay_index in group.bays:
                # Check if this bay has filament loaded and the OAMS is connected to this FPS
                if oam.is_bay_loaded(bay_index) and oam in fps.oams:
                    return group_name, oam, bay_index
                    
        return None, None, None
        
    def register_commands(self):
        gcode = self.printer.lookup_object("gcode")
        gcode.register_command(
            "OAMSM_UNLOAD_FILAMENT",
            self.cmd_UNLOAD_FILAMENT,
            desc=self.cmd_UNLOAD_FILAMENT_help,
        )
        
        gcode.register_command(
            "OAMSM_LOAD_FILAMENT",
            self.cmd_LOAD_FILAMENT,
            desc=self.cmd_LOAD_FILAMENT_help,
        )
        
        gcode.register_command(
            "OAMSM_FOLLOWER",
            self.cmd_FOLLOWER,
            desc=self.cmd_FOLLOWER_help,
        )
        
        # gcode.register_command(
        #     "OAMSM_CURRENT_LOADED_GROUP",
        #     self.cmd_CURRENT_LOADED_GROUP,
        #     desc=self.cmd_CURRENT_LOADED_GROUP_help,
        # )
        
        gcode.register_command(
            "OAMSM_CLEAR_ERRORS",
            self.cmd_CLEAR_ERRORS,
            desc=self.cmd_CLEAR_ERRORS_help,
        )
    
    cmd_CLEAR_ERRORS_help = "Clear the error state of the OAMS"
    def cmd_CLEAR_ERRORS(self, gcmd):
        if len(self.monitor_timers) > 0:
            self.stop_monitors()
        for (fps_name, fps_state) in self.current_state.fps_state.items():
            fps_state.encoder_samples.clear()
            fps_state.reset_stuck_spool_state()
        for _, oam in self.oams.items():
            oam.clear_errors()
        self.determine_state()
        self.start_monitors()
        
        return
    
    cmd_FOLLOWER_help = "Enable the follower on whatever OAMS is current loaded"
    def cmd_FOLLOWER(self, gcmd):
        enable = gcmd.get_int('ENABLE')
        if enable is None:
            gcmd.respond_info("Missing ENABLE parameter")
            return
        direction = gcmd.get_int('DIRECTION')
        if direction is None:
            gcmd.respond_info("Missing DIRECTION parameter")
            return
        fps_name = gcmd.get('FPS')
        fps_name = "fps " + fps_name
        if fps_name is None:
            gcmd.respond_info("Missing FPS parameter")
            return
        if fps_name not in self.fpss:
            gcmd.respond_info(f"FPS {fps_name} does not exist")
            return
        fps_state = self.current_state.fps_state[fps_name]
        if fps_state.state_name == "UNLOADED":
            gcmd.respond_info(f"FPS {fps_name} is already unloaded")
            return
        if fps_state.state_name == "LOADING":
            gcmd.respond_info(f"FPS {fps_name} is currently loading a spool")
            return
        if fps_state.state_name == "UNLOADING":
            gcmd.respond_info(f"FPS {fps_name} is currently unloading a spool")
            return
        self.oams[fps_state.current_oams].set_oams_follower(enable, direction)
        fps_state.following = enable
        fps_state.direction = direction
        fps_state.encoder = self.oams[fps_state.current_oams].encoder_clicks
        fps_state.current_spool_idx = self.oams[fps_state.current_oams].current_spool
        return
    

    def _rebuild_group_fps_index(self) -> None:
        """Build a lookup table from filament groups to their owning FPS."""
        mapping: Dict[str, str] = {}
        for group_name, group in self.filament_groups.items():
            for fps_name, fps in self.fpss.items():
                if any(oam in fps.oams for oam in group.oams):
                    mapping[group_name] = fps_name
                    break
        self.group_to_fps = mapping

    def group_fps_name(self, group_name: str) -> Optional[str]:
        if group_name not in self.group_to_fps and self.fpss:
            self._rebuild_group_fps_index()
        return self.group_to_fps.get(group_name)

    def _normalize_group_name(self, group: Optional[str]) -> Optional[str]:
        """Return a trimmed filament group name or None if invalid."""
        if not group or not isinstance(group, str):
            return None
        group = group.strip()
        if not group:
            return None
        if " " in group:
            group = group.split()[-1]
        return group

    def _rebuild_lane_location_index(self) -> None:
        """Map each (OAMS name, bay index) tuple to its canonical AFC lane."""
        mapping: Dict[Tuple[str, int], str] = {}
        for group_name, lane_name in self._canonical_lane_by_group.items():
            group = self.filament_groups.get(group_name)
            if not group:
                continue
            for oam, bay_index in group.bays:
                mapping[(oam.name, bay_index)] = lane_name
        self._lane_by_location = mapping

    def _ensure_afc_lane_cache(self, afc) -> None:
        """Capture the canonical AFC lane mapping when AFC is available."""
        lanes = getattr(afc, "lanes", {})
        updated = False
        for lane_name, lane in lanes.items():
            canonical_group = self._normalize_group_name(getattr(lane, "_map", None))
            if canonical_group is None:
                canonical_group = self._normalize_group_name(getattr(lane, "map", None))
            if canonical_group:
                if lane_name not in self._canonical_group_by_lane:
                    self._canonical_group_by_lane[lane_name] = canonical_group
                    updated = True
                if canonical_group not in self._canonical_lane_by_group:
                    self._canonical_lane_by_group[canonical_group] = lane_name
                    updated = True
            unit_name = getattr(lane, "unit", None)
            if unit_name and lane_name not in self._lane_unit_map:
                self._lane_unit_map[lane_name] = unit_name
        if updated:
            self._rebuild_lane_location_index()

    def _resolve_lane_for_state(
        self,
        fps_state: 'FPSState',
        group_name: Optional[str],
        afc,
    ) -> Tuple[Optional[str], Optional[str]]:
        """Determine the canonical AFC lane and group for the provided FPS state."""

        normalized_group = self._normalize_group_name(group_name)
        lane_name: Optional[str] = None

        # Prefer the physical OAMS location currently tracked by the FPS state.
        if fps_state.current_oams and fps_state.current_spool_idx is not None:
            lane_name = self._lane_by_location.get(
                (fps_state.current_oams, fps_state.current_spool_idx)
            )
            if lane_name:
                lane_group = self._canonical_group_by_lane.get(lane_name)
                if lane_group:
                    normalized_group = lane_group

        # Fall back to the canonical mapping captured from AFC at startup.
        if lane_name is None and normalized_group:
            lane_name = self._canonical_lane_by_group.get(normalized_group)

        lanes = getattr(afc, "lanes", {})

        # As a last resort, inspect the lanes directly using their original map assignments.
        if lane_name is None and normalized_group:
            lane_name = next(
                (
                    name
                    for name, lane in lanes.items()
                    if self._normalize_group_name(getattr(lane, "_map", None))
                    == normalized_group
                ),
                None,
            )

        canonical_group = normalized_group
        if lane_name:
            lane = lanes.get(lane_name)
            if lane is not None:
                canonical_candidate = self._normalize_group_name(
                    getattr(lane, "_map", None)
                )
                if canonical_candidate is None:
                    canonical_candidate = self._normalize_group_name(
                        getattr(lane, "map", None)
                    )

                updated = False
                if canonical_candidate:
                    canonical_group = canonical_candidate
                    if lane_name not in self._canonical_group_by_lane:
                        self._canonical_group_by_lane[lane_name] = canonical_candidate
                        updated = True
                    if canonical_candidate not in self._canonical_lane_by_group:
                        self._canonical_lane_by_group[canonical_candidate] = lane_name
                        updated = True
                unit_name = getattr(lane, "unit", None)
                if unit_name and lane_name not in self._lane_unit_map:
                    self._lane_unit_map[lane_name] = unit_name
                if updated:
                    self._rebuild_lane_location_index()

        return lane_name, canonical_group

    def _get_afc(self):
        """Lazily retrieve the AFC object if it is available."""
        if self.afc is not None:
            return self.afc
        try:
            afc = self.printer.lookup_object('AFC')
        except Exception:
            self.afc = None
            return None
        self.afc = afc
        self._ensure_afc_lane_cache(afc)
        if not self._afc_logged:
            logging.info("OAMS: AFC integration detected; enabling same-FPS infinite runout support.")
            self._afc_logged = True
        return self.afc

    def _get_infinite_runout_target_group(
        self,
        fps_name: str,
        fps_state: 'FPSState',
    ) -> Tuple[Optional[str], Optional[str], bool, Optional[str]]:
        """
        Return the target filament group and lane for infinite runout, if configured.

        The third element of the tuple indicates whether the runout handling should be
        delegated back to AFC (for example when the configured runout lane is not on
        the same FPS and therefore cannot be handled by OAMS directly).
        """
        current_group = fps_state.current_group
        normalized_group = self._normalize_group_name(current_group)
        if normalized_group is None:
            return None, None, False, None

        afc = self._get_afc()
        if afc is None:
            return None, None, False, None

        lane_name, resolved_group = self._resolve_lane_for_state(
            fps_state,
            normalized_group,
            afc,
        )

        if resolved_group and resolved_group != normalized_group:
            normalized_group = resolved_group
            fps_state.current_group = resolved_group

        if not lane_name:
            logging.debug(
                "OAMS: Unable to resolve AFC lane for group %s on %s",
                normalized_group,
                fps_name,
            )
            return None, None, False, None

        lanes = getattr(afc, "lanes", {})
        lane = afc.lanes.get(lane_name)
        if lane is None:
            return None, None, False, lane_name

        runout_lane_name = getattr(lane, "runout_lane", None)
        if not runout_lane_name:
            return None, None, False, lane_name

        target_lane = afc.lanes.get(runout_lane_name)
        if target_lane is None:
            logging.warning(
                "OAMS: Runout lane %s for %s on %s is not available; deferring to AFC",
                runout_lane_name,
                normalized_group,
                fps_name,
            )
            return None, runout_lane_name, True, lane_name

        source_unit = self._lane_unit_map.get(lane_name)
        target_unit = self._lane_unit_map.get(runout_lane_name)
        if source_unit and target_unit and source_unit != target_unit:
            logging.debug(
                "OAMS: Runout lane %s (%s) for %s on %s belongs to different unit %s; deferring to AFC",
                runout_lane_name,
                target_unit,
                normalized_group,
                fps_name,
                source_unit,
            )
            return None, runout_lane_name, True, lane_name

        source_extruder = getattr(lane, "extruder_obj", None)
        target_extruder = getattr(target_lane, "extruder_obj", None)
        if (
            source_extruder is not None
            and target_extruder is not None
            and source_extruder is not target_extruder
        ):
            logging.debug(
                "OAMS: Deferring infinite runout for %s on %s because lane %s (%s) spools to %s (%s)",
                normalized_group,
                fps_name,
                lane_name,
                getattr(source_extruder, "name", "unknown"),
                runout_lane_name,
                getattr(target_extruder, "name", "unknown"),
            )
            return None, runout_lane_name, True, lane_name

        target_group = self._canonical_group_by_lane.get(runout_lane_name)
        if not target_group:
            target_group = self._normalize_group_name(getattr(target_lane, "_map", None))
        if not target_group:
            target_group = self._normalize_group_name(getattr(target_lane, "map", None))

        if not target_group:
            logging.debug(
                "OAMS: Runout lane %s for %s on %s has no canonical group; deferring to AFC",
                runout_lane_name,
                normalized_group,
                fps_name,
            )
            return None, runout_lane_name, True, lane_name

        updated = False
        if runout_lane_name not in self._canonical_group_by_lane:
            self._canonical_group_by_lane[runout_lane_name] = target_group
            updated = True
        if target_group not in self._canonical_lane_by_group:
            self._canonical_lane_by_group[target_group] = runout_lane_name
            updated = True
        if updated:
            self._rebuild_lane_location_index()

        if target_group == normalized_group:
            logging.debug(
                "OAMS: Runout lane %s for %s on %s does not map to a different filament group; deferring to AFC",
                runout_lane_name,
                normalized_group,
                fps_name,
            )
            return None, runout_lane_name, True, lane_name

        if normalized_group not in self.filament_groups:
            logging.debug(
                "OAMS: Source group %s is not managed by OAMS; deferring to AFC",
                normalized_group,
            )
            return None, runout_lane_name, True, lane_name

        if target_group not in self.filament_groups:
            logging.debug(
                "OAMS: Runout mapping %s -> %s is not managed by OAMS; deferring to AFC",
                normalized_group,
                target_group,
            )
            return None, runout_lane_name, True, lane_name

        source_fps = self.group_fps_name(normalized_group)
        target_fps = self.group_fps_name(target_group)
        if source_fps != fps_name or target_fps != fps_name:
            logging.info(
                "OAMS: Deferring infinite runout for %s on %s to AFC lane %s because target group %s loads via %s",
                normalized_group,
                fps_name,
                runout_lane_name,
                target_group,
                target_fps or "unknown FPS",
            )
            return None, runout_lane_name, True, lane_name

        logging.info(
            "OAMS: Infinite runout configured for %s on %s -> %s (lanes %s -> %s)",
            normalized_group,
            fps_name,
            target_group,
            lane_name,
            runout_lane_name,
        )
        return target_group, runout_lane_name, False, lane_name

    def _delegate_runout_to_afc(
        self,
        fps_name: str,
        fps_state: 'FPSState',
        source_lane_name: Optional[str],
        target_lane_name: Optional[str],
    ) -> bool:
        """Ask AFC to perform the infinite runout swap for the provided lane."""

        afc = self._get_afc()
        if afc is None:
            logging.debug(
                "OAMS: Cannot delegate infinite runout for %s; AFC not available",
                fps_name,
            )
            return False

        if not source_lane_name:
            logging.debug(
                "OAMS: Cannot delegate infinite runout for %s; no source lane recorded",
                fps_name,
            )
            return False

        lane = afc.lanes.get(source_lane_name)
        if lane is None:
            logging.warning(
                "OAMS: AFC lane %s not found while delegating infinite runout for %s",
                source_lane_name,
                fps_name,
            )
            return False

        runout_target = getattr(lane, "runout_lane", None)
        if not runout_target:
            logging.warning(
                "OAMS: AFC lane %s has no runout target while delegating infinite runout for %s",
                source_lane_name,
                fps_name,
            )
            return False

        if target_lane_name and target_lane_name != runout_target:
            logging.debug(
                "OAMS: AFC lane %s runout target mismatch (%s != %s) while delegating infinite runout for %s",
                source_lane_name,
                runout_target,
                target_lane_name,
                fps_name,
            )

        now = self.reactor.monotonic()
        if fps_state.afc_delegation_active and now < fps_state.afc_delegation_until:
            logging.debug(
                "OAMS: AFC infinite runout for %s still in progress; skipping duplicate trigger",
                fps_name,
            )
            return True

        if runout_target not in afc.lanes:
            logging.warning(
                "OAMS: AFC runout lane %s referenced by %s is unavailable",
                runout_target,
                source_lane_name,
            )
            return False

        try:
            lane._perform_infinite_runout()
        except Exception:
            logging.exception(
                "OAMS: AFC infinite runout failed for lane %s -> %s",
                source_lane_name,
                runout_target,
            )
            fps_state.afc_delegation_active = False
            fps_state.afc_delegation_until = 0.0
            return False

        fps_state.afc_delegation_active = True
        fps_state.afc_delegation_until = now + AFC_DELEGATION_TIMEOUT
        logging.info(
            "OAMS: Delegated infinite runout for %s via AFC lane %s -> %s",
            fps_name,
            source_lane_name,
            runout_target,
        )
        return True

    def _unload_filament_for_fps(self, fps_name: str) -> Tuple[bool, str]:
        """Unload filament from the specified FPS and update state."""
        if fps_name not in self.fpss:
            return False, f"FPS {fps_name} does not exist"

        fps_state = self.current_state.fps_state[fps_name]
        if fps_state.state_name != FPSLoadState.LOADED:
            return False, f"FPS {fps_name} is not currently loaded"

        if fps_state.current_oams is None:
            return False, f"FPS {fps_name} has no OAMS loaded"

        oams = self.oams.get(fps_state.current_oams)
        if oams is None:
            return False, f"OAMS {fps_state.current_oams} not found for FPS {fps_name}"

        if oams.current_spool is None:
            fps_state.state_name = FPSLoadState.UNLOADED
            fps_state.following = False
            fps_state.direction = 0
            fps_state.current_group = None
            fps_state.current_spool_idx = None
            fps_state.since = self.reactor.monotonic()
            self.current_group = None
            fps_state.reset_stuck_spool_state()
            return True, "Spool already unloaded"

        fps_state.state_name = FPSLoadState.UNLOADING
        fps_state.encoder = oams.encoder_clicks
        fps_state.since = self.reactor.monotonic()
        fps_state.current_oams = oams.name
        fps_state.current_spool_idx = oams.current_spool

        success, message = oams.unload_spool()

        if success:
            fps_state.state_name = FPSLoadState.UNLOADED
            fps_state.following = False
            fps_state.direction = 0
            fps_state.since = self.reactor.monotonic()
            fps_state.current_group = None
            fps_state.current_spool_idx = None
            self.current_group = None
            fps_state.reset_stuck_spool_state()
            return True, message

        fps_state.state_name = FPSLoadState.LOADED
        return False, message

    def _load_filament_for_group(self, group_name: str) -> Tuple[bool, str]:
        """Load filament for the provided filament group."""
        if group_name not in self.filament_groups:
            return False, f"Group {group_name} does not exist"

        fps_name = self.group_fps_name(group_name)
        if fps_name is None:
            return False, f"No FPS associated with group {group_name}"

        fps_state = self.current_state.fps_state[fps_name]

        for (oam, bay_index) in self.filament_groups[group_name].bays:
            if not oam.is_bay_ready(bay_index):
                continue

            fps_state.state_name = FPSLoadState.LOADING
            fps_state.encoder = oam.encoder_clicks
            fps_state.since = self.reactor.monotonic()
            fps_state.current_oams = oam.name
            fps_state.current_spool_idx = bay_index

            success, message = oam.load_spool(bay_index)

            if success:
                fps_state.current_group = group_name
                fps_state.current_oams = oam.name
                fps_state.current_spool_idx = bay_index
                fps_state.state_name = FPSLoadState.LOADED
                fps_state.since = self.reactor.monotonic()
                fps_state.following = False
                fps_state.direction = 1
                self.current_group = group_name
                fps_state.reset_stuck_spool_state()
                return True, message

            fps_state.state_name = FPSLoadState.UNLOADED
            fps_state.current_group = None
            fps_state.current_spool_idx = None
            fps_state.current_oams = None
            fps_state.reset_stuck_spool_state()
            return False, message

        return False, f"No spool available for group {group_name}"

    cmd_UNLOAD_FILAMENT_help = "Unload a spool from any of the OAMS if any is loaded"
    def cmd_UNLOAD_FILAMENT(self, gcmd):
        fps_name = gcmd.get('FPS')
        if fps_name is None:
            gcmd.respond_info("Missing FPS parameter")
            return
        fps_name = "fps " + fps_name
        if fps_name not in self.fpss:
            gcmd.respond_info(f"FPS {fps_name} does not exist")
            return
        fps_state = self.current_state.fps_state[fps_name]
        if fps_state.state_name == "UNLOADED":
            gcmd.respond_info(f"FPS {fps_name} is already unloaded")
            return
        if fps_state.state_name == "LOADING":
            gcmd.respond_info(f"FPS {fps_name} is currently loading a spool")
            return
        if fps_state.state_name == "UNLOADING":
            gcmd.respond_info(f"FPS {fps_name} is currently unloading a spool")
            return

        success, message = self._unload_filament_for_fps(fps_name)
        if not success or (message and message != "Spool unloaded successfully"):
            gcmd.respond_info(message)
        return

    cmd_LOAD_FILAMENT_help = "Load a spool from an specific group"
    def cmd_LOAD_FILAMENT(self, gcmd):
        # determine which fps this group is assigned to
        group_name = gcmd.get('GROUP')
        if group_name not in self.filament_groups:
            gcmd.respond_info(f"Group {group_name} does not exist")
            return
        fps_name = self.group_fps_name(group_name)
        fps_state = self.current_state.fps_state[fps_name]
        if self.current_state.fps_state[fps_name].state_name == "LOADED":
            gcmd.respond_info(f"Group {group_name} is already loaded")
            return
        success, message = self._load_filament_for_group(group_name)
        gcmd.respond_info(message)
        return

        
    def _pause_printer_message(self, message):
        logging.info(f"OAMS: {message}")
        gcode = self.printer.lookup_object("gcode")
        message = f"Print has been paused: {message}"
        gcode.run_script(f"M118 {message}")
        gcode.run_script(f"M114 {message}")
        gcode.run_script("PAUSE")

<<<<<<< HEAD
    def _handle_printing_resumed(self, _eventtime):
        """Re-enable any followers that were paused due to a stuck spool."""
        for fps_name, fps_state in self.current_state.fps_state.items():
            if not fps_state.stuck_spool_restore_follower:
                continue
            if fps_state.current_oams is None:
                fps_state.stuck_spool_restore_follower = False
                continue
            oams = self.oams.get(fps_state.current_oams)
            if oams is None:
                fps_state.stuck_spool_restore_follower = False
                continue
            direction = fps_state.stuck_spool_restore_direction
            if direction not in (0, 1):
                direction = 1
            try:
                oams.set_oams_follower(1, direction)
                fps_state.following = True
                fps_state.direction = direction
                logging.info(
                    "OAMS: Restarted follower for %s spool %s after stuck spool pause.",
                    fps_name,
                    fps_state.current_spool_idx,
                )
            except Exception:
                logging.exception(
                    "OAMS: Failed to restart follower for %s after stuck spool pause",
                    fps_name,
                )
            fps_state.stuck_spool_restore_follower = False

=======
>>>>>>> 65067631
    def _trigger_stuck_spool_pause(
        self,
        fps_name: str,
        fps_state: "FPSState",
        oams: Optional[Any],
        message: str,
    ) -> None:
        """Pause the printer and set LED indicators for a stuck spool."""
        if fps_state.stuck_spool_active:
            return

        spool_idx = fps_state.current_spool_idx
        if oams is None and fps_state.current_oams is not None:
            oams = self.oams.get(fps_state.current_oams)

        if oams is not None and spool_idx is not None:
            try:
                oams.set_led_error(spool_idx, 1)
            except Exception:
                logging.exception(
                    "OAMS: Failed to set stuck spool LED on %s spool %s",
                    fps_name,
                    spool_idx,
                )
<<<<<<< HEAD
            if fps_state.following:
                direction = fps_state.direction if fps_state.direction in (0, 1) else 1
                fps_state.stuck_spool_restore_follower = True
                fps_state.stuck_spool_restore_direction = direction
                try:
                    oams.set_oams_follower(0, direction)
                except Exception:
                    logging.exception(
                        "OAMS: Failed to stop follower for %s spool %s during stuck spool pause",
                        fps_name,
                        spool_idx,
                    )
                fps_state.following = False
=======
>>>>>>> 65067631

        fps_state.stuck_spool_active = True
        fps_state.stuck_spool_start_time = None

        self._pause_printer_message(message)

    def _monitor_unload_speed_for_fps(self, fps_name):
        def _monitor_unload_speed(self, eventtime):
            #logging.info("OAMS: Monitoring unloading speed state: %s" % self.current_state.name)
            fps_state = self.current_state.fps_state[fps_name]
            oams = None
            if fps_state.current_oams is not None:
                oams = self.oams[fps_state.current_oams]
            if fps_state.state_name == "UNLOADING" and self.reactor.monotonic() - fps_state.since > MONITOR_ENCODER_UNLOADING_SPEED_AFTER:
                fps_state.encoder_samples.append(oams.encoder_clicks)
                if len(fps_state.encoder_samples) < ENCODER_SAMPLES:
                    return eventtime + MONITOR_ENCODER_PERIOD
                encoder_diff = abs(fps_state.encoder_samples[-1] - fps_state.encoder_samples[0])
                logging.info("OAMS[%d] Unload Monitor: Encoder diff %d" %(oams.oams_idx, encoder_diff))
                if encoder_diff < MIN_ENCODER_DIFF:              
                    oams.set_led_error(fps_state.current_spool_idx, 1)
                    self._pause_printer_message("Printer paused because the unloading speed of the moving filament was too low")
                    logging.info("after unload speed too low")
                    self.stop_monitors()
                    return self.printer.get_reactor().NEVER
            return eventtime + MONITOR_ENCODER_PERIOD
        return partial(_monitor_unload_speed, self)
    
    def _monitor_load_speed_for_fps(self, fps_name):
        def _monitor_load_speed(self, eventtime):
            #logging.info("OAMS: Monitoring loading speed state: %s" % self.current_state.name)
            fps_state = self.current_state.fps_state[fps_name]
            oams = None
            if fps_state.current_oams is not None:
                oams = self.oams[fps_state.current_oams]
            if fps_state.stuck_spool_active:
                return eventtime + MONITOR_ENCODER_PERIOD
            if fps_state.state_name == "LOADING" and self.reactor.monotonic() - fps_state.since > MONITOR_ENCODER_LOADING_SPEED_AFTER:
                fps_state.encoder_samples.append(oams.encoder_clicks)
                if len(fps_state.encoder_samples) < ENCODER_SAMPLES:
                    return eventtime + MONITOR_ENCODER_PERIOD
                encoder_diff = abs(fps_state.encoder_samples[-1] - fps_state.encoder_samples[0])
                logging.info("OAMS[%d] Load Monitor: Encoder diff %d" % (oams.oams_idx, encoder_diff))
                if encoder_diff < MIN_ENCODER_DIFF:
                    group_label = fps_state.current_group or fps_name
                    spool_label = (
                        str(fps_state.current_spool_idx)
                        if fps_state.current_spool_idx is not None
                        else "unknown"
                    )
                    message = (
                        "Spool appears stuck while loading"
                        if fps_state.current_group is None
                        else f"Spool appears stuck while loading {group_label} spool {spool_label}"
                    )
                    self._trigger_stuck_spool_pause(
                        fps_name,
                        fps_state,
                        oams,
                        message,
                    )
                    self.stop_monitors()
                    return self.printer.get_reactor().NEVER
            return eventtime + MONITOR_ENCODER_PERIOD
        return partial(_monitor_load_speed, self)


    def _monitor_stuck_spool_for_fps(self, fps_name):
        def _monitor_stuck_spool(self, eventtime):
            fps_state = self.current_state.fps_state[fps_name]
            fps = self.fpss.get(fps_name)
            if fps is None:
                fps_state.reset_stuck_spool_state()
                return eventtime + MONITOR_ENCODER_PERIOD
            if fps_state.state_name != FPSLoadState.LOADED:
                fps_state.reset_stuck_spool_state()
                return eventtime + MONITOR_ENCODER_PERIOD

            oams = None
            if fps_state.current_oams is not None:
                oams = self.oams.get(fps_state.current_oams)
            if oams is None or fps_state.current_spool_idx is None:
                fps_state.reset_stuck_spool_state()
                return eventtime + MONITOR_ENCODER_PERIOD

            try:
                idle_timeout = self.printer.lookup_object("idle_timeout")
                is_printing = idle_timeout.get_status(eventtime)["state"] == "Printing"
            except Exception:
                is_printing = False

            if not is_printing:
                if fps_state.stuck_spool_active:
                    try:
                        oams.set_led_error(fps_state.current_spool_idx, 0)
                    except Exception:
                        logging.exception(
                            "OAMS: Failed to clear stuck spool LED while idle on %s",
                            fps_name,
                        )
<<<<<<< HEAD
                fps_state.reset_stuck_spool_state(
                    preserve_restore=fps_state.stuck_spool_restore_follower
                )
=======
                fps_state.reset_stuck_spool_state()
>>>>>>> 65067631
                return eventtime + MONITOR_ENCODER_PERIOD

            pressure = float(getattr(fps, "fps_value", 0.0))
            now = self.reactor.monotonic()

            if pressure <= STUCK_SPOOL_PRESSURE_THRESHOLD:
                if fps_state.stuck_spool_start_time is None:
                    fps_state.stuck_spool_start_time = now
                elif (
                    not fps_state.stuck_spool_active
                    and now - fps_state.stuck_spool_start_time >= STUCK_SPOOL_DWELL
                ):
                    message = "Spool appears stuck"
                    if fps_state.current_group is not None:
                        message = (
                            f"Spool appears stuck on {fps_state.current_group} spool {fps_state.current_spool_idx}"
                        )
                    self._trigger_stuck_spool_pause(
                        fps_name,
                        fps_state,
                        oams,
                        message,
                    )
            else:
                if fps_state.stuck_spool_active:
                    try:
                        oams.set_led_error(fps_state.current_spool_idx, 0)
                    except Exception:
                        logging.exception(
                            "OAMS: Failed to clear stuck spool LED on %s spool %d",
                            fps_name,
                            fps_state.current_spool_idx,
                        )
                fps_state.reset_stuck_spool_state()

            return eventtime + MONITOR_ENCODER_PERIOD

        return partial(_monitor_stuck_spool, self)


    def start_monitors(self):
        self.monitor_timers = []
        self.runout_monitors = {}
        reactor = self.printer.get_reactor()
        for (fps_name, fps_state) in self.current_state.fps_state.items():
            self.monitor_timers.append(reactor.register_timer(self._monitor_unload_speed_for_fps(fps_name), reactor.NOW))
            self.monitor_timers.append(reactor.register_timer(self._monitor_load_speed_for_fps(fps_name), reactor.NOW))
            self.monitor_timers.append(reactor.register_timer(self._monitor_stuck_spool_for_fps(fps_name), reactor.NOW))

            def _reload_callback(fps_name=fps_name, fps_state=fps_state):
                monitor = self.runout_monitors.get(fps_name)
                source_group = fps_state.current_group
                target_group, target_lane, delegate_to_afc, source_lane = self._get_infinite_runout_target_group(
                    fps_name,
                    fps_state,
                )
                source_group = fps_state.current_group

                if delegate_to_afc:
                    delegated = self._delegate_runout_to_afc(
                        fps_name,
                        fps_state,
                        source_lane,
                        target_lane,
                    )
                    if delegated:
                        fps_state.reset_runout_positions()
                        if monitor:
                            monitor.reset()
                            monitor.start()
                        return

                    logging.error(
                        "OAMS: Failed to delegate infinite runout for %s on %s via AFC",
                        fps_name,
                        source_group or "<unknown>",
                    )
                    fps_state.reset_runout_positions()
                    self._pause_printer_message(
                        f"Unable to delegate infinite runout for {source_group or fps_name}"
                    )
                    if monitor:
                        monitor.paused()
                    return

                group_to_load = target_group or source_group

                if target_group:
                    logging.info(
                        "OAMS: Infinite runout triggered for %s on %s -> %s",
                        fps_name,
                        source_group,
                        target_group,
                    )
                    unload_success, unload_message = self._unload_filament_for_fps(fps_name)
                    if not unload_success:
                        logging.error(
                            "OAMS: Failed to unload filament during infinite runout on %s: %s",
                            fps_name,
                            unload_message,
                        )
                        failure_message = unload_message or f"Failed to unload current spool on {fps_name}"
                        self._pause_printer_message(failure_message)
                        if monitor:
                            monitor.paused()
                        return

                if group_to_load is None:
                    logging.error("OAMS: No filament group available to reload on %s", fps_name)
                    self._pause_printer_message(f"No filament group available to reload on {fps_name}")
                    if monitor:
                        monitor.paused()
                    return

                load_success, load_message = self._load_filament_for_group(group_to_load)
                if load_success:
                    logging.info(
                        "OAMS: Successfully loaded group %s on %s%s",
                        group_to_load,
                        fps_name,
                        " after infinite runout" if target_group else "",
                    )
                    if target_group:
                        if target_lane:
                            try:
                                gcode = self.printer.lookup_object("gcode")
                                gcode.run_script(f"SET_LANE_LOADED LANE={target_lane}")
                                logging.debug(
                                    "OAMS: Marked lane %s as loaded after infinite runout on %s",
                                    target_lane,
                                    fps_name,
                                )
                            except Exception:
                                logging.exception(
                                    "OAMS: Failed to mark lane %s as loaded after infinite runout on %s",
                                    target_lane,
                                    fps_name,
                                )
                        else:
                            logging.warning(
                                "OAMS: No runout lane recorded for %s on %s when marking lane loaded",
                                target_group,
                                fps_name,
                            )
                    fps_state.reset_runout_positions()
                    if monitor:
                        monitor.reset()
                        monitor.start()
                    return

                logging.error(
                    "OAMS: Failed to load group %s on %s: %s",
                    group_to_load,
                    fps_name,
                    load_message,
                )
                failure_message = load_message or f"No spool available for group {group_to_load}"
                self._pause_printer_message(failure_message)
                if monitor:
                    monitor.paused()
                return

            fps_reload_margin = getattr(
                self.fpss[fps_name],
                "reload_before_toolhead_distance",
                None,
            )
            if fps_reload_margin is None:
                fps_reload_margin = self.reload_before_toolhead_distance
            else:
                logging.debug(
                    "OAMS: Using FPS-specific reload margin %.2f mm for %s",
                    fps_reload_margin,
                    fps_name,
                )

            monitor = OAMSRunoutMonitor(
                self.printer,
                fps_name,
                self.fpss[fps_name],
                fps_state,
                self.oams,
                _reload_callback,
                reload_before_toolhead_distance=fps_reload_margin,
            )
            self.runout_monitors[fps_name] = monitor
            monitor.start()

        logging.info("OAMS: All monitors started")

    def stop_monitors(self):
        for timer in self.monitor_timers:
            self.printer.get_reactor().unregister_timer(timer)
        self.monitor_timers = []
        for monitor in self.runout_monitors.values():
            monitor.reset()
        self.runout_monitors = {}


def load_config(config):
    return OAMSManager(config)<|MERGE_RESOLUTION|>--- conflicted
+++ resolved
@@ -255,11 +255,9 @@
         # Stuck spool detection
         self.stuck_spool_start_time: Optional[float] = None
         self.stuck_spool_active: bool = False
-<<<<<<< HEAD
+
         self.stuck_spool_restore_follower: bool = False
         self.stuck_spool_restore_direction: int = 1
-=======
->>>>>>> 65067631
 
 
     def reset_runout_positions(self) -> None:
@@ -267,7 +265,7 @@
         self.runout_position = None
         self.runout_after_position = None
 
-<<<<<<< HEAD
+
     def reset_stuck_spool_state(self, preserve_restore: bool = False) -> None:
         """Clear any latched stuck spool indicators."""
         self.stuck_spool_start_time = None
@@ -275,12 +273,7 @@
         if not preserve_restore:
             self.stuck_spool_restore_follower = False
             self.stuck_spool_restore_direction = 1
-=======
-    def reset_stuck_spool_state(self) -> None:
-        """Clear any latched stuck spool indicators."""
-        self.stuck_spool_start_time = None
-        self.stuck_spool_active = False
->>>>>>> 65067631
+
 
     def __repr__(self) -> str:
         return f"FPSState(state_name={self.state_name}, current_group={self.current_group}, current_oams={self.current_oams}, current_spool_idx={self.current_spool_idx})"
@@ -1102,7 +1095,7 @@
         gcode.run_script(f"M114 {message}")
         gcode.run_script("PAUSE")
 
-<<<<<<< HEAD
+
     def _handle_printing_resumed(self, _eventtime):
         """Re-enable any followers that were paused due to a stuck spool."""
         for fps_name, fps_state in self.current_state.fps_state.items():
@@ -1134,8 +1127,7 @@
                 )
             fps_state.stuck_spool_restore_follower = False
 
-=======
->>>>>>> 65067631
+
     def _trigger_stuck_spool_pause(
         self,
         fps_name: str,
@@ -1160,7 +1152,7 @@
                     fps_name,
                     spool_idx,
                 )
-<<<<<<< HEAD
+
             if fps_state.following:
                 direction = fps_state.direction if fps_state.direction in (0, 1) else 1
                 fps_state.stuck_spool_restore_follower = True
@@ -1174,8 +1166,7 @@
                         spool_idx,
                     )
                 fps_state.following = False
-=======
->>>>>>> 65067631
+
 
         fps_state.stuck_spool_active = True
         fps_state.stuck_spool_start_time = None
@@ -1276,13 +1267,11 @@
                             "OAMS: Failed to clear stuck spool LED while idle on %s",
                             fps_name,
                         )
-<<<<<<< HEAD
+
                 fps_state.reset_stuck_spool_state(
                     preserve_restore=fps_state.stuck_spool_restore_follower
                 )
-=======
-                fps_state.reset_stuck_spool_state()
->>>>>>> 65067631
+
                 return eventtime + MONITOR_ENCODER_PERIOD
 
             pressure = float(getattr(fps, "fps_value", 0.0))
