--- conflicted
+++ resolved
@@ -255,10 +255,7 @@
         # Stuck spool detection
         self.stuck_spool_start_time: Optional[float] = None
         self.stuck_spool_active: bool = False
-<<<<<<< HEAD
-=======
-
->>>>>>> ced15de4
+
         self.stuck_spool_restore_follower: bool = False
         self.stuck_spool_restore_direction: int = 1
 
@@ -268,10 +265,7 @@
         self.runout_position = None
         self.runout_after_position = None
 
-<<<<<<< HEAD
-=======
-
->>>>>>> ced15de4
+
     def reset_stuck_spool_state(self, preserve_restore: bool = False) -> None:
         """Clear any latched stuck spool indicators."""
         self.stuck_spool_start_time = None
@@ -280,10 +274,7 @@
             self.stuck_spool_restore_follower = False
             self.stuck_spool_restore_direction = 1
 
-<<<<<<< HEAD
-=======
-
->>>>>>> ced15de4
+
     def __repr__(self) -> str:
         return f"FPSState(state_name={self.state_name}, current_group={self.current_group}, current_oams={self.current_oams}, current_spool_idx={self.current_spool_idx})"
 
@@ -356,18 +347,12 @@
             "idle_timeout:printing",
             self._handle_printing_resumed,
         )
-<<<<<<< HEAD
-=======
-
->>>>>>> ced15de4
+
         self.printer.register_event_handler(
             "pause:resume",
             self._handle_printing_resumed,
         )
-<<<<<<< HEAD
-=======
-
->>>>>>> ced15de4
+
         self.printer.add_object("oams_manager", self)
         self.register_commands()
         
@@ -1053,7 +1038,7 @@
                 fps_state.direction = 1
                 self.current_group = group_name
                 fps_state.reset_stuck_spool_state()
-<<<<<<< HEAD
+
                 self._enable_follower(
                     fps_name,
                     fps_state,
@@ -1061,8 +1046,7 @@
                     1,
                     "load filament",
                 )
-=======
->>>>>>> ced15de4
+
                 return True, message
 
             fps_state.state_name = FPSLoadState.UNLOADED
@@ -1125,7 +1109,7 @@
         gcode.run_script(f"M114 {message}")
         gcode.run_script("PAUSE")
 
-<<<<<<< HEAD
+
     def _enable_follower(
         self,
         fps_name: str,
@@ -1161,8 +1145,7 @@
                 fps_name,
                 context,
             )
-=======
->>>>>>> ced15de4
+
 
     def _restore_follower_if_needed(
         self,
@@ -1185,7 +1168,7 @@
             return
 
         direction = fps_state.stuck_spool_restore_direction
-<<<<<<< HEAD
+
 
         self._enable_follower(
             fps_name,
@@ -1195,15 +1178,7 @@
             context,
         )
         if fps_state.following:
-=======
-        if direction not in (0, 1):
-            direction = 1
-
-        try:
-            oams.set_oams_follower(1, direction)
-            fps_state.following = True
-            fps_state.direction = direction
->>>>>>> ced15de4
+
             fps_state.stuck_spool_restore_follower = False
             logging.info(
                 "OAMS: Restarted follower for %s spool %s after %s.",
@@ -1211,21 +1186,12 @@
                 fps_state.current_spool_idx,
                 context,
             )
-<<<<<<< HEAD
-=======
-        except Exception:
-            logging.exception(
-                "OAMS: Failed to restart follower for %s after %s",
-                fps_name,
-                context,
-            )
-
->>>>>>> ced15de4
+
 
     def _handle_printing_resumed(self, _eventtime):
         """Re-enable any followers that were paused due to a stuck spool."""
         for fps_name, fps_state in self.current_state.fps_state.items():
-<<<<<<< HEAD
+
             oams = self.oams.get(fps_state.current_oams) if fps_state.current_oams else None
             if fps_state.stuck_spool_restore_follower:
                 self._restore_follower_if_needed(
@@ -1247,16 +1213,7 @@
                     fps_state.direction,
                     "print resume",
                 )
-=======
-
-            self._restore_follower_if_needed(
-                fps_name,
-                fps_state,
-                self.oams.get(fps_state.current_oams) if fps_state.current_oams else None,
-                "print resume",
-            )
-
->>>>>>> ced15de4
+
 
     def _trigger_stuck_spool_pause(
         self,
@@ -1282,10 +1239,7 @@
                     fps_name,
                     spool_idx,
                 )
-<<<<<<< HEAD
-=======
-
->>>>>>> ced15de4
+
             if fps_state.following:
                 direction = fps_state.direction if fps_state.direction in (0, 1) else 1
                 fps_state.stuck_spool_restore_follower = True
@@ -1300,10 +1254,7 @@
                     )
                 fps_state.following = False
 
-<<<<<<< HEAD
-=======
-
->>>>>>> ced15de4
+
         fps_state.stuck_spool_active = True
         fps_state.stuck_spool_start_time = None
 
@@ -1403,17 +1354,11 @@
                             "OAMS: Failed to clear stuck spool LED while idle on %s",
                             fps_name,
                         )
-<<<<<<< HEAD
+
                 fps_state.reset_stuck_spool_state(
                     preserve_restore=fps_state.stuck_spool_restore_follower
                 )
-=======
-
-                fps_state.reset_stuck_spool_state(
-                    preserve_restore=fps_state.stuck_spool_restore_follower
-                )
-
->>>>>>> ced15de4
+
                 return eventtime + MONITOR_ENCODER_PERIOD
 
             pressure = float(getattr(fps, "fps_value", 0.0))
@@ -1447,10 +1392,7 @@
                             fps_name,
                             fps_state.current_spool_idx,
                         )
-<<<<<<< HEAD
-=======
-
->>>>>>> ced15de4
+
                 if fps_state.stuck_spool_restore_follower and is_printing:
                     self._restore_follower_if_needed(
                         fps_name,
@@ -1458,7 +1400,7 @@
                         oams,
                         "stuck spool recovery",
                     )
-<<<<<<< HEAD
+
                 elif is_printing and not fps_state.following:
                     self._enable_follower(
                         fps_name,
@@ -1470,12 +1412,7 @@
                 if not fps_state.stuck_spool_restore_follower:
                     fps_state.reset_stuck_spool_state()
 
-=======
-                if not fps_state.stuck_spool_restore_follower:
-                    fps_state.reset_stuck_spool_state()
-
-
->>>>>>> ced15de4
+
             return eventtime + MONITOR_ENCODER_PERIOD
 
         return partial(_monitor_stuck_spool, self)
