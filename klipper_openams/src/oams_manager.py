# OpenAMS Manager
#
# Copyright (C) 2025 JR Lomas <lomas.jr@gmail.com>
#
# This file may be distributed under the terms of the GNU GPLv3 license.

import copy
import logging
import time
from functools import partial
from collections import deque
from typing import Optional, Tuple, Dict, List, Any, Callable

from klipper.klippy.extras.bulk_sensor import BatchBulkHelper

# Configuration constants

PAUSE_DISTANCE = 60  # mm to pause before coasting follower
ENCODER_SAMPLES = 2  # Number of encoder samples to collect
MIN_ENCODER_DIFF = 1  # Minimum encoder difference to consider movement
FILAMENT_PATH_LENGTH_FACTOR = 1.14  # Factor for calculating filament path traversal
MONITOR_ENCODER_LOADING_SPEED_AFTER = 2.0  # seconds
MONITOR_ENCODER_PERIOD = 2.0  # seconds
MONITOR_ENCODER_UNLOADING_SPEED_AFTER = 2.0  # seconds
AFC_DELEGATION_TIMEOUT = 30.0  # seconds to suppress duplicate AFC runout triggers

STATUS_STREAM_INTERVAL = 0.5
STATUS_STREAM_HEADER = {
    "header": (
        "timestamp",
        "followers",
        "spools",
        "pressure",
        "faults",
        "groups",
        "lanes",
        "lanes_by_group",
    ),
}

STUCK_SPOOL_PRESSURE_THRESHOLD = 0.08  # Pressure indicating the spool is no longer feeding
STUCK_SPOOL_DWELL = 8.0  # Seconds the pressure must remain below the threshold before pausing


class _StatusStreamWebhooksClient:
    """Wrap a webhooks connection so we can push streaming updates."""

    def __init__(self, web_request):
        self._connection = web_request.get_client_connection()
        self._template = web_request.get_dict("response_template", {})

    def handle_batch(self, payload: Dict[str, Any]) -> bool:
        if self._connection.is_closed():
            return False
        message = dict(self._template)
        message["params"] = payload
        self._connection.send(message)
        return True


class StatusStreamHelper:
    """Minimal helper to stream periodic status updates via WebHooks."""

    def __init__(
        self,
        printer,
        batch_callback: Callable[[float], Dict[str, Any]],
        batch_interval: float,
    ) -> None:
        self.printer = printer
        self.reactor = printer.get_reactor()
<<<<<<< HEAD
        try:
            self.webhooks = printer.lookup_object("webhooks")
        except Exception as err:
            logging.warning(
                "StatusStreamHelper: WebHooks unavailable (%s); streaming disabled.",
                err,
            )
            self.webhooks = None
=======
        self.webhooks = printer.lookup_object("webhooks")
>>>>>>> dd60d020
        self.batch_callback = batch_callback
        self.batch_interval = batch_interval

        self._timer = None
        self._active = False
        self._clients: List[Callable[[Dict[str, Any]], bool]] = []
        self._headers: Dict[str, Dict[str, Any]] = {}

    def _schedule_timer(self) -> None:
        waketime = self.reactor.monotonic() + self.batch_interval
        self._timer = self.reactor.register_timer(self._process_batch, waketime)

    def _process_batch(self, eventtime: float):
        try:
            payload = self.batch_callback(eventtime)
        except self.printer.command_error:
            logging.exception("StatusStreamHelper batch callback error")
            self.stop()
            return self.reactor.NEVER

        if not payload:
            return eventtime + self.batch_interval

        for client in list(self._clients):
            if not client(payload):
                self._clients.remove(client)

        if not self._clients:
            self.stop()
            return self.reactor.NEVER

        return eventtime + self.batch_interval

    def start(self) -> None:
        if self._active:
            return
        self._active = True
        self._schedule_timer()

    def stop(self) -> None:
        if self._timer is not None:
            self.reactor.unregister_timer(self._timer)
            self._timer = None
        self._active = False
        self._clients.clear()

    def add_client(self, callback: Callable[[Dict[str, Any]], bool]) -> None:
        self._clients.append(callback)
        if not self._active:
            self.start()

    def _make_api_client(self, path: str):
        def _register(web_request):
            client = _StatusStreamWebhooksClient(web_request)
            self.add_client(client.handle_batch)
            header = self._headers.get(path, {})
            web_request.send(header)

        return _register

    def add_mux_endpoint(
        self, path: str, key: str, value: str, header: Dict[str, Any]
    ) -> None:
<<<<<<< HEAD
        if self.webhooks is None:
            logging.debug(
                "StatusStreamHelper: Skipping mux endpoint '%s' (no WebHooks)",
                path,
            )
            return

=======
>>>>>>> dd60d020
        self._headers[path] = header
        self.webhooks.register_mux_endpoint(
            path, key, value, self._make_api_client(path)
        )

CLOG_PRESSURE_TARGET = 0.50
CLOG_SENSITIVITY_LEVELS = {
    "low": {
        "extrusion_window": 48.0,
        "encoder_slack": 15,
        "pressure_band": 0.08,
        "dwell": 12.0,
    },
    "medium": {
        "extrusion_window": 24.0,
        "encoder_slack": 8,
        "pressure_band": 0.06,
        "dwell": 8.0,
    },
    "high": {
        "extrusion_window": 12.0,
        "encoder_slack": 4,
        "pressure_band": 0.04,
        "dwell": 6.0,
    },
}
CLOG_SENSITIVITY_DEFAULT = "medium"



class OAMSRunoutState:
    """Enum for runout monitor states."""
    STOPPED = "STOPPED"          # Monitor is disabled
    MONITORING = "MONITORING"    # Actively watching for runout
    DETECTED = "DETECTED"        # Runout detected, pausing before coast
    COASTING = "COASTING"        # Follower coasting, preparing next spool
    RELOADING = "RELOADING"      # Loading next spool in sequence
    PAUSED = "PAUSED"           # Monitor paused due to error/manual intervention


class FPSLoadState:
    """Enum for FPS loading states."""
    UNLOADED = "UNLOADED"    # No filament loaded
    LOADED = "LOADED"        # Filament loaded and ready
    LOADING = "LOADING"      # Currently loading filament
    UNLOADING = "UNLOADING"  # Currently unloading filament
    
class OAMSRunoutMonitor:
    """
    Monitors filament runout for a specific FPS and handles automatic reload.

    State Management:
    - Tracks runout detection and follower coasting
    - Manages automatic spool switching within filament groups
    - Coordinates with OAMS hardware for filament loading
    - Triggers reload once the remaining filament in the tube reaches the
      configured safety margin, independent of the total PTFE length. Each FPS
      can optionally override the safety margin so coasting distance can be
      tuned per extruder lane.
    """
    
    def __init__(self, 
                 printer,
                 fps_name: str,
                 fps, 
                 fps_state,
                 oams: Dict[str, Any],
                 reload_callback: Callable, 
                 reload_before_toolhead_distance: float = 0.0):
        # Core references
        self.oams = oams
        self.printer = printer
        self.fps_name = fps_name
        self.fps_state = fps_state
        self.fps = fps
        
        # State tracking
        self.state = OAMSRunoutState.STOPPED
        self.runout_position: Optional[float] = None
        self.bldc_clear_position: Optional[float] = None
        self.runout_after_position: Optional[float] = None
        
        # Configuration
        # Reload is triggered as soon as the follower has <= this much filament
        # left in the tube after the BLDC clear phase, regardless of the OAMS
        # unit's total PTFE length. This ensures AMS2-style lanes swap as soon
        # as the configured safety margin is reached.
        self.reload_before_toolhead_distance = reload_before_toolhead_distance
        self.reload_callback = reload_callback
        
        self.reactor = self.printer.get_reactor()

        def _monitor_runout(eventtime):
            idle_timeout = self.printer.lookup_object("idle_timeout")
            is_printing = idle_timeout.get_status(eventtime)["state"] == "Printing"
            
            if self.state == OAMSRunoutState.STOPPED or self.state == OAMSRunoutState.PAUSED or self.state == OAMSRunoutState.RELOADING:
                pass

            elif self.state == OAMSRunoutState.MONITORING:
                #logging.info("OAMS: Monitoring runout, is_printing: %s, fps_state: %s, fps_state.current_group: %s, fps_state.current_spool_idx: %s, oams: %s" % (is_printing, fps_state.state_name, fps_state.current_group, fps_state.current_spool_idx, fps_state.current_oams))
                if getattr(fps_state, "afc_delegation_active", False):
                    now = self.reactor.monotonic()
                    if now < getattr(fps_state, "afc_delegation_until", 0.0):
                        return eventtime + MONITOR_ENCODER_PERIOD
                    fps_state.afc_delegation_active = False
                    fps_state.afc_delegation_until = 0.0
                if is_printing and \
                fps_state.state_name == "LOADED" and \
                fps_state.current_group is not None and \
                fps_state.current_spool_idx is not None and \
                not bool(self.oams[fps_state.current_oams].hub_hes_value[fps_state.current_spool_idx]):

                    self.state = OAMSRunoutState.DETECTED
                    logging.info(f"OAMS: Runout detected on FPS {self.fps_name}, pausing for {PAUSE_DISTANCE} mm before coasting the follower.")
                    self.runout_position = fps.extruder.last_position
            
            elif self.state == OAMSRunoutState.DETECTED:
                traveled_distance = fps.extruder.last_position - self.runout_position
                if traveled_distance >= PAUSE_DISTANCE:
                    logging.info("OAMS: Pause complete, coasting the follower.")
                    self.oams[fps_state.current_oams].set_oams_follower(0, 1)
                    self.bldc_clear_position = fps.extruder.last_position
                    self.runout_after_position = 0.0
                    self.state = OAMSRunoutState.COASTING

            elif self.state == OAMSRunoutState.COASTING:
                traveled_distance_after_bldc_clear = max(
                    fps.extruder.last_position - self.bldc_clear_position, 0.0
                )
                self.runout_after_position = traveled_distance_after_bldc_clear
                path_length = getattr(
                    self.oams[fps_state.current_oams], "filament_path_length", 0.0
                )
                effective_path_length = (
                    path_length / FILAMENT_PATH_LENGTH_FACTOR if path_length else 0.0
                )
                consumed_with_margin = (
                    self.runout_after_position
                    + PAUSE_DISTANCE
                    + self.reload_before_toolhead_distance
                )

                if consumed_with_margin >= effective_path_length:
                    logging.info(
                        "OAMS: Loading next spool (%.2f mm consumed + margin %.2f mm >= effective path %.2f mm).",
                        self.runout_after_position + PAUSE_DISTANCE,
                        self.reload_before_toolhead_distance,
                        effective_path_length,
                    )
                    self.state = OAMSRunoutState.RELOADING
                    self.reload_callback()
            else:
                raise ValueError(f"Invalid state: {self.state}")
            return eventtime + MONITOR_ENCODER_PERIOD
        self._timer_callback = _monitor_runout
        self.timer = self.reactor.register_timer(self._timer_callback, self.reactor.NOW)
        

    def start(self) -> None:
        """Start monitoring for filament runout."""
        if self.timer is None:
            self.timer = self.reactor.register_timer(self._timer_callback, self.reactor.NOW)
        self.state = OAMSRunoutState.MONITORING

    
    def stop(self) -> None:
        """Stop monitoring for filament runout."""
        self.state = OAMSRunoutState.STOPPED
        
    def reloading(self) -> None:
        """Set state to reloading and reset positions."""
        self.state = OAMSRunoutState.RELOADING
        self.runout_position = None
        self.runout_after_position = None
        
    def paused(self) -> None:
        """Pause the monitor due to error or manual intervention."""
        self.state = OAMSRunoutState.PAUSED
        
    def reset(self) -> None:
        """Reset monitor to stopped state and clean up."""
        self.state = OAMSRunoutState.STOPPED
        self.runout_position = None
        self.runout_after_position = None
        if self.timer is not None:
            self.reactor.unregister_timer(self.timer)
            self.timer = None

class OAMSState:
    """
    Global state container for all FPS units in the system.
    
    Attributes:
    - fps_state: Dictionary mapping FPS names to their FPSState objects
    """
    
    def __init__(self):
        self.fps_state: Dict[str, 'FPSState'] = {}
        
    def add_fps_state(self, fps_name: str) -> None:
        """Add a new FPS state tracker."""
        self.fps_state[fps_name] = FPSState()
        

class FPSState:
    """
    Tracks the state of a single FPS (Filament Pressure Sensor).
    
    Key State Variables:
    - state_name: Current loading state (LOADED, UNLOADED, LOADING, UNLOADING)
    - current_group: Filament group name (e.g., "T0", "T1") if loaded
    - current_oams: Name of the OAMS unit currently loaded
    - current_spool_idx: Index (0-3) of the spool bay currently loaded
    
    Monitoring State:
    - encoder_samples: Recent encoder readings for motion detection
    - following: Whether follower mode is active
    - direction: Follower direction (0=forward, 1=reverse)
    - since: Timestamp when current state began
    """
    
    def __init__(self, 
                 state_name: str = FPSLoadState.UNLOADED, 
                 current_group: Optional[str] = None, 
                 current_oams: Optional[str] = None, 
                 current_spool_idx: Optional[int] = None):
        
        # Primary state tracking
        self.state_name = state_name  # FPSLoadState: LOADED, UNLOADED, LOADING, UNLOADING
        self.current_group = current_group  # Filament group name (T0, T1, etc.)
        self.current_oams = current_oams  # OAMS unit name currently loaded
        self.current_spool_idx = current_spool_idx  # Spool bay index (0-3)
        
        # Runout tracking
        self.runout_position: Optional[float] = None
        self.runout_after_position: Optional[float] = None
        
        # Timer references (for cleanup)
        self.monitor_spool_timer = None
        self.monitor_pause_timer = None
        self.monitor_load_next_spool_timer = None
        

        # Motion monitoring
        self.encoder_samples = deque(maxlen=ENCODER_SAMPLES)  # Recent encoder readings

        # Follower state
        self.following: bool = False  # Whether follower mode is active
        self.direction: int = 0  # Follower direction (0=forward, 1=reverse)
        self.since: Optional[float] = None  # Timestamp when current state began

        # AFC delegation state
        self.afc_delegation_active: bool = False
        self.afc_delegation_until: float = 0.0

        # Stuck spool detection
        self.stuck_spool_start_time: Optional[float] = None
        self.stuck_spool_active: bool = False

        self.stuck_spool_restore_follower: bool = False
        self.stuck_spool_restore_direction: int = 1

        # Clog detection
        self.clog_active: bool = False
        self.clog_start_extruder: Optional[float] = None
        self.clog_start_encoder: Optional[int] = None
        self.clog_start_time: Optional[float] = None
        self.clog_min_pressure: Optional[float] = None
        self.clog_max_pressure: Optional[float] = None
        self.clog_last_extruder: Optional[float] = None



    def reset_runout_positions(self) -> None:
        """Clear runout position tracking."""
        self.runout_position = None
        self.runout_after_position = None


    def reset_stuck_spool_state(self, preserve_restore: bool = False) -> None:
        """Clear any latched stuck spool indicators."""
        self.stuck_spool_start_time = None
        self.stuck_spool_active = False
        if not preserve_restore:
            self.stuck_spool_restore_follower = False
            self.stuck_spool_restore_direction = 1


    def reset_clog_tracker(self) -> None:
        """Reset clog detection telemetry so monitoring restarts fresh."""
        self.clog_active = False
        self.clog_start_extruder = None
        self.clog_start_encoder = None
        self.clog_start_time = None
        self.clog_min_pressure = None
        self.clog_max_pressure = None
        self.clog_last_extruder = None

    def prime_clog_tracker(
        self,
        extruder_pos: float,
        encoder_clicks: int,
        pressure: float,
        timestamp: float,
    ) -> None:
        """Prime clog detection with the most recent telemetry sample."""
        self.clog_start_extruder = extruder_pos
        self.clog_last_extruder = extruder_pos
        self.clog_start_encoder = encoder_clicks
        self.clog_start_time = timestamp
        self.clog_min_pressure = pressure
        self.clog_max_pressure = pressure


    def __repr__(self) -> str:
        return f"FPSState(state_name={self.state_name}, current_group={self.current_group}, current_oams={self.current_oams}, current_spool_idx={self.current_spool_idx})"

    def __str__(self) -> str:
        return f"State: {self.state_name}, Group: {self.current_group}, OAMS: {self.current_oams}, Spool Index: {self.current_spool_idx}"

class OAMSManager:
    """
    Main coordinator for OpenAMS system with multiple FPS units.
    
    Manages:
    - Multiple FPS (Filament Pressure Sensor) units
    - OAMS (OpenAMS) hardware units  
    - Filament groups (T0, T1, etc.) mapping to FPS units
    - Automatic filament runout detection and switching
    
    Key Attributes:
    - fpss: Dictionary of FPS objects {fps_name: fps_object}
    - oams: Dictionary of OAMS objects {oams_name: oams_object}  
    - filament_groups: Dictionary of filament groups {group_name: group_object}
    - current_state: OAMSState tracking all FPS states
    """
    
    def __init__(self, config):
        # Core configuration and printer interface
        self.config = config
        self.printer = config.get_printer()
        self.reactor = self.printer.get_reactor()
        

        # Hardware object collections
        self.filament_groups: Dict[str, Any] = {}  # Group name -> FilamentGroup object
        self.oams: Dict[str, Any] = {}  # OAMS name -> OAMS object
        self.fpss: Dict[str, Any] = {}  # FPS name -> FPS object

        # State management
        self.current_state = OAMSState()  # Tracks state of all FPS units
        self.current_group: Optional[str] = None  # Last group requested via load command
        self.afc = None  # Optional reference to AFC for lane runout mappings
        self._afc_logged = False  # Tracks whether AFC integration has been announced

        

        # Monitoring and control
        self.monitor_timers: List[Any] = []  # Active monitoring timers
        self.runout_monitors: Dict[str, OAMSRunoutMonitor] = {}
        self.ready: bool = False  # System initialization complete

        # Configuration parameters
        self.reload_before_toolhead_distance: float = config.getfloat(
            "reload_before_toolhead_distance",
            0.0,
        )

        sensitivity = config.get("clog_sensitivity", CLOG_SENSITIVITY_DEFAULT).lower()
        if sensitivity not in CLOG_SENSITIVITY_LEVELS:
            logging.warning(
                "OAMS: Unknown clog_sensitivity '%s', falling back to %s",
                sensitivity,
                CLOG_SENSITIVITY_DEFAULT,
            )
            sensitivity = CLOG_SENSITIVITY_DEFAULT
        self.clog_sensitivity = sensitivity
        self.clog_settings = CLOG_SENSITIVITY_LEVELS[self.clog_sensitivity]

        # Cached mappings
        self.group_to_fps: Dict[str, str] = {}
        self._canonical_lane_by_group: Dict[str, str] = {}
        self._canonical_group_by_lane: Dict[str, str] = {}
        self._lane_unit_map: Dict[str, str] = {}
        self._lane_by_location: Dict[Tuple[str, int], str] = {}

        
        # Initialize hardware collections
        self._initialize_oams()
        self._initialize_filament_groups()
        
        # Register with printer and setup event handlers
        self.printer.register_event_handler("klippy:ready", self.handle_ready)
        self.printer.register_event_handler(
            "idle_timeout:printing",
            self._handle_printing_resumed,
        )

        self.printer.register_event_handler(
            "pause:resume",
            self._handle_printing_resumed,
        )

        self.printer.add_object("oams_manager", self)
        self.register_commands()

<<<<<<< HEAD
        self.webhooks = None
        try:
            self.webhooks = self.printer.lookup_object("webhooks")
        except Exception as err:  # printer raises config_error/command_error
            logging.warning(
                "OAMS: WebHooks service unavailable (%s); status endpoints disabled.",
                err,
            )

        self._last_summary_payload: Optional[Dict[str, Any]] = None
        self._status_stream: Optional[StatusStreamHelper] = None
        if self.webhooks is not None:
            self.webhooks.register_endpoint(
                "oams/status", self._handle_status_request
            )
            self.webhooks.register_status("oams", self._webhooks_status)

            self._status_stream = StatusStreamHelper(
                self.printer,
                self._stream_status_batch,
                STATUS_STREAM_INTERVAL,
            )
            self._status_stream.add_mux_endpoint(
                "oams/stream_status",
                "type",
                "summary",
                STATUS_STREAM_HEADER,
            )
        else:
            logging.info(
                "OAMS: WebHooks status endpoints not registered (service missing)."
            )
=======
        self.webhooks = self.printer.lookup_object("webhooks")
        self.webhooks.register_endpoint("oams/status", self._handle_status_request)
        self.webhooks.register_status("oams", self._webhooks_status)

        self._last_summary_payload: Optional[Dict[str, Any]] = None

        self._status_stream = StatusStreamHelper(
            self.printer,
            self._stream_status_batch,
            STATUS_STREAM_INTERVAL,

        )
        self._status_stream.add_mux_endpoint(
            "oams/stream_status",
            "type",
            "summary",
            STATUS_STREAM_HEADER,
        )
>>>>>>> dd60d020

    def register_status_stream(self, path: str, key: str, value: str) -> None:
        """Expose the summary stream using an additional muxed endpoint."""

<<<<<<< HEAD
        if self._status_stream is not None:
            self._status_stream.add_mux_endpoint(
                path, key, value, STATUS_STREAM_HEADER
            )
        else:
            logging.debug(
                "OAMS: Skipping registration of status stream '%s' (no WebHooks).",
                path,
            )
=======
        self._status_stream.add_mux_endpoint(path, key, value, STATUS_STREAM_HEADER)
>>>>>>> dd60d020

    def _handle_status_request(self, web_request) -> None:
        """Serve the REST status endpoint."""

        eventtime = self.reactor.monotonic()
        web_request.send(self.get_status(eventtime))

    def _webhooks_status(self, eventtime: float) -> Dict[str, Any]:
        """Return the trimmed status payload for WebHooks subscriptions."""

        return self.get_summary(eventtime)

    def _stream_status_batch(self, eventtime: float) -> Dict[str, Any]:
        """Batch callback used to stream summary updates via WebHooks."""

        summary = self.get_summary(eventtime)
        if summary == self._last_summary_payload:
            return {}
        self._last_summary_payload = copy.deepcopy(summary)
        return summary

    def _collect_status_snapshot(self, eventtime: float) -> Dict[str, Any]:
        """Gather a unified snapshot of OAMS hardware, FPS lanes, and groups."""

        snapshot: Dict[str, Any] = {
            "timestamp": eventtime,
            "oams": {},
            "fps": {},
            "filament_groups": {},
        }

        for name, oam in self.oams.items():
            oam_status = {
                "name": name,
                "action_status": oam.action_status,
                "action_status_code": oam.action_status_code,
                "action_status_value": oam.action_status_value,
                "current_spool": oam.current_spool,
                "fps_value": oam.fps_value,
                "hub_hes_value": list(oam.hub_hes_value),
                "f1s_hes_value": list(oam.f1s_hes_value),
                "encoder_clicks": oam.encoder_clicks,
            }
            status_name = name.split()[-1]
            snapshot["oams"][status_name] = oam_status
            if status_name != name:
                snapshot["oams"][name] = oam_status

        for fps_name, fps_state in self.current_state.fps_state.items():
            lane_name: Optional[str] = None
            if fps_state.current_oams and fps_state.current_spool_idx is not None:
                lane_name = self._lane_by_location.get(
                    (fps_state.current_oams, fps_state.current_spool_idx)
                )

            fps_status: Dict[str, Any] = {
                "current_group": fps_state.current_group,
                "current_oams": fps_state.current_oams,
                "current_spool_idx": fps_state.current_spool_idx,
                "state_name": fps_state.state_name,
                "since": fps_state.since,
                "following": fps_state.following,
                "direction": fps_state.direction,
                "stuck_spool_active": fps_state.stuck_spool_active,
                "clog_active": fps_state.clog_active,
                "afc_delegation_active": fps_state.afc_delegation_active,
                "lane": lane_name,
            }
            if hasattr(fps_state, "encoder"):
                fps_status["encoder"] = getattr(fps_state, "encoder", None)
            snapshot["fps"][fps_name] = fps_status

        for group_name, group in self.filament_groups.items():
            snapshot["filament_groups"][group_name] = group.get_status(eventtime)

        snapshot["summary"] = self._build_summary(snapshot)
        return snapshot

    def _build_summary(self, snapshot: Dict[str, Any]) -> Dict[str, Any]:
        """Create a trimmed summary suitable for WebHooks subscribers."""

<<<<<<< HEAD
=======

>>>>>>> dd60d020
        followers: Dict[str, Dict[str, Any]] = {}
        spools: Dict[str, Optional[int]] = {}
        faults: Dict[str, Dict[str, Any]] = {}
        lanes: Dict[str, Optional[str]] = {}

<<<<<<< HEAD
=======

>>>>>>> dd60d020
        for fps_name, fps_status in snapshot.get("fps", {}).items():
            followers[fps_name] = {
                "following": fps_status.get("following", False),
                "direction": fps_status.get("direction"),
            }
            spools[fps_name] = fps_status.get("current_spool_idx")
            faults[fps_name] = {
                "stuck_spool": fps_status.get("stuck_spool_active", False),
                "clog": fps_status.get("clog_active", False),
                "delegated": fps_status.get("afc_delegation_active", False),
            }
            lanes[fps_name] = fps_status.get("lane")

        pressure: Dict[str, Dict[str, Any]] = {}
        for oam_name, oam_status in snapshot.get("oams", {}).items():
            pressure[oam_name] = {
                "current_spool": oam_status.get("current_spool"),
                "fps_value": oam_status.get("fps_value"),
                "encoder_clicks": oam_status.get("encoder_clicks"),
<<<<<<< HEAD
            }

        groups_summary: Dict[str, Dict[str, Any]] = {}
        for group_name, group_status in snapshot.get("filament_groups", {}).items():
            groups_summary[group_name] = {
                "loaded_spool": group_status.get("loaded_spool"),
                "available_spools": group_status.get("available_spools"),
                "has_available": group_status.get("has_available"),
                "is_loaded": group_status.get("is_loaded"),
            }

=======
            }

        groups_summary: Dict[str, Dict[str, Any]] = {}
        for group_name, group_status in snapshot.get("filament_groups", {}).items():
            groups_summary[group_name] = {
                "loaded_spool": group_status.get("loaded_spool"),
                "available_spools": group_status.get("available_spools"),
                "has_available": group_status.get("has_available"),
                "is_loaded": group_status.get("is_loaded"),
            }

>>>>>>> dd60d020
        lanes_by_group: Dict[str, Optional[str]] = {}
        for group_name in snapshot.get("filament_groups", {}).keys():
            lanes_by_group[group_name] = self._canonical_lane_by_group.get(group_name)

        return {
            "timestamp": snapshot.get("timestamp"),
            "followers": followers,
            "spools": spools,
            "faults": faults,
            "pressure": pressure,
            "groups": groups_summary,
            "lanes": lanes,
            "lanes_by_group": lanes_by_group,
        }

    def get_status(self, eventtime: Optional[float] = None) -> Dict[str, Any]:
        """Return a snapshot of OAMS, FPS, and filament group status."""

        if eventtime is None:
            eventtime = self.reactor.monotonic()
        return self._collect_status_snapshot(eventtime)

    def get_summary(self, eventtime: Optional[float] = None) -> Dict[str, Any]:
        """Return the trimmed status summary for the current system state."""

        snapshot = self.get_status(eventtime)
        return snapshot.get("summary", {})

    def get_afc_status_payload(self, eventtime: Optional[float] = None) -> Dict[str, Any]:
        """Build an AFC-style status payload derived from the OAMS snapshot."""

        snapshot = self.get_status(eventtime)
        lanes: Dict[str, Dict[str, Any]] = {}
        for group_name, group_status in snapshot.get("filament_groups", {}).items():
            fps_name = self.group_fps_name(group_name)
            fps_status = snapshot.get("fps", {}).get(fps_name, {})
            lane_payload = {
                "group_name": group_name,
                "fps": fps_name,
                "lane": self._canonical_lane_by_group.get(group_name),
                "loaded_spool": group_status.get("loaded_spool"),
                "available_spools": group_status.get("available_spools"),
                "has_available": group_status.get("has_available"),
                "is_loaded": group_status.get("is_loaded"),
                "current_spool_idx": fps_status.get("current_spool_idx"),
                "following": fps_status.get("following"),
                "direction": fps_status.get("direction"),
                "stuck_spool_active": fps_status.get("stuck_spool_active"),
                "clog_active": fps_status.get("clog_active"),
            }
            lanes[group_name] = lane_payload

        system = {
            "ready": self.ready,
            "timestamp": snapshot.get("timestamp"),
            "current_group": self.current_group,
            "num_groups": len(snapshot.get("filament_groups", {})),
            "num_fps": len(snapshot.get("fps", {})),
            "num_oams": len(self.oams),
            "delegated_runouts": sum(
                1
                for status in snapshot.get("fps", {}).values()
                if status.get("afc_delegation_active")
            ),
        }

        return {
            "lanes": lanes,
            "summary": snapshot.get("summary", {}),
            "system": system,
        }

    
    def determine_state(self) -> None:
        """
        Analyze hardware state and update FPS state tracking.
        
        For each FPS:
        1. Check which filament group is currently loaded
        2. Identify the active OAMS unit and spool bay
        3. Update state to LOADED if filament is present
        """
        for fps_name, fps_state in self.current_state.fps_state.items():
            fps_state.current_group, current_oams, fps_state.current_spool_idx = self.determine_current_loaded_group(fps_name)
            
            if current_oams is not None:
                fps_state.current_oams = current_oams.name
            else:
                fps_state.current_oams = None
                
            if fps_state.current_oams is not None and fps_state.current_spool_idx is not None:
                fps_state.state_name = FPSLoadState.LOADED
                fps_state.since = self.reactor.monotonic()
                fps_state.reset_stuck_spool_state()

                fps_state.reset_clog_tracker()

                self._ensure_forward_follower(
                    fps_name,
                    fps_state,
                    "state detection",
                )

            else:
                fps_state.state_name = FPSLoadState.UNLOADED
                fps_state.reset_stuck_spool_state()
                fps_state.reset_clog_tracker()

        
    def handle_ready(self) -> None:
        """
        Initialize system when printer is ready.
        
        1. Discover and register all FPS units
        2. Create state tracking for each FPS
        3. Determine current hardware state
        4. Start monitoring timers
        """
        # Discover all FPS units in the system

        for fps_name, fps in self.printer.lookup_objects(module="fps"):
            self.fpss[fps_name] = fps
            self.current_state.add_fps_state(fps_name)

        if not self.fpss:
            raise ValueError("No FPS found in system, this is required for OAMS to work")

        self._rebuild_group_fps_index()

        # Initialize system state and start monitoring
        self.determine_state()
        self.start_monitors()

        self.ready = True

    def _initialize_oams(self) -> None:
        """Discover and register all OAMS hardware units."""
        for name, oam in self.printer.lookup_objects(module="oams"):
            self.oams[name] = oam
        
    def _initialize_filament_groups(self) -> None:
        """Discover and register all filament group configurations."""
        for name, group in self.printer.lookup_objects(module="filament_group"):
            name = name.split()[-1]  # Extract group name from full object name
            logging.info(f"OAMS: Adding group {name}")
            self.filament_groups[name] = group
    
    def determine_current_loaded_group(self, fps_name: str) -> Tuple[Optional[str], Optional[object], Optional[int]]:
        """
        Determine which filament group is currently loaded in the specified FPS.
        
        Args:
            fps_name: Name of the FPS to check
            
        Returns:
            Tuple of (group_name, oams_object, bay_index) or (None, None, None) if unloaded
            
        Process:
        1. Get the FPS object
        2. Check each filament group for loaded bays
        3. Verify the OAMS is connected to this FPS
        4. Return the first match found
        """
        fps = self.fpss.get(fps_name)
        if fps is None:
            raise ValueError(f"FPS {fps_name} not found")
            
        # Check each filament group for loaded spools
        for group_name, group in self.filament_groups.items():
            for oam, bay_index in group.bays:
                # Check if this bay has filament loaded and the OAMS is connected to this FPS
                if oam.is_bay_loaded(bay_index) and oam in fps.oams:
                    return group_name, oam, bay_index
                    
        return None, None, None
        
    def register_commands(self):
        gcode = self.printer.lookup_object("gcode")
        gcode.register_command(
            "OAMSM_UNLOAD_FILAMENT",
            self.cmd_UNLOAD_FILAMENT,
            desc=self.cmd_UNLOAD_FILAMENT_help,
        )
        
        gcode.register_command(
            "OAMSM_LOAD_FILAMENT",
            self.cmd_LOAD_FILAMENT,
            desc=self.cmd_LOAD_FILAMENT_help,
        )
        
        gcode.register_command(
            "OAMSM_FOLLOWER",
            self.cmd_FOLLOWER,
            desc=self.cmd_FOLLOWER_help,
        )
        
        # gcode.register_command(
        #     "OAMSM_CURRENT_LOADED_GROUP",
        #     self.cmd_CURRENT_LOADED_GROUP,
        #     desc=self.cmd_CURRENT_LOADED_GROUP_help,
        # )
        
        gcode.register_command(
            "OAMSM_CLEAR_ERRORS",
            self.cmd_CLEAR_ERRORS,
            desc=self.cmd_CLEAR_ERRORS_help,
        )
    
    cmd_CLEAR_ERRORS_help = "Clear the error state of the OAMS"
    def cmd_CLEAR_ERRORS(self, gcmd):
        if len(self.monitor_timers) > 0:
            self.stop_monitors()
        for (fps_name, fps_state) in self.current_state.fps_state.items():
            fps_state.encoder_samples.clear()
            fps_state.reset_stuck_spool_state()

        for _, oam in self.oams.items():
            oam.clear_errors()
        self.determine_state()
        self.start_monitors()
        
        return
    
    cmd_FOLLOWER_help = "Enable the follower on whatever OAMS is current loaded"
    def cmd_FOLLOWER(self, gcmd):
        enable = gcmd.get_int('ENABLE')
        if enable is None:
            gcmd.respond_info("Missing ENABLE parameter")
            return
        direction = gcmd.get_int('DIRECTION')
        if direction is None:
            gcmd.respond_info("Missing DIRECTION parameter")
            return
        fps_name = gcmd.get('FPS')
        fps_name = "fps " + fps_name
        if fps_name is None:
            gcmd.respond_info("Missing FPS parameter")
            return
        if fps_name not in self.fpss:
            gcmd.respond_info(f"FPS {fps_name} does not exist")
            return
        fps_state = self.current_state.fps_state[fps_name]
        if fps_state.state_name == "UNLOADED":
            gcmd.respond_info(f"FPS {fps_name} is already unloaded")
            return
        if fps_state.state_name == "LOADING":
            gcmd.respond_info(f"FPS {fps_name} is currently loading a spool")
            return
        if fps_state.state_name == "UNLOADING":
            gcmd.respond_info(f"FPS {fps_name} is currently unloading a spool")
            return
        self.oams[fps_state.current_oams].set_oams_follower(enable, direction)
        fps_state.following = enable
        fps_state.direction = direction
        fps_state.encoder = self.oams[fps_state.current_oams].encoder_clicks
        fps_state.current_spool_idx = self.oams[fps_state.current_oams].current_spool
        return
    

    def _rebuild_group_fps_index(self) -> None:
        """Build a lookup table from filament groups to their owning FPS."""
        mapping: Dict[str, str] = {}
        for group_name, group in self.filament_groups.items():
            for fps_name, fps in self.fpss.items():
                if any(oam in fps.oams for oam in group.oams):
                    mapping[group_name] = fps_name
                    break
        self.group_to_fps = mapping

    def group_fps_name(self, group_name: str) -> Optional[str]:
        if group_name not in self.group_to_fps and self.fpss:
            self._rebuild_group_fps_index()
        return self.group_to_fps.get(group_name)

    def _normalize_group_name(self, group: Optional[str]) -> Optional[str]:
        """Return a trimmed filament group name or None if invalid."""
        if not group or not isinstance(group, str):
            return None
        group = group.strip()
        if not group:
            return None
        if " " in group:
            group = group.split()[-1]
        return group

    def _rebuild_lane_location_index(self) -> None:
        """Map each (OAMS name, bay index) tuple to its canonical AFC lane."""
        mapping: Dict[Tuple[str, int], str] = {}
        for group_name, lane_name in self._canonical_lane_by_group.items():
            group = self.filament_groups.get(group_name)
            if not group:
                continue
            for oam, bay_index in group.bays:
                mapping[(oam.name, bay_index)] = lane_name
        self._lane_by_location = mapping

    def _ensure_afc_lane_cache(self, afc) -> None:
        """Capture the canonical AFC lane mapping when AFC is available."""
        lanes = getattr(afc, "lanes", {})
        updated = False
        for lane_name, lane in lanes.items():
            canonical_group = self._normalize_group_name(getattr(lane, "_map", None))
            if canonical_group is None:
                canonical_group = self._normalize_group_name(getattr(lane, "map", None))
            if canonical_group:
                if lane_name not in self._canonical_group_by_lane:
                    self._canonical_group_by_lane[lane_name] = canonical_group
                    updated = True
                if canonical_group not in self._canonical_lane_by_group:
                    self._canonical_lane_by_group[canonical_group] = lane_name
                    updated = True
            unit_name = getattr(lane, "unit", None)
            if unit_name and lane_name not in self._lane_unit_map:
                self._lane_unit_map[lane_name] = unit_name
        if updated:
            self._rebuild_lane_location_index()

    def _resolve_lane_for_state(
        self,
        fps_state: 'FPSState',
        group_name: Optional[str],
        afc,
    ) -> Tuple[Optional[str], Optional[str]]:
        """Determine the canonical AFC lane and group for the provided FPS state."""

        normalized_group = self._normalize_group_name(group_name)
        lane_name: Optional[str] = None

        # Prefer the physical OAMS location currently tracked by the FPS state.
        if fps_state.current_oams and fps_state.current_spool_idx is not None:
            lane_name = self._lane_by_location.get(
                (fps_state.current_oams, fps_state.current_spool_idx)
            )
            if lane_name:
                lane_group = self._canonical_group_by_lane.get(lane_name)
                if lane_group:
                    normalized_group = lane_group

        # Fall back to the canonical mapping captured from AFC at startup.
        if lane_name is None and normalized_group:
            lane_name = self._canonical_lane_by_group.get(normalized_group)

        lanes = getattr(afc, "lanes", {})

        # As a last resort, inspect the lanes directly using their original map assignments.
        if lane_name is None and normalized_group:
            lane_name = next(
                (
                    name
                    for name, lane in lanes.items()
                    if self._normalize_group_name(getattr(lane, "_map", None))
                    == normalized_group
                ),
                None,
            )

        canonical_group = normalized_group
        if lane_name:
            lane = lanes.get(lane_name)
            if lane is not None:
                canonical_candidate = self._normalize_group_name(
                    getattr(lane, "_map", None)
                )
                if canonical_candidate is None:
                    canonical_candidate = self._normalize_group_name(
                        getattr(lane, "map", None)
                    )

                updated = False
                if canonical_candidate:
                    canonical_group = canonical_candidate
                    if lane_name not in self._canonical_group_by_lane:
                        self._canonical_group_by_lane[lane_name] = canonical_candidate
                        updated = True
                    if canonical_candidate not in self._canonical_lane_by_group:
                        self._canonical_lane_by_group[canonical_candidate] = lane_name
                        updated = True
                unit_name = getattr(lane, "unit", None)
                if unit_name and lane_name not in self._lane_unit_map:
                    self._lane_unit_map[lane_name] = unit_name
                if updated:
                    self._rebuild_lane_location_index()

        return lane_name, canonical_group

    def _get_afc(self):
        """Lazily retrieve the AFC object if it is available."""
        if self.afc is not None:
            return self.afc
        try:
            afc = self.printer.lookup_object('AFC')
        except Exception:
            self.afc = None
            return None
        self.afc = afc
        self._ensure_afc_lane_cache(afc)
        if not self._afc_logged:
            logging.info("OAMS: AFC integration detected; enabling same-FPS infinite runout support.")
            self._afc_logged = True
        return self.afc

    def _get_infinite_runout_target_group(
        self,
        fps_name: str,
        fps_state: 'FPSState',
    ) -> Tuple[Optional[str], Optional[str], bool, Optional[str]]:
        """
        Return the target filament group and lane for infinite runout, if configured.

        The third element of the tuple indicates whether the runout handling should be
        delegated back to AFC (for example when the configured runout lane is not on
        the same FPS and therefore cannot be handled by OAMS directly).
        """
        current_group = fps_state.current_group
        normalized_group = self._normalize_group_name(current_group)
        if normalized_group is None:
            return None, None, False, None

        afc = self._get_afc()
        if afc is None:
            return None, None, False, None

        lane_name, resolved_group = self._resolve_lane_for_state(
            fps_state,
            normalized_group,
            afc,
        )

        if resolved_group and resolved_group != normalized_group:
            normalized_group = resolved_group
            fps_state.current_group = resolved_group

        if not lane_name:
            logging.debug(
                "OAMS: Unable to resolve AFC lane for group %s on %s",
                normalized_group,
                fps_name,
            )
            return None, None, False, None

        lanes = getattr(afc, "lanes", {})
        lane = afc.lanes.get(lane_name)
        if lane is None:
            return None, None, False, lane_name

        runout_lane_name = getattr(lane, "runout_lane", None)
        if not runout_lane_name:
            return None, None, False, lane_name

        target_lane = afc.lanes.get(runout_lane_name)
        if target_lane is None:
            logging.warning(
                "OAMS: Runout lane %s for %s on %s is not available; deferring to AFC",
                runout_lane_name,
                normalized_group,
                fps_name,
            )
            return None, runout_lane_name, True, lane_name

        source_unit = self._lane_unit_map.get(lane_name)
        target_unit = self._lane_unit_map.get(runout_lane_name)
        if source_unit and target_unit and source_unit != target_unit:
            logging.debug(
                "OAMS: Runout lane %s (%s) for %s on %s belongs to different unit %s; deferring to AFC",
                runout_lane_name,
                target_unit,
                normalized_group,
                fps_name,
                source_unit,
            )
            return None, runout_lane_name, True, lane_name

        source_extruder = getattr(lane, "extruder_obj", None)
        target_extruder = getattr(target_lane, "extruder_obj", None)
        if (
            source_extruder is not None
            and target_extruder is not None
            and source_extruder is not target_extruder
        ):
            logging.debug(
                "OAMS: Deferring infinite runout for %s on %s because lane %s (%s) spools to %s (%s)",
                normalized_group,
                fps_name,
                lane_name,
                getattr(source_extruder, "name", "unknown"),
                runout_lane_name,
                getattr(target_extruder, "name", "unknown"),
            )
            return None, runout_lane_name, True, lane_name

        target_group = self._canonical_group_by_lane.get(runout_lane_name)
        if not target_group:
            target_group = self._normalize_group_name(getattr(target_lane, "_map", None))
        if not target_group:
            target_group = self._normalize_group_name(getattr(target_lane, "map", None))

        if not target_group:
            logging.debug(
                "OAMS: Runout lane %s for %s on %s has no canonical group; deferring to AFC",
                runout_lane_name,
                normalized_group,
                fps_name,
            )
            return None, runout_lane_name, True, lane_name

        updated = False
        if runout_lane_name not in self._canonical_group_by_lane:
            self._canonical_group_by_lane[runout_lane_name] = target_group
            updated = True
        if target_group not in self._canonical_lane_by_group:
            self._canonical_lane_by_group[target_group] = runout_lane_name
            updated = True
        if updated:
            self._rebuild_lane_location_index()

        if target_group == normalized_group:
            logging.debug(
                "OAMS: Runout lane %s for %s on %s does not map to a different filament group; deferring to AFC",
                runout_lane_name,
                normalized_group,
                fps_name,
            )
            return None, runout_lane_name, True, lane_name

        if normalized_group not in self.filament_groups:
            logging.debug(
                "OAMS: Source group %s is not managed by OAMS; deferring to AFC",
                normalized_group,
            )
            return None, runout_lane_name, True, lane_name

        if target_group not in self.filament_groups:
            logging.debug(
                "OAMS: Runout mapping %s -> %s is not managed by OAMS; deferring to AFC",
                normalized_group,
                target_group,
            )
            return None, runout_lane_name, True, lane_name

        source_fps = self.group_fps_name(normalized_group)
        target_fps = self.group_fps_name(target_group)
        if source_fps != fps_name or target_fps != fps_name:
            logging.info(
                "OAMS: Deferring infinite runout for %s on %s to AFC lane %s because target group %s loads via %s",
                normalized_group,
                fps_name,
                runout_lane_name,
                target_group,
                target_fps or "unknown FPS",
            )
            return None, runout_lane_name, True, lane_name

        logging.info(
            "OAMS: Infinite runout configured for %s on %s -> %s (lanes %s -> %s)",
            normalized_group,
            fps_name,
            target_group,
            lane_name,
            runout_lane_name,
        )
        return target_group, runout_lane_name, False, lane_name

    def _delegate_runout_to_afc(
        self,
        fps_name: str,
        fps_state: 'FPSState',
        source_lane_name: Optional[str],
        target_lane_name: Optional[str],
    ) -> bool:
        """Ask AFC to perform the infinite runout swap for the provided lane."""

        afc = self._get_afc()
        if afc is None:
            logging.debug(
                "OAMS: Cannot delegate infinite runout for %s; AFC not available",
                fps_name,
            )
            return False

        if not source_lane_name:
            logging.debug(
                "OAMS: Cannot delegate infinite runout for %s; no source lane recorded",
                fps_name,
            )
            return False

        lane = afc.lanes.get(source_lane_name)
        if lane is None:
            logging.warning(
                "OAMS: AFC lane %s not found while delegating infinite runout for %s",
                source_lane_name,
                fps_name,
            )
            return False

        runout_target = getattr(lane, "runout_lane", None)
        if not runout_target:
            logging.warning(
                "OAMS: AFC lane %s has no runout target while delegating infinite runout for %s",
                source_lane_name,
                fps_name,
            )
            return False

        if target_lane_name and target_lane_name != runout_target:
            logging.debug(
                "OAMS: AFC lane %s runout target mismatch (%s != %s) while delegating infinite runout for %s",
                source_lane_name,
                runout_target,
                target_lane_name,
                fps_name,
            )

        now = self.reactor.monotonic()
        if fps_state.afc_delegation_active and now < fps_state.afc_delegation_until:
            logging.debug(
                "OAMS: AFC infinite runout for %s still in progress; skipping duplicate trigger",
                fps_name,
            )
            return True

        if runout_target not in afc.lanes:
            logging.warning(
                "OAMS: AFC runout lane %s referenced by %s is unavailable",
                runout_target,
                source_lane_name,
            )
            return False

        try:
            lane._perform_infinite_runout()
        except Exception:
            logging.exception(
                "OAMS: AFC infinite runout failed for lane %s -> %s",
                source_lane_name,
                runout_target,
            )
            fps_state.afc_delegation_active = False
            fps_state.afc_delegation_until = 0.0
            return False

        fps_state.afc_delegation_active = True
        fps_state.afc_delegation_until = now + AFC_DELEGATION_TIMEOUT
        logging.info(
            "OAMS: Delegated infinite runout for %s via AFC lane %s -> %s",
            fps_name,
            source_lane_name,
            runout_target,
        )
        return True

    def _unload_filament_for_fps(self, fps_name: str) -> Tuple[bool, str]:
        """Unload filament from the specified FPS and update state."""
        if fps_name not in self.fpss:
            return False, f"FPS {fps_name} does not exist"

        fps_state = self.current_state.fps_state[fps_name]
        if fps_state.state_name != FPSLoadState.LOADED:
            return False, f"FPS {fps_name} is not currently loaded"

        if fps_state.current_oams is None:
            return False, f"FPS {fps_name} has no OAMS loaded"

        oams = self.oams.get(fps_state.current_oams)
        if oams is None:
            return False, f"OAMS {fps_state.current_oams} not found for FPS {fps_name}"

        if oams.current_spool is None:
            fps_state.state_name = FPSLoadState.UNLOADED
            fps_state.following = False
            fps_state.direction = 0
            fps_state.current_group = None
            fps_state.current_spool_idx = None
            fps_state.since = self.reactor.monotonic()
            self.current_group = None
            fps_state.reset_stuck_spool_state()

            fps_state.reset_clog_tracker()

            return True, "Spool already unloaded"

        fps_state.state_name = FPSLoadState.UNLOADING
        fps_state.encoder = oams.encoder_clicks
        fps_state.since = self.reactor.monotonic()
        fps_state.current_oams = oams.name
        fps_state.current_spool_idx = oams.current_spool

        success, message = oams.unload_spool()

        if success:
            fps_state.state_name = FPSLoadState.UNLOADED
            fps_state.following = False
            fps_state.direction = 0
            fps_state.since = self.reactor.monotonic()
            fps_state.current_group = None
            fps_state.current_spool_idx = None
            self.current_group = None
            fps_state.reset_stuck_spool_state()

            fps_state.reset_clog_tracker()

            return True, message

        fps_state.state_name = FPSLoadState.LOADED
        return False, message

    def _load_filament_for_group(self, group_name: str) -> Tuple[bool, str]:
        """Load filament for the provided filament group."""
        if group_name not in self.filament_groups:
            return False, f"Group {group_name} does not exist"

        fps_name = self.group_fps_name(group_name)
        if fps_name is None:
            return False, f"No FPS associated with group {group_name}"

        fps_state = self.current_state.fps_state[fps_name]

        for (oam, bay_index) in self.filament_groups[group_name].bays:
            if not oam.is_bay_ready(bay_index):
                continue

            fps_state.state_name = FPSLoadState.LOADING
            fps_state.encoder = oam.encoder_clicks
            fps_state.since = self.reactor.monotonic()
            fps_state.current_oams = oam.name
            fps_state.current_spool_idx = bay_index

            success, message = oam.load_spool(bay_index)

            if success:
                fps_state.current_group = group_name
                fps_state.current_oams = oam.name
                fps_state.current_spool_idx = bay_index
                fps_state.state_name = FPSLoadState.LOADED
                fps_state.since = self.reactor.monotonic()
                fps_state.direction = 1
                self.current_group = group_name
                fps_state.reset_stuck_spool_state()

                fps_state.reset_clog_tracker()

                self._ensure_forward_follower(
                    fps_name,
                    fps_state,
                    "load filament",
                )

                return True, message

            fps_state.state_name = FPSLoadState.UNLOADED
            fps_state.current_group = None
            fps_state.current_spool_idx = None
            fps_state.current_oams = None

            fps_state.following = False
            fps_state.reset_stuck_spool_state()
            fps_state.reset_clog_tracker()

            return False, message

        return False, f"No spool available for group {group_name}"

    cmd_UNLOAD_FILAMENT_help = "Unload a spool from any of the OAMS if any is loaded"
    def cmd_UNLOAD_FILAMENT(self, gcmd):
        fps_name = gcmd.get('FPS')
        if fps_name is None:
            gcmd.respond_info("Missing FPS parameter")
            return
        fps_name = "fps " + fps_name
        if fps_name not in self.fpss:
            gcmd.respond_info(f"FPS {fps_name} does not exist")
            return
        fps_state = self.current_state.fps_state[fps_name]
        if fps_state.state_name == "UNLOADED":
            gcmd.respond_info(f"FPS {fps_name} is already unloaded")
            return
        if fps_state.state_name == "LOADING":
            gcmd.respond_info(f"FPS {fps_name} is currently loading a spool")
            return
        if fps_state.state_name == "UNLOADING":
            gcmd.respond_info(f"FPS {fps_name} is currently unloading a spool")
            return

        success, message = self._unload_filament_for_fps(fps_name)
        if not success or (message and message != "Spool unloaded successfully"):
            gcmd.respond_info(message)
        return

    cmd_LOAD_FILAMENT_help = "Load a spool from an specific group"
    def cmd_LOAD_FILAMENT(self, gcmd):
        # determine which fps this group is assigned to
        group_name = gcmd.get('GROUP')
        if group_name not in self.filament_groups:
            gcmd.respond_info(f"Group {group_name} does not exist")
            return
        fps_name = self.group_fps_name(group_name)
        fps_state = self.current_state.fps_state[fps_name]
        if self.current_state.fps_state[fps_name].state_name == "LOADED":
            gcmd.respond_info(f"Group {group_name} is already loaded")
            return
        success, message = self._load_filament_for_group(group_name)
        gcmd.respond_info(message)
        return

        
    def _pause_printer_message(self, message):
        logging.info(f"OAMS: {message}")
        gcode = self.printer.lookup_object("gcode")
        message = f"Print has been paused: {message}"
        gcode.run_script(f"M118 {message}")
        gcode.run_script(f"M114 {message}")

        toolhead = self.printer.lookup_object("toolhead")
        homed_axes = toolhead.get_status(self.reactor.monotonic()).get("homed_axes", "")
        if all(axis in homed_axes for axis in ("x", "y", "z")):
            gcode.run_script("PAUSE")
        else:
            logging.warning(
                "OAMS: Skipping PAUSE command because axes are not homed (homed_axes=%s)",
                homed_axes,
            )


    def _enable_follower(
        self,
        fps_name: str,
        fps_state: "FPSState",
        oams: Optional[Any],
        direction: int,
        context: str,
    ) -> None:
        """Ensure the follower is running in the requested direction."""
        if fps_state.current_spool_idx is None:
            return

        if oams is None and fps_state.current_oams is not None:
            oams = self.oams.get(fps_state.current_oams)
        if oams is None:
            return

        direction = direction if direction in (0, 1) else 1

        try:
            oams.set_oams_follower(1, direction)
            fps_state.following = True
            fps_state.direction = direction
            logging.debug(
                "OAMS: Enabled follower for %s spool %s after %s.",
                fps_name,
                fps_state.current_spool_idx,
                context,
            )
        except Exception:
            logging.exception(
                "OAMS: Failed to enable follower for %s after %s",
                fps_name,
                context,
            )


    def _ensure_forward_follower(
        self,
        fps_name: str,
        fps_state: "FPSState",
        context: str,
    ) -> None:
        """Start the follower forward whenever a spool is loaded."""
        if (
            fps_state.current_oams is None
            or fps_state.current_spool_idx is None
            or fps_state.stuck_spool_active
            or fps_state.state_name != FPSLoadState.LOADED
        ):
            return

        if fps_state.following and fps_state.direction == 1:
            return

        oams = self.oams.get(fps_state.current_oams)
        if oams is None:
            return

        fps_state.direction = 1
        self._enable_follower(
            fps_name,
            fps_state,
            oams,
            1,
            context,
        )


    def _restore_follower_if_needed(
        self,
        fps_name: str,
        fps_state: "FPSState",
        oams: Optional[Any],
        context: str,
    ) -> None:
        """Restore the follower if a stuck spool pause disabled it."""
        if not fps_state.stuck_spool_restore_follower:
            return

        if fps_state.current_oams is None:
            fps_state.stuck_spool_restore_follower = False
            return

        if oams is None:
            oams = self.oams.get(fps_state.current_oams)
        if oams is None:
            return

        direction = fps_state.stuck_spool_restore_direction


        self._enable_follower(
            fps_name,
            fps_state,
            oams,
            direction,
            context,
        )
        if fps_state.following:

            fps_state.stuck_spool_restore_follower = False
            logging.info(
                "OAMS: Restarted follower for %s spool %s after %s.",
                fps_name,
                fps_state.current_spool_idx,
                context,
            )


    def _handle_printing_resumed(self, _eventtime):
        """Re-enable any followers that were paused due to a stuck spool."""
        for fps_name, fps_state in self.current_state.fps_state.items():

            oams = self.oams.get(fps_state.current_oams) if fps_state.current_oams else None
            if fps_state.stuck_spool_restore_follower:
                self._restore_follower_if_needed(
                    fps_name,
                    fps_state,
                    oams,
                    "print resume",
                )
            elif (
                fps_state.current_oams is not None
                and fps_state.current_spool_idx is not None
                and not fps_state.following

            ):
                self._ensure_forward_follower(
                    fps_name,
                    fps_state,
                    "print resume",
                )


    def _trigger_stuck_spool_pause(
        self,
        fps_name: str,
        fps_state: "FPSState",
        oams: Optional[Any],
        message: str,
    ) -> None:
        """Pause the printer and set LED indicators for a stuck spool."""
        if fps_state.stuck_spool_active:
            return

        spool_idx = fps_state.current_spool_idx
        if oams is None and fps_state.current_oams is not None:
            oams = self.oams.get(fps_state.current_oams)

        if oams is not None and spool_idx is not None:
            try:
                oams.set_led_error(spool_idx, 1)
            except Exception:
                logging.exception(
                    "OAMS: Failed to set stuck spool LED on %s spool %s",
                    fps_name,
                    spool_idx,
                )

            direction = fps_state.direction if fps_state.direction in (0, 1) else 1
            fps_state.direction = direction
            fps_state.stuck_spool_restore_follower = True
            fps_state.stuck_spool_restore_direction = direction
            if fps_state.following:

                try:
                    oams.set_oams_follower(0, direction)
                except Exception:
                    logging.exception(
                        "OAMS: Failed to stop follower for %s spool %s during stuck spool pause",
                        fps_name,
                        spool_idx,
                    )

            fps_state.following = False


        fps_state.stuck_spool_active = True
        fps_state.stuck_spool_start_time = None

        self._pause_printer_message(message)

    def _monitor_unload_speed_for_fps(self, fps_name):
        def _monitor_unload_speed(self, eventtime):
            #logging.info("OAMS: Monitoring unloading speed state: %s" % self.current_state.name)
            fps_state = self.current_state.fps_state[fps_name]
            oams = None
            if fps_state.current_oams is not None:
                oams = self.oams[fps_state.current_oams]
            if fps_state.state_name == "UNLOADING" and self.reactor.monotonic() - fps_state.since > MONITOR_ENCODER_UNLOADING_SPEED_AFTER:
                fps_state.encoder_samples.append(oams.encoder_clicks)
                if len(fps_state.encoder_samples) < ENCODER_SAMPLES:
                    return eventtime + MONITOR_ENCODER_PERIOD
                encoder_diff = abs(fps_state.encoder_samples[-1] - fps_state.encoder_samples[0])
                logging.info("OAMS[%d] Unload Monitor: Encoder diff %d" %(oams.oams_idx, encoder_diff))
                if encoder_diff < MIN_ENCODER_DIFF:              
                    oams.set_led_error(fps_state.current_spool_idx, 1)
                    self._pause_printer_message("Printer paused because the unloading speed of the moving filament was too low")
                    logging.info("after unload speed too low")
                    self.stop_monitors()
                    return self.printer.get_reactor().NEVER
            return eventtime + MONITOR_ENCODER_PERIOD
        return partial(_monitor_unload_speed, self)
    
    def _monitor_load_speed_for_fps(self, fps_name):
        def _monitor_load_speed(self, eventtime):
            #logging.info("OAMS: Monitoring loading speed state: %s" % self.current_state.name)
            fps_state = self.current_state.fps_state[fps_name]
            oams = None
            if fps_state.current_oams is not None:
                oams = self.oams[fps_state.current_oams]
            if fps_state.stuck_spool_active:
                return eventtime + MONITOR_ENCODER_PERIOD
            if fps_state.state_name == "LOADING" and self.reactor.monotonic() - fps_state.since > MONITOR_ENCODER_LOADING_SPEED_AFTER:
                fps_state.encoder_samples.append(oams.encoder_clicks)
                if len(fps_state.encoder_samples) < ENCODER_SAMPLES:
                    return eventtime + MONITOR_ENCODER_PERIOD
                encoder_diff = abs(fps_state.encoder_samples[-1] - fps_state.encoder_samples[0])
                logging.info("OAMS[%d] Load Monitor: Encoder diff %d" % (oams.oams_idx, encoder_diff))
                if encoder_diff < MIN_ENCODER_DIFF:
                    group_label = fps_state.current_group or fps_name
                    spool_label = (
                        str(fps_state.current_spool_idx)
                        if fps_state.current_spool_idx is not None
                        else "unknown"
                    )
                    message = (
                        "Spool appears stuck while loading"
                        if fps_state.current_group is None
                        else f"Spool appears stuck while loading {group_label} spool {spool_label}"
                    )
                    self._trigger_stuck_spool_pause(
                        fps_name,
                        fps_state,
                        oams,
                        message,
                    )
                    self.stop_monitors()
                    return self.printer.get_reactor().NEVER
            return eventtime + MONITOR_ENCODER_PERIOD
        return partial(_monitor_load_speed, self)


    def _monitor_stuck_spool_for_fps(self, fps_name):
        def _monitor_stuck_spool(self, eventtime):
            fps_state = self.current_state.fps_state[fps_name]
            fps = self.fpss.get(fps_name)
            if fps is None:
                fps_state.reset_stuck_spool_state()
                return eventtime + MONITOR_ENCODER_PERIOD
            if fps_state.state_name != FPSLoadState.LOADED:
                fps_state.reset_stuck_spool_state()
                return eventtime + MONITOR_ENCODER_PERIOD

            oams = None
            if fps_state.current_oams is not None:
                oams = self.oams.get(fps_state.current_oams)
            if oams is None or fps_state.current_spool_idx is None:
                fps_state.reset_stuck_spool_state()
                return eventtime + MONITOR_ENCODER_PERIOD

            try:
                idle_timeout = self.printer.lookup_object("idle_timeout")
                is_printing = idle_timeout.get_status(eventtime)["state"] == "Printing"
            except Exception:
                is_printing = False

            if not is_printing:
                if fps_state.stuck_spool_active:
                    try:
                        oams.set_led_error(fps_state.current_spool_idx, 0)
                    except Exception:
                        logging.exception(
                            "OAMS: Failed to clear stuck spool LED while idle on %s",
                            fps_name,
                        )

                fps_state.reset_stuck_spool_state(
                    preserve_restore=fps_state.stuck_spool_restore_follower
                )

                return eventtime + MONITOR_ENCODER_PERIOD

            pressure = float(getattr(fps, "fps_value", 0.0))
            now = self.reactor.monotonic()

            if pressure <= STUCK_SPOOL_PRESSURE_THRESHOLD:
                if fps_state.stuck_spool_start_time is None:
                    fps_state.stuck_spool_start_time = now
                elif (
                    not fps_state.stuck_spool_active
                    and now - fps_state.stuck_spool_start_time >= STUCK_SPOOL_DWELL
                ):
                    message = "Spool appears stuck"
                    if fps_state.current_group is not None:
                        message = (
                            f"Spool appears stuck on {fps_state.current_group} spool {fps_state.current_spool_idx}"
                        )
                    self._trigger_stuck_spool_pause(
                        fps_name,
                        fps_state,
                        oams,
                        message,
                    )
            else:
                if fps_state.stuck_spool_active:
                    try:
                        oams.set_led_error(fps_state.current_spool_idx, 0)
                    except Exception:
                        logging.exception(
                            "OAMS: Failed to clear stuck spool LED on %s spool %d",
                            fps_name,
                            fps_state.current_spool_idx,
                        )

                if fps_state.stuck_spool_restore_follower and is_printing:
                    self._restore_follower_if_needed(
                        fps_name,
                        fps_state,
                        oams,
                        "stuck spool recovery",
                    )

                elif is_printing and not fps_state.following:
                    self._ensure_forward_follower(
                        fps_name,
                        fps_state,

                        "stuck spool recovery",
                    )
                if not fps_state.stuck_spool_restore_follower:
                    fps_state.reset_stuck_spool_state()


            return eventtime + MONITOR_ENCODER_PERIOD

        return partial(_monitor_stuck_spool, self)

    def _monitor_clog_for_fps(self, fps_name):
        def _monitor_clog(self, eventtime):
            fps_state = self.current_state.fps_state[fps_name]
            fps = self.fpss.get(fps_name)

            if fps_state.state_name != FPSLoadState.LOADED:
                if (
                    fps_state.clog_active
                    and fps_state.current_oams is not None
                    and fps_state.current_spool_idx is not None
                ):
                    oams_obj = self.oams.get(fps_state.current_oams)
                    if oams_obj is not None:
                        try:
                            oams_obj.set_led_error(fps_state.current_spool_idx, 0)
                        except Exception:
                            logging.exception(
                                "OAMS: Failed to clear clog LED on %s spool %s while idle",
                                fps_name,
                                fps_state.current_spool_idx,
                            )
                fps_state.reset_clog_tracker()
                return eventtime + MONITOR_ENCODER_PERIOD

            oams = None
            if fps_state.current_oams is not None:
                oams = self.oams.get(fps_state.current_oams)
            if oams is None or fps_state.current_spool_idx is None or fps is None:
                fps_state.reset_clog_tracker()
                return eventtime + MONITOR_ENCODER_PERIOD

            if bool(oams.hub_hes_value[fps_state.current_spool_idx]):
                if fps_state.clog_active:
                    try:
                        oams.set_led_error(fps_state.current_spool_idx, 0)
                    except Exception:
                        logging.exception(
                            "OAMS: Failed to clear clog LED on %s spool %s after runout",
                            fps_name,
                            fps_state.current_spool_idx,
                        )
                fps_state.reset_clog_tracker()
                return eventtime + MONITOR_ENCODER_PERIOD

            try:
                idle_timeout = self.printer.lookup_object("idle_timeout")
                is_printing = idle_timeout.get_status(eventtime)["state"] == "Printing"
            except Exception:
                is_printing = False

            if not is_printing:
                if fps_state.clog_active:
                    try:
                        oams.set_led_error(fps_state.current_spool_idx, 0)
                    except Exception:
                        logging.exception(
                            "OAMS: Failed to clear clog LED on %s spool %s while printer idle",
                            fps_name,
                            fps_state.current_spool_idx,
                        )
                fps_state.reset_clog_tracker()
                return eventtime + MONITOR_ENCODER_PERIOD

            extruder_pos = float(getattr(fps.extruder, "last_position", 0.0))
            encoder_clicks = int(getattr(oams, "encoder_clicks", 0))
            pressure = float(getattr(fps, "fps_value", 0.0))
            now = self.reactor.monotonic()

            if fps_state.clog_start_extruder is None:
                fps_state.prime_clog_tracker(extruder_pos, encoder_clicks, pressure, now)
                return eventtime + MONITOR_ENCODER_PERIOD

            if extruder_pos < (fps_state.clog_last_extruder or extruder_pos):
                fps_state.prime_clog_tracker(extruder_pos, encoder_clicks, pressure, now)
                return eventtime + MONITOR_ENCODER_PERIOD

            fps_state.clog_last_extruder = extruder_pos
            if fps_state.clog_min_pressure is None or pressure < fps_state.clog_min_pressure:
                fps_state.clog_min_pressure = pressure
            if fps_state.clog_max_pressure is None or pressure > fps_state.clog_max_pressure:
                fps_state.clog_max_pressure = pressure

            extrusion_delta = extruder_pos - (fps_state.clog_start_extruder or extruder_pos)
            encoder_delta = abs(encoder_clicks - (fps_state.clog_start_encoder or encoder_clicks))
            pressure_span = (fps_state.clog_max_pressure or pressure) - (
                fps_state.clog_min_pressure or pressure
            )

            settings = self.clog_settings
            if extrusion_delta < settings["extrusion_window"]:
                return eventtime + MONITOR_ENCODER_PERIOD

            if (
                encoder_delta > settings["encoder_slack"]
                or pressure_span > settings["pressure_band"]
            ):
                fps_state.prime_clog_tracker(extruder_pos, encoder_clicks, pressure, now)
                return eventtime + MONITOR_ENCODER_PERIOD

            if now - (fps_state.clog_start_time or now) < settings["dwell"]:
                return eventtime + MONITOR_ENCODER_PERIOD

            if not fps_state.clog_active:
                try:
                    oams.set_led_error(fps_state.current_spool_idx, 1)
                except Exception:
                    logging.exception(
                        "OAMS: Failed to set clog LED on %s spool %s",
                        fps_name,
                        fps_state.current_spool_idx,
                    )
                pressure_mid = (fps_state.clog_min_pressure + fps_state.clog_max_pressure) / 2.0
                message = (
                    f"Clog suspected on {fps_state.current_group or fps_name}: "
                    f"extruder advanced {extrusion_delta:.1f}mm while encoder moved {encoder_delta} counts "
                    f"with FPS {pressure_mid:.2f} near {CLOG_PRESSURE_TARGET:.2f}"
                )
                fps_state.clog_active = True
                self._pause_printer_message(message)

            return eventtime + MONITOR_ENCODER_PERIOD

        return partial(_monitor_clog, self)



    def start_monitors(self):
        self.monitor_timers = []
        self.runout_monitors = {}
        reactor = self.printer.get_reactor()
        for (fps_name, fps_state) in self.current_state.fps_state.items():
            self.monitor_timers.append(reactor.register_timer(self._monitor_unload_speed_for_fps(fps_name), reactor.NOW))
            self.monitor_timers.append(reactor.register_timer(self._monitor_load_speed_for_fps(fps_name), reactor.NOW))
            self.monitor_timers.append(reactor.register_timer(self._monitor_stuck_spool_for_fps(fps_name), reactor.NOW))

            self.monitor_timers.append(reactor.register_timer(self._monitor_clog_for_fps(fps_name), reactor.NOW))


            def _reload_callback(fps_name=fps_name, fps_state=fps_state):
                monitor = self.runout_monitors.get(fps_name)
                source_group = fps_state.current_group
                target_group, target_lane, delegate_to_afc, source_lane = self._get_infinite_runout_target_group(
                    fps_name,
                    fps_state,
                )
                source_group = fps_state.current_group

                if delegate_to_afc:
                    delegated = self._delegate_runout_to_afc(
                        fps_name,
                        fps_state,
                        source_lane,
                        target_lane,
                    )
                    if delegated:
                        fps_state.reset_runout_positions()
                        if monitor:
                            monitor.reset()
                            monitor.start()
                        return

                    logging.error(
                        "OAMS: Failed to delegate infinite runout for %s on %s via AFC",
                        fps_name,
                        source_group or "<unknown>",
                    )
                    fps_state.reset_runout_positions()
                    self._pause_printer_message(
                        f"Unable to delegate infinite runout for {source_group or fps_name}"
                    )
                    if monitor:
                        monitor.paused()
                    return

                group_to_load = target_group or source_group

                if target_group:
                    logging.info(
                        "OAMS: Infinite runout triggered for %s on %s -> %s",
                        fps_name,
                        source_group,
                        target_group,
                    )
                    unload_success, unload_message = self._unload_filament_for_fps(fps_name)
                    if not unload_success:
                        logging.error(
                            "OAMS: Failed to unload filament during infinite runout on %s: %s",
                            fps_name,
                            unload_message,
                        )
                        failure_message = unload_message or f"Failed to unload current spool on {fps_name}"
                        self._pause_printer_message(failure_message)
                        if monitor:
                            monitor.paused()
                        return

                if group_to_load is None:
                    logging.error("OAMS: No filament group available to reload on %s", fps_name)
                    self._pause_printer_message(f"No filament group available to reload on {fps_name}")
                    if monitor:
                        monitor.paused()
                    return

                load_success, load_message = self._load_filament_for_group(group_to_load)
                if load_success:
                    logging.info(
                        "OAMS: Successfully loaded group %s on %s%s",
                        group_to_load,
                        fps_name,
                        " after infinite runout" if target_group else "",
                    )
                    if target_group:
                        if target_lane:
                            try:
                                gcode = self.printer.lookup_object("gcode")
                                gcode.run_script(f"SET_LANE_LOADED LANE={target_lane}")
                                logging.debug(
                                    "OAMS: Marked lane %s as loaded after infinite runout on %s",
                                    target_lane,
                                    fps_name,
                                )
                            except Exception:
                                logging.exception(
                                    "OAMS: Failed to mark lane %s as loaded after infinite runout on %s",
                                    target_lane,
                                    fps_name,
                                )
                        else:
                            logging.warning(
                                "OAMS: No runout lane recorded for %s on %s when marking lane loaded",
                                target_group,
                                fps_name,
                            )
                    fps_state.reset_runout_positions()
                    if monitor:
                        monitor.reset()
                        monitor.start()
                    return

                logging.error(
                    "OAMS: Failed to load group %s on %s: %s",
                    group_to_load,
                    fps_name,
                    load_message,
                )
                failure_message = load_message or f"No spool available for group {group_to_load}"
                self._pause_printer_message(failure_message)
                if monitor:
                    monitor.paused()
                return

            fps_reload_margin = getattr(
                self.fpss[fps_name],
                "reload_before_toolhead_distance",
                None,
            )
            if fps_reload_margin is None:
                fps_reload_margin = self.reload_before_toolhead_distance
            else:
                logging.debug(
                    "OAMS: Using FPS-specific reload margin %.2f mm for %s",
                    fps_reload_margin,
                    fps_name,
                )

            monitor = OAMSRunoutMonitor(
                self.printer,
                fps_name,
                self.fpss[fps_name],
                fps_state,
                self.oams,
                _reload_callback,
                reload_before_toolhead_distance=fps_reload_margin,
            )
            self.runout_monitors[fps_name] = monitor
            monitor.start()

        logging.info("OAMS: All monitors started")

    def stop_monitors(self):
        for timer in self.monitor_timers:
            self.printer.get_reactor().unregister_timer(timer)
        self.monitor_timers = []
        for monitor in self.runout_monitors.values():
            monitor.reset()
        self.runout_monitors = {}


def load_config(config):
    return OAMSManager(config)<|MERGE_RESOLUTION|>--- conflicted
+++ resolved
@@ -69,7 +69,7 @@
     ) -> None:
         self.printer = printer
         self.reactor = printer.get_reactor()
-<<<<<<< HEAD
+
         try:
             self.webhooks = printer.lookup_object("webhooks")
         except Exception as err:
@@ -78,9 +78,7 @@
                 err,
             )
             self.webhooks = None
-=======
-        self.webhooks = printer.lookup_object("webhooks")
->>>>>>> dd60d020
+
         self.batch_callback = batch_callback
         self.batch_interval = batch_interval
 
@@ -144,7 +142,7 @@
     def add_mux_endpoint(
         self, path: str, key: str, value: str, header: Dict[str, Any]
     ) -> None:
-<<<<<<< HEAD
+
         if self.webhooks is None:
             logging.debug(
                 "StatusStreamHelper: Skipping mux endpoint '%s' (no WebHooks)",
@@ -152,8 +150,7 @@
             )
             return
 
-=======
->>>>>>> dd60d020
+
         self._headers[path] = header
         self.webhooks.register_mux_endpoint(
             path, key, value, self._make_api_client(path)
@@ -561,7 +558,7 @@
         self.printer.add_object("oams_manager", self)
         self.register_commands()
 
-<<<<<<< HEAD
+
         self.webhooks = None
         try:
             self.webhooks = self.printer.lookup_object("webhooks")
@@ -594,31 +591,12 @@
             logging.info(
                 "OAMS: WebHooks status endpoints not registered (service missing)."
             )
-=======
-        self.webhooks = self.printer.lookup_object("webhooks")
-        self.webhooks.register_endpoint("oams/status", self._handle_status_request)
-        self.webhooks.register_status("oams", self._webhooks_status)
-
-        self._last_summary_payload: Optional[Dict[str, Any]] = None
-
-        self._status_stream = StatusStreamHelper(
-            self.printer,
-            self._stream_status_batch,
-            STATUS_STREAM_INTERVAL,
-
-        )
-        self._status_stream.add_mux_endpoint(
-            "oams/stream_status",
-            "type",
-            "summary",
-            STATUS_STREAM_HEADER,
-        )
->>>>>>> dd60d020
+
 
     def register_status_stream(self, path: str, key: str, value: str) -> None:
         """Expose the summary stream using an additional muxed endpoint."""
 
-<<<<<<< HEAD
+
         if self._status_stream is not None:
             self._status_stream.add_mux_endpoint(
                 path, key, value, STATUS_STREAM_HEADER
@@ -628,9 +606,7 @@
                 "OAMS: Skipping registration of status stream '%s' (no WebHooks).",
                 path,
             )
-=======
-        self._status_stream.add_mux_endpoint(path, key, value, STATUS_STREAM_HEADER)
->>>>>>> dd60d020
+
 
     def _handle_status_request(self, web_request) -> None:
         """Serve the REST status endpoint."""
@@ -712,19 +688,13 @@
     def _build_summary(self, snapshot: Dict[str, Any]) -> Dict[str, Any]:
         """Create a trimmed summary suitable for WebHooks subscribers."""
 
-<<<<<<< HEAD
-=======
-
->>>>>>> dd60d020
+
         followers: Dict[str, Dict[str, Any]] = {}
         spools: Dict[str, Optional[int]] = {}
         faults: Dict[str, Dict[str, Any]] = {}
         lanes: Dict[str, Optional[str]] = {}
 
-<<<<<<< HEAD
-=======
-
->>>>>>> dd60d020
+
         for fps_name, fps_status in snapshot.get("fps", {}).items():
             followers[fps_name] = {
                 "following": fps_status.get("following", False),
@@ -744,7 +714,7 @@
                 "current_spool": oam_status.get("current_spool"),
                 "fps_value": oam_status.get("fps_value"),
                 "encoder_clicks": oam_status.get("encoder_clicks"),
-<<<<<<< HEAD
+
             }
 
         groups_summary: Dict[str, Dict[str, Any]] = {}
@@ -756,19 +726,7 @@
                 "is_loaded": group_status.get("is_loaded"),
             }
 
-=======
-            }
-
-        groups_summary: Dict[str, Dict[str, Any]] = {}
-        for group_name, group_status in snapshot.get("filament_groups", {}).items():
-            groups_summary[group_name] = {
-                "loaded_spool": group_status.get("loaded_spool"),
-                "available_spools": group_status.get("available_spools"),
-                "has_available": group_status.get("has_available"),
-                "is_loaded": group_status.get("is_loaded"),
-            }
-
->>>>>>> dd60d020
+
         lanes_by_group: Dict[str, Optional[str]] = {}
         for group_name in snapshot.get("filament_groups", {}).keys():
             lanes_by_group[group_name] = self._canonical_lane_by_group.get(group_name)
