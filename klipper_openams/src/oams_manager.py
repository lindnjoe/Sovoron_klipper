# OpenAMS Manager
#
# Copyright (C) 2025 JR Lomas <lomas.jr@gmail.com>
#
# This file may be distributed under the terms of the GNU GPLv3 license.

import logging
import time
from functools import partial
from collections import deque
from typing import Optional, Tuple, Dict, List, Any, Callable

from .oams import OAMSOpCode

# Configuration constants

PAUSE_DISTANCE = 60  # mm to pause before coasting follower
ENCODER_SAMPLES = 2  # Number of encoder samples to collect
MIN_ENCODER_DIFF = 1  # Minimum encoder difference to consider movement
FILAMENT_PATH_LENGTH_FACTOR = 1.14  # Factor for calculating filament path traversal
MONITOR_ENCODER_LOADING_SPEED_AFTER = 2.0  # seconds
MONITOR_ENCODER_PERIOD = 2.0 # seconds
MONITOR_ENCODER_UNLOADING_SPEED_AFTER = 2.0  # seconds
AFC_DELEGATION_TIMEOUT = 30.0  # seconds to suppress duplicate AFC runout triggers

<<<<<<< HEAD
# Default retry behaviour for unload recovery
UNLOAD_RETRY_ERROR_CODE = 3
=======
UNLOAD_RETRY_NUDGE_TIME = 0.5  # seconds to nudge filament forward before retry
>>>>>>> c12fb18c



class OAMSRunoutState:
    """Enum for runout monitor states."""
    STOPPED = "STOPPED"          # Monitor is disabled
    MONITORING = "MONITORING"    # Actively watching for runout
    DETECTED = "DETECTED"        # Runout detected, pausing before coast
    COASTING = "COASTING"        # Follower coasting, preparing next spool
    RELOADING = "RELOADING"      # Loading next spool in sequence
    PAUSED = "PAUSED"           # Monitor paused due to error/manual intervention


class FPSLoadState:
    """Enum for FPS loading states."""
    UNLOADED = "UNLOADED"    # No filament loaded
    LOADED = "LOADED"        # Filament loaded and ready
    LOADING = "LOADING"      # Currently loading filament
    UNLOADING = "UNLOADING"  # Currently unloading filament
    
class OAMSRunoutMonitor:
    """
    Monitors filament runout for a specific FPS and handles automatic reload.

    State Management:
    - Tracks runout detection and follower coasting
    - Manages automatic spool switching within filament groups
    - Coordinates with OAMS hardware for filament loading
    - Triggers reload once the remaining filament in the tube reaches the
      configured safety margin, independent of the total PTFE length. Each FPS
      can optionally override the safety margin so coasting distance can be
      tuned per extruder lane.
    """
    
    def __init__(self, 
                 printer,
                 fps_name: str,
                 fps, 
                 fps_state,
                 oams: Dict[str, Any],
                 reload_callback: Callable, 
                 reload_before_toolhead_distance: float = 0.0):
        # Core references
        self.oams = oams
        self.printer = printer
        self.fps_name = fps_name
        self.fps_state = fps_state
        self.fps = fps
        
        # State tracking
        self.state = OAMSRunoutState.STOPPED
        self.runout_position: Optional[float] = None
        self.bldc_clear_position: Optional[float] = None
        self.runout_after_position: Optional[float] = None
        
        # Configuration
        # Reload is triggered as soon as the follower has <= this much filament
        # left in the tube after the BLDC clear phase, regardless of the OAMS
        # unit's total PTFE length. This ensures AMS2-style lanes swap as soon
        # as the configured safety margin is reached.
        self.reload_before_toolhead_distance = reload_before_toolhead_distance
        self.reload_callback = reload_callback
        
        self.reactor = self.printer.get_reactor()

        def _monitor_runout(eventtime):
            idle_timeout = self.printer.lookup_object("idle_timeout")
            is_printing = idle_timeout.get_status(eventtime)["state"] == "Printing"
            
            if self.state == OAMSRunoutState.STOPPED or self.state == OAMSRunoutState.PAUSED or self.state == OAMSRunoutState.RELOADING:
                pass

            elif self.state == OAMSRunoutState.MONITORING:
                #logging.info("OAMS: Monitoring runout, is_printing: %s, fps_state: %s, fps_state.current_group: %s, fps_state.current_spool_idx: %s, oams: %s" % (is_printing, fps_state.state_name, fps_state.current_group, fps_state.current_spool_idx, fps_state.current_oams))
                if getattr(fps_state, "afc_delegation_active", False):
                    now = self.reactor.monotonic()
                    if now < getattr(fps_state, "afc_delegation_until", 0.0):
                        return eventtime + MONITOR_ENCODER_PERIOD
                    fps_state.afc_delegation_active = False
                    fps_state.afc_delegation_until = 0.0
                if is_printing and \
                fps_state.state_name == "LOADED" and \
                fps_state.current_group is not None and \
                fps_state.current_spool_idx is not None and \
                not bool(self.oams[fps_state.current_oams].hub_hes_value[fps_state.current_spool_idx]):

                    self.state = OAMSRunoutState.DETECTED
                    logging.info(f"OAMS: Runout detected on FPS {self.fps_name}, pausing for {PAUSE_DISTANCE} mm before coasting the follower.")
                    self.runout_position = fps.extruder.last_position
            
            elif self.state == OAMSRunoutState.DETECTED:
                traveled_distance = fps.extruder.last_position - self.runout_position
                if traveled_distance >= PAUSE_DISTANCE:
                    logging.info("OAMS: Pause complete, coasting the follower.")
                    self.oams[fps_state.current_oams].set_oams_follower(0, 1)
                    self.bldc_clear_position = fps.extruder.last_position
                    self.runout_after_position = 0.0
                    self.state = OAMSRunoutState.COASTING

            elif self.state == OAMSRunoutState.COASTING:
                traveled_distance_after_bldc_clear = max(
                    fps.extruder.last_position - self.bldc_clear_position, 0.0
                )
                self.runout_after_position = traveled_distance_after_bldc_clear
                path_length = getattr(
                    self.oams[fps_state.current_oams], "filament_path_length", 0.0
                )
                effective_path_length = (
                    path_length / FILAMENT_PATH_LENGTH_FACTOR if path_length else 0.0
                )
                consumed_with_margin = (
                    self.runout_after_position
                    + PAUSE_DISTANCE
                    + self.reload_before_toolhead_distance
                )

                if consumed_with_margin >= effective_path_length:
                    logging.info(
                        "OAMS: Loading next spool (%.2f mm consumed + margin %.2f mm >= effective path %.2f mm).",
                        self.runout_after_position + PAUSE_DISTANCE,
                        self.reload_before_toolhead_distance,
                        effective_path_length,
                    )
                    self.state = OAMSRunoutState.RELOADING
                    self.reload_callback()
            else:
                raise ValueError(f"Invalid state: {self.state}")
            return eventtime + MONITOR_ENCODER_PERIOD
        self._timer_callback = _monitor_runout
        self.timer = self.reactor.register_timer(self._timer_callback, self.reactor.NOW)
        

    def start(self) -> None:
        """Start monitoring for filament runout."""
        if self.timer is None:
            self.timer = self.reactor.register_timer(self._timer_callback, self.reactor.NOW)
        self.state = OAMSRunoutState.MONITORING

    
    def stop(self) -> None:
        """Stop monitoring for filament runout."""
        self.state = OAMSRunoutState.STOPPED
        
    def reloading(self) -> None:
        """Set state to reloading and reset positions."""
        self.state = OAMSRunoutState.RELOADING
        self.runout_position = None
        self.runout_after_position = None
        
    def paused(self) -> None:
        """Pause the monitor due to error or manual intervention."""
        self.state = OAMSRunoutState.PAUSED
        
    def reset(self) -> None:
        """Reset monitor to stopped state and clean up."""
        self.state = OAMSRunoutState.STOPPED
        self.runout_position = None
        self.runout_after_position = None
        if self.timer is not None:
            self.reactor.unregister_timer(self.timer)
            self.timer = None

class OAMSState:
    """
    Global state container for all FPS units in the system.
    
    Attributes:
    - fps_state: Dictionary mapping FPS names to their FPSState objects
    """
    
    def __init__(self):
        self.fps_state: Dict[str, 'FPSState'] = {}
        
    def add_fps_state(self, fps_name: str) -> None:
        """Add a new FPS state tracker."""
        self.fps_state[fps_name] = FPSState()
        

class FPSState:
    """
    Tracks the state of a single FPS (Filament Pressure Sensor).
    
    Key State Variables:
    - state_name: Current loading state (LOADED, UNLOADED, LOADING, UNLOADING)
    - current_group: Filament group name (e.g., "T0", "T1") if loaded
    - current_oams: Name of the OAMS unit currently loaded
    - current_spool_idx: Index (0-3) of the spool bay currently loaded
    
    Monitoring State:
    - encoder_samples: Recent encoder readings for motion detection
    - following: Whether follower mode is active
    - direction: Follower direction (0=forward, 1=reverse)
    - since: Timestamp when current state began
    """
    
    def __init__(self, 
                 state_name: str = FPSLoadState.UNLOADED, 
                 current_group: Optional[str] = None, 
                 current_oams: Optional[str] = None, 
                 current_spool_idx: Optional[int] = None):
        
        # Primary state tracking
        self.state_name = state_name  # FPSLoadState: LOADED, UNLOADED, LOADING, UNLOADING
        self.current_group = current_group  # Filament group name (T0, T1, etc.)
        self.current_oams = current_oams  # OAMS unit name currently loaded
        self.current_spool_idx = current_spool_idx  # Spool bay index (0-3)
        
        # Runout tracking
        self.runout_position: Optional[float] = None
        self.runout_after_position: Optional[float] = None
        
        # Timer references (for cleanup)
        self.monitor_spool_timer = None
        self.monitor_pause_timer = None
        self.monitor_load_next_spool_timer = None
        

        # Motion monitoring
        self.encoder_samples = deque(maxlen=ENCODER_SAMPLES)  # Recent encoder readings

        # Follower state
        self.following: bool = False  # Whether follower mode is active
        self.direction: int = 0  # Follower direction (0=forward, 1=reverse)
        self.since: Optional[float] = None  # Timestamp when current state began

        # AFC delegation state
        self.afc_delegation_active: bool = False
        self.afc_delegation_until: float = 0.0

        
    def reset_runout_positions(self) -> None:
        """Clear runout position tracking."""
        self.runout_position = None
        self.runout_after_position = None

    def __repr__(self) -> str:
        return f"FPSState(state_name={self.state_name}, current_group={self.current_group}, current_oams={self.current_oams}, current_spool_idx={self.current_spool_idx})"

    def __str__(self) -> str:
        return f"State: {self.state_name}, Group: {self.current_group}, OAMS: {self.current_oams}, Spool Index: {self.current_spool_idx}"

class OAMSManager:
    """
    Main coordinator for OpenAMS system with multiple FPS units.
    
    Manages:
    - Multiple FPS (Filament Pressure Sensor) units
    - OAMS (OpenAMS) hardware units  
    - Filament groups (T0, T1, etc.) mapping to FPS units
    - Automatic filament runout detection and switching
    
    Key Attributes:
    - fpss: Dictionary of FPS objects {fps_name: fps_object}
    - oams: Dictionary of OAMS objects {oams_name: oams_object}  
    - filament_groups: Dictionary of filament groups {group_name: group_object}
    - current_state: OAMSState tracking all FPS states
    """
    
    def __init__(self, config):
        # Core configuration and printer interface
        self.config = config
        self.printer = config.get_printer()
        self.reactor = self.printer.get_reactor()
        

        # Hardware object collections
        self.filament_groups: Dict[str, Any] = {}  # Group name -> FilamentGroup object
        self.oams: Dict[str, Any] = {}  # OAMS name -> OAMS object
        self.fpss: Dict[str, Any] = {}  # FPS name -> FPS object

        # State management
        self.current_state = OAMSState()  # Tracks state of all FPS units
        self.current_group: Optional[str] = None  # Last group requested via load command
        self.afc = None  # Optional reference to AFC for lane runout mappings
        self._afc_logged = False  # Tracks whether AFC integration has been announced

        

        # Monitoring and control
        self.monitor_timers: List[Any] = []  # Active monitoring timers
        self.runout_monitors: Dict[str, OAMSRunoutMonitor] = {}
        self.ready: bool = False  # System initialization complete

        # Configuration parameters
        self.reload_before_toolhead_distance: float = config.getfloat(
            "reload_before_toolhead_distance",
            0.0,
        )

        # Automatic unload retry configuration
        self.unload_retry_enabled: bool = config.getboolean(
            "unload_retry_enabled",
            True,
        )
        self.unload_retry_push_distance: float = config.getfloat(
            "unload_retry_push_distance",
            2.0,
        )
        self.unload_retry_push_speed: float = config.getfloat(
            "unload_retry_push_speed",
            25.0,
            minval=0.1,
        )

        # Cached mappings
        self.group_to_fps: Dict[str, str] = {}
        self._canonical_lane_by_group: Dict[str, str] = {}
        self._canonical_group_by_lane: Dict[str, str] = {}
        self._lane_unit_map: Dict[str, str] = {}
        self._lane_by_location: Dict[Tuple[str, int], str] = {}

        
        # Initialize hardware collections
        self._initialize_oams()
        self._initialize_filament_groups()
        
        # Register with printer and setup event handlers
        self.printer.register_event_handler("klippy:ready", self.handle_ready)
        self.printer.add_object("oams_manager", self)
        self.register_commands()
        

    def get_status(self, eventtime: float) -> Dict[str, Dict[str, Any]]:
        """
        Return current status of all FPS units and OAMS hardware for monitoring.

        Returns:
            Dictionary containing:
            - "oams": Mapping of OAMS identifiers to their latest action status
            - One entry per FPS with its current loading state information
        """
        attributes: Dict[str, Dict[str, Any]] = {"oams": {}}

        for name, oam in self.oams.items():
            status_name = name.split()[-1]
            oam_status = {
                "action_status": oam.action_status,
                "action_status_code": oam.action_status_code,
                "action_status_value": oam.action_status_value,
            }
            attributes["oams"][status_name] = oam_status
            if status_name != name:
                attributes["oams"][name] = oam_status

        for fps_name, fps_state in self.current_state.fps_state.items():
            attributes[fps_name] = {
                "current_group": fps_state.current_group,
                "current_oams": fps_state.current_oams,
                "current_spool_idx": fps_state.current_spool_idx,
                "state_name": fps_state.state_name,
                "since": fps_state.since,
            }

        return attributes

    
    def determine_state(self) -> None:
        """
        Analyze hardware state and update FPS state tracking.
        
        For each FPS:
        1. Check which filament group is currently loaded
        2. Identify the active OAMS unit and spool bay
        3. Update state to LOADED if filament is present
        """
        for fps_name, fps_state in self.current_state.fps_state.items():
            fps_state.current_group, current_oams, fps_state.current_spool_idx = self.determine_current_loaded_group(fps_name)
            
            if current_oams is not None:
                fps_state.current_oams = current_oams.name
            else:
                fps_state.current_oams = None
                
            if fps_state.current_oams is not None and fps_state.current_spool_idx is not None:
                fps_state.state_name = FPSLoadState.LOADED
                fps_state.since = self.reactor.monotonic()
        
    def handle_ready(self) -> None:
        """
        Initialize system when printer is ready.
        
        1. Discover and register all FPS units
        2. Create state tracking for each FPS
        3. Determine current hardware state
        4. Start monitoring timers
        """
        # Discover all FPS units in the system

        for fps_name, fps in self.printer.lookup_objects(module="fps"):
            self.fpss[fps_name] = fps
            self.current_state.add_fps_state(fps_name)

        if not self.fpss:
            raise ValueError("No FPS found in system, this is required for OAMS to work")

        self._rebuild_group_fps_index()

        # Initialize system state and start monitoring
        self.determine_state()
        self.start_monitors()

        self.ready = True

    def _initialize_oams(self) -> None:
        """Discover and register all OAMS hardware units."""
        for name, oam in self.printer.lookup_objects(module="oams"):
            self.oams[name] = oam
        
    def _initialize_filament_groups(self) -> None:
        """Discover and register all filament group configurations."""
        for name, group in self.printer.lookup_objects(module="filament_group"):
            name = name.split()[-1]  # Extract group name from full object name
            logging.info(f"OAMS: Adding group {name}")
            self.filament_groups[name] = group
    
    def determine_current_loaded_group(self, fps_name: str) -> Tuple[Optional[str], Optional[object], Optional[int]]:
        """
        Determine which filament group is currently loaded in the specified FPS.
        
        Args:
            fps_name: Name of the FPS to check
            
        Returns:
            Tuple of (group_name, oams_object, bay_index) or (None, None, None) if unloaded
            
        Process:
        1. Get the FPS object
        2. Check each filament group for loaded bays
        3. Verify the OAMS is connected to this FPS
        4. Return the first match found
        """
        fps = self.fpss.get(fps_name)
        if fps is None:
            raise ValueError(f"FPS {fps_name} not found")
            
        # Check each filament group for loaded spools
        for group_name, group in self.filament_groups.items():
            for oam, bay_index in group.bays:
                # Check if this bay has filament loaded and the OAMS is connected to this FPS
                if oam.is_bay_loaded(bay_index) and oam in fps.oams:
                    return group_name, oam, bay_index
                    
        return None, None, None
        
    def register_commands(self):
        gcode = self.printer.lookup_object("gcode")
        gcode.register_command(
            "OAMSM_UNLOAD_FILAMENT",
            self.cmd_UNLOAD_FILAMENT,
            desc=self.cmd_UNLOAD_FILAMENT_help,
        )
        
        gcode.register_command(
            "OAMSM_LOAD_FILAMENT",
            self.cmd_LOAD_FILAMENT,
            desc=self.cmd_LOAD_FILAMENT_help,
        )
        
        gcode.register_command(
            "OAMSM_FOLLOWER",
            self.cmd_FOLLOWER,
            desc=self.cmd_FOLLOWER_help,
        )
        
        # gcode.register_command(
        #     "OAMSM_CURRENT_LOADED_GROUP",
        #     self.cmd_CURRENT_LOADED_GROUP,
        #     desc=self.cmd_CURRENT_LOADED_GROUP_help,
        # )
        
        gcode.register_command(
            "OAMSM_CLEAR_ERRORS",
            self.cmd_CLEAR_ERRORS,
            desc=self.cmd_CLEAR_ERRORS_help,
        )

    def _clear_all_errors(self) -> None:
        """Clear error flags on all OAMS units and restart monitors."""
        if self.monitor_timers:
            self.stop_monitors()
        for _, fps_state in self.current_state.fps_state.items():
            fps_state.encoder_samples.clear()
        for _, oam in self.oams.items():
            oam.clear_errors()
        self.determine_state()
        self.start_monitors()

    cmd_CLEAR_ERRORS_help = "Clear the error state of the OAMS"
    def cmd_CLEAR_ERRORS(self, gcmd):
        self._clear_all_errors()
        return
    
    cmd_FOLLOWER_help = "Enable the follower on whatever OAMS is current loaded"
    def cmd_FOLLOWER(self, gcmd):
        enable = gcmd.get_int('ENABLE')
        if enable is None:
            gcmd.respond_info("Missing ENABLE parameter")
            return
        direction = gcmd.get_int('DIRECTION')
        if direction is None:
            gcmd.respond_info("Missing DIRECTION parameter")
            return
        fps_name = gcmd.get('FPS')
        fps_name = "fps " + fps_name
        if fps_name is None:
            gcmd.respond_info("Missing FPS parameter")
            return
        if fps_name not in self.fpss:
            gcmd.respond_info(f"FPS {fps_name} does not exist")
            return
        fps_state = self.current_state.fps_state[fps_name]
        if fps_state.state_name == "UNLOADED":
            gcmd.respond_info(f"FPS {fps_name} is already unloaded")
            return
        if fps_state.state_name == "LOADING":
            gcmd.respond_info(f"FPS {fps_name} is currently loading a spool")
            return
        if fps_state.state_name == "UNLOADING":
            gcmd.respond_info(f"FPS {fps_name} is currently unloading a spool")
            return
        self.oams[fps_state.current_oams].set_oams_follower(enable, direction)
        fps_state.following = enable
        fps_state.direction = direction
        fps_state.encoder = self.oams[fps_state.current_oams].encoder_clicks
        fps_state.current_spool_idx = self.oams[fps_state.current_oams].current_spool
        return
    

    def _rebuild_group_fps_index(self) -> None:
        """Build a lookup table from filament groups to their owning FPS."""
        mapping: Dict[str, str] = {}
        for group_name, group in self.filament_groups.items():
            for fps_name, fps in self.fpss.items():
                if any(oam in fps.oams for oam in group.oams):
                    mapping[group_name] = fps_name
                    break
        self.group_to_fps = mapping

    def group_fps_name(self, group_name: str) -> Optional[str]:
        if group_name not in self.group_to_fps and self.fpss:
            self._rebuild_group_fps_index()
        return self.group_to_fps.get(group_name)

    def _normalize_group_name(self, group: Optional[str]) -> Optional[str]:
        """Return a trimmed filament group name or None if invalid."""
        if not group or not isinstance(group, str):
            return None
        group = group.strip()
        if not group:
            return None
        if " " in group:
            group = group.split()[-1]
        return group

    def _rebuild_lane_location_index(self) -> None:
        """Map each (OAMS name, bay index) tuple to its canonical AFC lane."""
        mapping: Dict[Tuple[str, int], str] = {}
        for group_name, lane_name in self._canonical_lane_by_group.items():
            group = self.filament_groups.get(group_name)
            if not group:
                continue
            for oam, bay_index in group.bays:
                mapping[(oam.name, bay_index)] = lane_name
        self._lane_by_location = mapping

    def _ensure_afc_lane_cache(self, afc) -> None:
        """Capture the canonical AFC lane mapping when AFC is available."""
        lanes = getattr(afc, "lanes", {})
        updated = False
        for lane_name, lane in lanes.items():
            canonical_group = self._normalize_group_name(getattr(lane, "_map", None))
            if canonical_group is None:
                canonical_group = self._normalize_group_name(getattr(lane, "map", None))
            if canonical_group:
                if lane_name not in self._canonical_group_by_lane:
                    self._canonical_group_by_lane[lane_name] = canonical_group
                    updated = True
                if canonical_group not in self._canonical_lane_by_group:
                    self._canonical_lane_by_group[canonical_group] = lane_name
                    updated = True
            unit_name = getattr(lane, "unit", None)
            if unit_name and lane_name not in self._lane_unit_map:
                self._lane_unit_map[lane_name] = unit_name
        if updated:
            self._rebuild_lane_location_index()

    def _resolve_lane_for_state(
        self,
        fps_state: 'FPSState',
        group_name: Optional[str],
        afc,
    ) -> Tuple[Optional[str], Optional[str]]:
        """Determine the canonical AFC lane and group for the provided FPS state."""

        normalized_group = self._normalize_group_name(group_name)
        lane_name: Optional[str] = None

        # Prefer the physical OAMS location currently tracked by the FPS state.
        if fps_state.current_oams and fps_state.current_spool_idx is not None:
            lane_name = self._lane_by_location.get(
                (fps_state.current_oams, fps_state.current_spool_idx)
            )
            if lane_name:
                lane_group = self._canonical_group_by_lane.get(lane_name)
                if lane_group:
                    normalized_group = lane_group

        # Fall back to the canonical mapping captured from AFC at startup.
        if lane_name is None and normalized_group:
            lane_name = self._canonical_lane_by_group.get(normalized_group)

        lanes = getattr(afc, "lanes", {})

        # As a last resort, inspect the lanes directly using their original map assignments.
        if lane_name is None and normalized_group:
            lane_name = next(
                (
                    name
                    for name, lane in lanes.items()
                    if self._normalize_group_name(getattr(lane, "_map", None))
                    == normalized_group
                ),
                None,
            )

        canonical_group = normalized_group
        if lane_name:
            lane = lanes.get(lane_name)
            if lane is not None:
                canonical_candidate = self._normalize_group_name(
                    getattr(lane, "_map", None)
                )
                if canonical_candidate is None:
                    canonical_candidate = self._normalize_group_name(
                        getattr(lane, "map", None)
                    )

                updated = False
                if canonical_candidate:
                    canonical_group = canonical_candidate
                    if lane_name not in self._canonical_group_by_lane:
                        self._canonical_group_by_lane[lane_name] = canonical_candidate
                        updated = True
                    if canonical_candidate not in self._canonical_lane_by_group:
                        self._canonical_lane_by_group[canonical_candidate] = lane_name
                        updated = True
                unit_name = getattr(lane, "unit", None)
                if unit_name and lane_name not in self._lane_unit_map:
                    self._lane_unit_map[lane_name] = unit_name
                if updated:
                    self._rebuild_lane_location_index()

        return lane_name, canonical_group

    def _get_afc(self):
        """Lazily retrieve the AFC object if it is available."""
        if self.afc is not None:
            return self.afc
        try:
            afc = self.printer.lookup_object('AFC')
        except Exception:
            self.afc = None
            return None
        self.afc = afc
        self._ensure_afc_lane_cache(afc)
        if not self._afc_logged:
            logging.info("OAMS: AFC integration detected; enabling same-FPS infinite runout support.")
            self._afc_logged = True
        return self.afc

    def _get_infinite_runout_target_group(
        self,
        fps_name: str,
        fps_state: 'FPSState',
    ) -> Tuple[Optional[str], Optional[str], bool, Optional[str]]:
        """
        Return the target filament group and lane for infinite runout, if configured.

        The third element of the tuple indicates whether the runout handling should be
        delegated back to AFC (for example when the configured runout lane is not on
        the same FPS and therefore cannot be handled by OAMS directly).
        """
        current_group = fps_state.current_group
        normalized_group = self._normalize_group_name(current_group)
        if normalized_group is None:
            return None, None, False, None

        afc = self._get_afc()
        if afc is None:
            return None, None, False, None

        lane_name, resolved_group = self._resolve_lane_for_state(
            fps_state,
            normalized_group,
            afc,
        )

        if resolved_group and resolved_group != normalized_group:
            normalized_group = resolved_group
            fps_state.current_group = resolved_group

        if not lane_name:
            logging.debug(
                "OAMS: Unable to resolve AFC lane for group %s on %s",
                normalized_group,
                fps_name,
            )
            return None, None, False, None

        lanes = getattr(afc, "lanes", {})
        lane = afc.lanes.get(lane_name)
        if lane is None:
            return None, None, False, lane_name

        runout_lane_name = getattr(lane, "runout_lane", None)
        if not runout_lane_name:
            return None, None, False, lane_name

        target_lane = afc.lanes.get(runout_lane_name)
        if target_lane is None:
            logging.warning(
                "OAMS: Runout lane %s for %s on %s is not available; deferring to AFC",
                runout_lane_name,
                normalized_group,
                fps_name,
            )
            return None, runout_lane_name, True, lane_name

        source_unit = self._lane_unit_map.get(lane_name)
        target_unit = self._lane_unit_map.get(runout_lane_name)
        if source_unit and target_unit and source_unit != target_unit:
            logging.debug(
                "OAMS: Runout lane %s (%s) for %s on %s belongs to different unit %s; deferring to AFC",
                runout_lane_name,
                target_unit,
                normalized_group,
                fps_name,
                source_unit,
            )
            return None, runout_lane_name, True, lane_name

        source_extruder = getattr(lane, "extruder_obj", None)
        target_extruder = getattr(target_lane, "extruder_obj", None)
        if (
            source_extruder is not None
            and target_extruder is not None
            and source_extruder is not target_extruder
        ):
            logging.debug(
                "OAMS: Deferring infinite runout for %s on %s because lane %s (%s) spools to %s (%s)",
                normalized_group,
                fps_name,
                lane_name,
                getattr(source_extruder, "name", "unknown"),
                runout_lane_name,
                getattr(target_extruder, "name", "unknown"),
            )
            return None, runout_lane_name, True, lane_name

        target_group = self._canonical_group_by_lane.get(runout_lane_name)
        if not target_group:
            target_group = self._normalize_group_name(getattr(target_lane, "_map", None))
        if not target_group:
            target_group = self._normalize_group_name(getattr(target_lane, "map", None))

        if not target_group:
            logging.debug(
                "OAMS: Runout lane %s for %s on %s has no canonical group; deferring to AFC",
                runout_lane_name,
                normalized_group,
                fps_name,
            )
            return None, runout_lane_name, True, lane_name

        updated = False
        if runout_lane_name not in self._canonical_group_by_lane:
            self._canonical_group_by_lane[runout_lane_name] = target_group
            updated = True
        if target_group not in self._canonical_lane_by_group:
            self._canonical_lane_by_group[target_group] = runout_lane_name
            updated = True
        if updated:
            self._rebuild_lane_location_index()

        if target_group == normalized_group:
            logging.debug(
                "OAMS: Runout lane %s for %s on %s does not map to a different filament group; deferring to AFC",
                runout_lane_name,
                normalized_group,
                fps_name,
            )
            return None, runout_lane_name, True, lane_name

        if normalized_group not in self.filament_groups:
            logging.debug(
                "OAMS: Source group %s is not managed by OAMS; deferring to AFC",
                normalized_group,
            )
            return None, runout_lane_name, True, lane_name

        if target_group not in self.filament_groups:
            logging.debug(
                "OAMS: Runout mapping %s -> %s is not managed by OAMS; deferring to AFC",
                normalized_group,
                target_group,
            )
            return None, runout_lane_name, True, lane_name

        source_fps = self.group_fps_name(normalized_group)
        target_fps = self.group_fps_name(target_group)
        if source_fps != fps_name or target_fps != fps_name:
            logging.info(
                "OAMS: Deferring infinite runout for %s on %s to AFC lane %s because target group %s loads via %s",
                normalized_group,
                fps_name,
                runout_lane_name,
                target_group,
                target_fps or "unknown FPS",
            )
            return None, runout_lane_name, True, lane_name

        logging.info(
            "OAMS: Infinite runout configured for %s on %s -> %s (lanes %s -> %s)",
            normalized_group,
            fps_name,
            target_group,
            lane_name,
            runout_lane_name,
        )
        return target_group, runout_lane_name, False, lane_name

    def _delegate_runout_to_afc(
        self,
        fps_name: str,
        fps_state: 'FPSState',
        source_lane_name: Optional[str],
        target_lane_name: Optional[str],
    ) -> bool:
        """Ask AFC to perform the infinite runout swap for the provided lane."""

        afc = self._get_afc()
        if afc is None:
            logging.debug(
                "OAMS: Cannot delegate infinite runout for %s; AFC not available",
                fps_name,
            )
            return False

        if not source_lane_name:
            logging.debug(
                "OAMS: Cannot delegate infinite runout for %s; no source lane recorded",
                fps_name,
            )
            return False

        lane = afc.lanes.get(source_lane_name)
        if lane is None:
            logging.warning(
                "OAMS: AFC lane %s not found while delegating infinite runout for %s",
                source_lane_name,
                fps_name,
            )
            return False

        runout_target = getattr(lane, "runout_lane", None)
        if not runout_target:
            logging.warning(
                "OAMS: AFC lane %s has no runout target while delegating infinite runout for %s",
                source_lane_name,
                fps_name,
            )
            return False

        if target_lane_name and target_lane_name != runout_target:
            logging.debug(
                "OAMS: AFC lane %s runout target mismatch (%s != %s) while delegating infinite runout for %s",
                source_lane_name,
                runout_target,
                target_lane_name,
                fps_name,
            )

        now = self.reactor.monotonic()
        if fps_state.afc_delegation_active and now < fps_state.afc_delegation_until:
            logging.debug(
                "OAMS: AFC infinite runout for %s still in progress; skipping duplicate trigger",
                fps_name,
            )
            return True

        if runout_target not in afc.lanes:
            logging.warning(
                "OAMS: AFC runout lane %s referenced by %s is unavailable",
                runout_target,
                source_lane_name,
            )
            return False

        try:
            lane._perform_infinite_runout()
        except Exception:
            logging.exception(
                "OAMS: AFC infinite runout failed for lane %s -> %s",
                source_lane_name,
                runout_target,
            )
            fps_state.afc_delegation_active = False
            fps_state.afc_delegation_until = 0.0
            return False

        fps_state.afc_delegation_active = True
        fps_state.afc_delegation_until = now + AFC_DELEGATION_TIMEOUT
        logging.info(
            "OAMS: Delegated infinite runout for %s via AFC lane %s -> %s",
            fps_name,
            source_lane_name,
            runout_target,
        )
        return True

    def _clear_error_state_for_retry(self, fps_state, oams):
        """Clear error state prior to an automatic unload retry."""
        try:
            oams.clear_errors()
        except Exception:
            logging.exception(
                "OAMS: Failed to clear errors on %s prior to unload retry",
                getattr(oams, "name", "unknown"),
            )
        fps_state.encoder_samples.clear()

    def _nudge_filament_before_retry(self, oams, direction: int = 1,
                                     duration: float = UNLOAD_RETRY_NUDGE_TIME) -> None:
        """Briefly move the filament to relieve tension before retrying."""
        if duration <= 0 or not hasattr(oams, "set_oams_follower"):
            return

        enable_sent = False
        try:
            logging.info(
                "OAMS: Nudging filament forward on %s for %.2f seconds before retry",
                getattr(oams, "name", "unknown"),
                duration,
            )
            oams.set_oams_follower(1, direction)
            enable_sent = True
            self.reactor.pause(self.reactor.monotonic() + duration)
        except Exception:
            logging.exception(
                "OAMS: Failed while nudging filament on %s",
                getattr(oams, "name", "unknown"),
            )
        finally:
            if enable_sent:
                try:
                    oams.set_oams_follower(0, direction)
                except Exception:
                    logging.exception(
                        "OAMS: Failed to stop follower on %s after nudge",
                        getattr(oams, "name", "unknown"),
                    )

    def _recover_unload_failure(
        self,
        fps_name: str,
        fps_state,
        oams,
        failure_message: str,
    ) -> Tuple[bool, str]:
        """Attempt to recover from a failed unload caused by OAMS error code 3."""

        action_code = getattr(oams, "action_status_code", None)
        if action_code != OAMSOpCode.SPOOL_ALREADY_IN_BAY:
            return False, failure_message

        logging.warning(
            "OAMS: Unload failed on %s for %s with code %s; attempting recovery",
            fps_name,
            getattr(oams, "name", "unknown"),
            action_code,
        )

        self._clear_error_state_for_retry(fps_state, oams)
        self._nudge_filament_before_retry(oams)

        fps_state.encoder = oams.encoder_clicks
        fps_state.since = self.reactor.monotonic()

        retry_success, retry_message = oams.unload_spool()
        if retry_success:
            logging.info(
                "OAMS: Automatic unload retry succeeded on %s for %s",
                fps_name,
                getattr(oams, "name", "unknown"),
            )
            return True, retry_message

        combined_message = retry_message or failure_message
        logging.warning(
            "OAMS: Automatic unload retry failed on %s for %s with code %s: %s",
            fps_name,
            getattr(oams, "name", "unknown"),
            getattr(oams, "action_status_code", None),
            combined_message,
        )
        return False, combined_message

    def _unload_filament_for_fps(self, fps_name: str) -> Tuple[bool, str]:
        """Unload filament from the specified FPS and update state."""
        if fps_name not in self.fpss:
            return False, f"FPS {fps_name} does not exist"

        fps_state = self.current_state.fps_state[fps_name]
        if fps_state.state_name != FPSLoadState.LOADED:
            return False, f"FPS {fps_name} is not currently loaded"

        if fps_state.current_oams is None:
            return False, f"FPS {fps_name} has no OAMS loaded"

        oams = self.oams.get(fps_state.current_oams)
        if oams is None:
            return False, f"OAMS {fps_state.current_oams} not found for FPS {fps_name}"

        if oams.current_spool is None:
            fps_state.state_name = FPSLoadState.UNLOADED
            fps_state.following = False
            fps_state.direction = 0
            fps_state.current_group = None
            fps_state.current_spool_idx = None
            fps_state.since = self.reactor.monotonic()
            self.current_group = None
            return True, "Spool already unloaded"

        fps_state.state_name = FPSLoadState.UNLOADING
        fps_state.encoder = oams.encoder_clicks
        fps_state.since = self.reactor.monotonic()
        fps_state.current_oams = oams.name
        fps_state.current_spool_idx = oams.current_spool

        success, message = oams.unload_spool()

        if not success:
<<<<<<< HEAD
            retry_success, retry_message = self._attempt_unload_retry(
=======
            retry_success, retry_message = self._recover_unload_failure(
>>>>>>> c12fb18c
                fps_name,
                fps_state,
                oams,
                message,
            )
            if retry_success:
<<<<<<< HEAD
                return True, retry_message
            if retry_message:
=======
                success = True
                message = retry_message
            elif retry_message is not None:
>>>>>>> c12fb18c
                message = retry_message

        if success:
            fps_state.state_name = FPSLoadState.UNLOADED
            fps_state.following = False
            fps_state.direction = 0
            fps_state.since = self.reactor.monotonic()
            fps_state.current_group = None
            fps_state.current_spool_idx = None
            self.current_group = None
            return True, message

        fps_state.state_name = FPSLoadState.LOADED
        return False, message

    def _attempt_unload_retry(
        self,
        fps_name: str,
        fps_state,
        oams,
        last_message: Optional[str],
    ) -> Tuple[bool, Optional[str]]:
        """Attempt an automatic unload retry after recovering from an error."""
        if not self.unload_retry_enabled:
            return False, last_message

        if oams.action_status_code != UNLOAD_RETRY_ERROR_CODE:
            return False, last_message

        extruder_name = getattr(self.fpss[fps_name], "extruder_name", None)
        if not extruder_name:
            logging.error(
                "OAMS: Unable to perform unload retry for %s, extruder not configured",
                fps_name,
            )
            return False, last_message

        logging.warning(
            "OAMS: Unload on %s failed with code %s, attempting automatic recovery",
            fps_name,
            oams.action_status_code,
        )

        gcode = self.printer.lookup_object("gcode")
        if self.unload_retry_push_distance != 0.0:
            command = (
                f"FORCE_MOVE STEPPER={extruder_name} "
                f"DISTANCE={self.unload_retry_push_distance:.3f} "
                f"VELOCITY={self.unload_retry_push_speed:.3f}"
            )
            try:
                logging.info(
                    "OAMS: Jogging extruder %s by %.3fmm before retry",
                    extruder_name,
                    self.unload_retry_push_distance,
                )
                gcode.run_script(command)
            except Exception:
                logging.exception(
                    "OAMS: Failed to jog extruder %s prior to unload retry",
                    extruder_name,
                )

        self._clear_all_errors()

        fps_state.state_name = FPSLoadState.UNLOADING
        fps_state.encoder = oams.encoder_clicks
        fps_state.since = self.reactor.monotonic()
        fps_state.current_oams = oams.name
        fps_state.current_spool_idx = oams.current_spool

        retry_success, retry_message = oams.unload_spool()
        if retry_success:
            logging.info("OAMS: Automatic unload retry succeeded on %s", fps_name)
            return True, retry_message

        logging.error(
            "OAMS: Automatic unload retry failed on %s: %s",
            fps_name,
            retry_message,
        )
        return False, retry_message

    def _load_filament_for_group(self, group_name: str) -> Tuple[bool, str]:
        """Load filament for the provided filament group."""
        if group_name not in self.filament_groups:
            return False, f"Group {group_name} does not exist"

        fps_name = self.group_fps_name(group_name)
        if fps_name is None:
            return False, f"No FPS associated with group {group_name}"

        fps_state = self.current_state.fps_state[fps_name]

        for (oam, bay_index) in self.filament_groups[group_name].bays:
            if not oam.is_bay_ready(bay_index):
                continue

            fps_state.state_name = FPSLoadState.LOADING
            fps_state.encoder = oam.encoder_clicks
            fps_state.since = self.reactor.monotonic()
            fps_state.current_oams = oam.name
            fps_state.current_spool_idx = bay_index

            success, message = oam.load_spool(bay_index)

            if success:
                fps_state.current_group = group_name
                fps_state.current_oams = oam.name
                fps_state.current_spool_idx = bay_index
                fps_state.state_name = FPSLoadState.LOADED
                fps_state.since = self.reactor.monotonic()
                fps_state.following = False
                fps_state.direction = 1
                self.current_group = group_name
                return True, message

            fps_state.state_name = FPSLoadState.UNLOADED
            fps_state.current_group = None
            fps_state.current_spool_idx = None
            fps_state.current_oams = None
            return False, message

        return False, f"No spool available for group {group_name}"

    cmd_UNLOAD_FILAMENT_help = "Unload a spool from any of the OAMS if any is loaded"
    def cmd_UNLOAD_FILAMENT(self, gcmd):
        fps_name = gcmd.get('FPS')
        if fps_name is None:
            gcmd.respond_info("Missing FPS parameter")
            return
        fps_name = "fps " + fps_name
        if fps_name not in self.fpss:
            gcmd.respond_info(f"FPS {fps_name} does not exist")
            return
        fps_state = self.current_state.fps_state[fps_name]
        if fps_state.state_name == "UNLOADED":
            gcmd.respond_info(f"FPS {fps_name} is already unloaded")
            return
        if fps_state.state_name == "LOADING":
            gcmd.respond_info(f"FPS {fps_name} is currently loading a spool")
            return
        if fps_state.state_name == "UNLOADING":
            gcmd.respond_info(f"FPS {fps_name} is currently unloading a spool")
            return

        success, message = self._unload_filament_for_fps(fps_name)
        if not success or (message and message != "Spool unloaded successfully"):
            gcmd.respond_info(message)
        return

    cmd_LOAD_FILAMENT_help = "Load a spool from an specific group"
    def cmd_LOAD_FILAMENT(self, gcmd):
        # determine which fps this group is assigned to
        group_name = gcmd.get('GROUP')
        if group_name not in self.filament_groups:
            gcmd.respond_info(f"Group {group_name} does not exist")
            return
        fps_name = self.group_fps_name(group_name)
        fps_state = self.current_state.fps_state[fps_name]
        if self.current_state.fps_state[fps_name].state_name == "LOADED":
            gcmd.respond_info(f"Group {group_name} is already loaded")
            return
        success, message = self._load_filament_for_group(group_name)
        gcmd.respond_info(message)
        return

        
    def _pause_printer_message(self, message):
        logging.info(f"OAMS: {message}")
        gcode = self.printer.lookup_object("gcode")
        message = f"Print has been paused: {message}"
        gcode.run_script(f"M118 {message}")
        gcode.run_script(f"M114 {message}")
        gcode.run_script("PAUSE")
        
    def _monitor_unload_speed_for_fps(self, fps_name):
        def _monitor_unload_speed(self, eventtime):
            #logging.info("OAMS: Monitoring unloading speed state: %s" % self.current_state.name)
            fps_state = self.current_state.fps_state[fps_name]
            oams = None
            if fps_state.current_oams is not None:
                oams = self.oams[fps_state.current_oams]
            if fps_state.state_name == "UNLOADING" and self.reactor.monotonic() - fps_state.since > MONITOR_ENCODER_UNLOADING_SPEED_AFTER:
                fps_state.encoder_samples.append(oams.encoder_clicks)
                if len(fps_state.encoder_samples) < ENCODER_SAMPLES:
                    return eventtime + MONITOR_ENCODER_PERIOD
                encoder_diff = abs(fps_state.encoder_samples[-1] - fps_state.encoder_samples[0])
                logging.info("OAMS[%d] Unload Monitor: Encoder diff %d" %(oams.oams_idx, encoder_diff))
                if encoder_diff < MIN_ENCODER_DIFF:              
                    oams.set_led_error(fps_state.current_spool_idx, 1)
                    self._pause_printer_message("Printer paused because the unloading speed of the moving filament was too low")
                    logging.info("after unload speed too low")
                    self.stop_monitors()
                    return self.printer.get_reactor().NEVER
            return eventtime + MONITOR_ENCODER_PERIOD
        return partial(_monitor_unload_speed, self)
    
    def _monitor_load_speed_for_fps(self, fps_name):
        def _monitor_load_speed(self, eventtime):
            #logging.info("OAMS: Monitoring loading speed state: %s" % self.current_state.name)
            fps_state = self.current_state.fps_state[fps_name]
            oams = None
            if fps_state.current_oams is not None:
                oams = self.oams[fps_state.current_oams]
            if fps_state.state_name == "LOADING" and self.reactor.monotonic() - fps_state.since > MONITOR_ENCODER_LOADING_SPEED_AFTER:
                fps_state.encoder_samples.append(oams.encoder_clicks)
                if len(fps_state.encoder_samples) < ENCODER_SAMPLES:
                    return eventtime + MONITOR_ENCODER_PERIOD
                encoder_diff = abs(fps_state.encoder_samples[-1] - fps_state.encoder_samples[0])
                logging.info("OAMS[%d] Load Monitor: Encoder diff %d" % (oams.oams_idx, encoder_diff))
                if encoder_diff < MIN_ENCODER_DIFF:
                    oams.set_led_error(fps_state.current_spool_idx, 1)
                    self._pause_printer_message("Printer paused because the loading speed of the moving filament was too low")
                    self.stop_monitors()
                    return self.printer.get_reactor().NEVER
            return eventtime + MONITOR_ENCODER_PERIOD
        return partial(_monitor_load_speed, self)
    

    def start_monitors(self):
        self.monitor_timers = []
        self.runout_monitors = {}
        reactor = self.printer.get_reactor()
        for (fps_name, fps_state) in self.current_state.fps_state.items():
            self.monitor_timers.append(reactor.register_timer(self._monitor_unload_speed_for_fps(fps_name), reactor.NOW))
            self.monitor_timers.append(reactor.register_timer(self._monitor_load_speed_for_fps(fps_name), reactor.NOW))

            def _reload_callback(fps_name=fps_name, fps_state=fps_state):
                monitor = self.runout_monitors.get(fps_name)
                source_group = fps_state.current_group
                target_group, target_lane, delegate_to_afc, source_lane = self._get_infinite_runout_target_group(
                    fps_name,
                    fps_state,
                )
                source_group = fps_state.current_group

                if delegate_to_afc:
                    delegated = self._delegate_runout_to_afc(
                        fps_name,
                        fps_state,
                        source_lane,
                        target_lane,
                    )
                    if delegated:
                        fps_state.reset_runout_positions()
                        if monitor:
                            monitor.reset()
                            monitor.start()
                        return

                    logging.error(
                        "OAMS: Failed to delegate infinite runout for %s on %s via AFC",
                        fps_name,
                        source_group or "<unknown>",
                    )
                    fps_state.reset_runout_positions()
                    self._pause_printer_message(
                        f"Unable to delegate infinite runout for {source_group or fps_name}"
                    )
                    if monitor:
                        monitor.paused()
                    return

                group_to_load = target_group or source_group

                if target_group:
                    logging.info(
                        "OAMS: Infinite runout triggered for %s on %s -> %s",
                        fps_name,
                        source_group,
                        target_group,
                    )
                    unload_success, unload_message = self._unload_filament_for_fps(fps_name)
                    if not unload_success:
                        logging.error(
                            "OAMS: Failed to unload filament during infinite runout on %s: %s",
                            fps_name,
                            unload_message,
                        )
                        failure_message = unload_message or f"Failed to unload current spool on {fps_name}"
                        self._pause_printer_message(failure_message)
                        if monitor:
                            monitor.paused()
                        return

                if group_to_load is None:
                    logging.error("OAMS: No filament group available to reload on %s", fps_name)
                    self._pause_printer_message(f"No filament group available to reload on {fps_name}")
                    if monitor:
                        monitor.paused()
                    return

                load_success, load_message = self._load_filament_for_group(group_to_load)
                if load_success:
                    logging.info(
                        "OAMS: Successfully loaded group %s on %s%s",
                        group_to_load,
                        fps_name,
                        " after infinite runout" if target_group else "",
                    )
                    if target_group:
                        if target_lane:
                            try:
                                gcode = self.printer.lookup_object("gcode")
                                gcode.run_script(f"SET_LANE_LOADED LANE={target_lane}")
                                logging.debug(
                                    "OAMS: Marked lane %s as loaded after infinite runout on %s",
                                    target_lane,
                                    fps_name,
                                )
                            except Exception:
                                logging.exception(
                                    "OAMS: Failed to mark lane %s as loaded after infinite runout on %s",
                                    target_lane,
                                    fps_name,
                                )
                        else:
                            logging.warning(
                                "OAMS: No runout lane recorded for %s on %s when marking lane loaded",
                                target_group,
                                fps_name,
                            )
                    fps_state.reset_runout_positions()
                    if monitor:
                        monitor.reset()
                        monitor.start()
                    return

                logging.error(
                    "OAMS: Failed to load group %s on %s: %s",
                    group_to_load,
                    fps_name,
                    load_message,
                )
                failure_message = load_message or f"No spool available for group {group_to_load}"
                self._pause_printer_message(failure_message)
                if monitor:
                    monitor.paused()
                return

            fps_reload_margin = getattr(
                self.fpss[fps_name],
                "reload_before_toolhead_distance",
                None,
            )
            if fps_reload_margin is None:
                fps_reload_margin = self.reload_before_toolhead_distance
            else:
                logging.debug(
                    "OAMS: Using FPS-specific reload margin %.2f mm for %s",
                    fps_reload_margin,
                    fps_name,
                )

            monitor = OAMSRunoutMonitor(
                self.printer,
                fps_name,
                self.fpss[fps_name],
                fps_state,
                self.oams,
                _reload_callback,
                reload_before_toolhead_distance=fps_reload_margin,
            )
            self.runout_monitors[fps_name] = monitor
            monitor.start()

        logging.info("OAMS: All monitors started")

    def stop_monitors(self):
        for timer in self.monitor_timers:
            self.printer.get_reactor().unregister_timer(timer)
        self.monitor_timers = []
        for monitor in self.runout_monitors.values():
            monitor.reset()
        self.runout_monitors = {}


def load_config(config):
    return OAMSManager(config)<|MERGE_RESOLUTION|>--- conflicted
+++ resolved
@@ -23,12 +23,10 @@
 MONITOR_ENCODER_UNLOADING_SPEED_AFTER = 2.0  # seconds
 AFC_DELEGATION_TIMEOUT = 30.0  # seconds to suppress duplicate AFC runout triggers
 
-<<<<<<< HEAD
+
 # Default retry behaviour for unload recovery
 UNLOAD_RETRY_ERROR_CODE = 3
-=======
-UNLOAD_RETRY_NUDGE_TIME = 0.5  # seconds to nudge filament forward before retry
->>>>>>> c12fb18c
+
 
 
 
@@ -1071,25 +1069,19 @@
         success, message = oams.unload_spool()
 
         if not success:
-<<<<<<< HEAD
+
             retry_success, retry_message = self._attempt_unload_retry(
-=======
-            retry_success, retry_message = self._recover_unload_failure(
->>>>>>> c12fb18c
+
                 fps_name,
                 fps_state,
                 oams,
                 message,
             )
             if retry_success:
-<<<<<<< HEAD
+
                 return True, retry_message
             if retry_message:
-=======
-                success = True
-                message = retry_message
-            elif retry_message is not None:
->>>>>>> c12fb18c
+
                 message = retry_message
 
         if success:
