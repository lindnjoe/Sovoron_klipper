# OpenAMS Manager
#
# Copyright (C) 2025 JR Lomas <lomas.jr@gmail.com>
#
# This file may be distributed under the terms of the GNU GPLv3 license.

import logging
import time
from functools import partial
from collections import deque
from typing import Optional, Tuple, Dict, List, Any, Callable

from .oams import OAMSOpCode

# Configuration constants

PAUSE_DISTANCE = 60  # mm to pause before coasting follower
ENCODER_SAMPLES = 2  # Number of encoder samples to collect
MIN_ENCODER_DIFF = 1  # Minimum encoder difference to consider movement
FILAMENT_PATH_LENGTH_FACTOR = 1.14  # Factor for calculating filament path traversal
MONITOR_ENCODER_LOADING_SPEED_AFTER = 2.0  # seconds
MONITOR_ENCODER_PERIOD = 2.0  # seconds
MONITOR_ENCODER_UNLOADING_SPEED_AFTER = 2.0  # seconds
AFC_DELEGATION_TIMEOUT = 30.0  # seconds to suppress duplicate AFC runout triggers

UNLOAD_RETRY_NUDGE_TIME = 0.5  # seconds to nudge filament forward before retry
UNLOAD_RETRY_EXTRUDER_DISTANCE_MM = 5.0  # mm to retract with the extruder during unload retries
UNLOAD_RETRY_EXTRUDER_SPEED = 20.0  # mm/s for the unload retry extruder assist


# Clog detection defaults
CLOG_SENSITIVITY_DEFAULT = 5.0
CLOG_SENSITIVITY_MIN = 0.0
CLOG_SENSITIVITY_MAX = 10.0
CLOG_MONITOR_PERIOD = 1.0  # seconds between clog samples while printing
CLOG_WINDOW_MIN_MM = 12.0
CLOG_WINDOW_MAX_MM = 48.0
CLOG_ENCODER_DELTA_MIN = 3.0
CLOG_ENCODER_DELTA_MAX = 15.0
CLOG_PRESSURE_OFFSET_MIN = 0.10
CLOG_PRESSURE_OFFSET_MAX = 0.30
CLOG_DWELL_MIN = 4.0
CLOG_DWELL_MAX = 14.0
CLOG_RETRACTION_TOLERANCE_MM = 0.8

# Spool jam detection
STUCK_SPOOL_PRESSURE_TRIGGER = 0.08  # Pressure level indicating the spool is likely stuck



# Default retry behaviour for unload recovery
UNLOAD_RETRY_ERROR_CODE = 3




class OAMSRunoutState:
    """Enum for runout monitor states."""
    STOPPED = "STOPPED"          # Monitor is disabled
    MONITORING = "MONITORING"    # Actively watching for runout
    DETECTED = "DETECTED"        # Runout detected, pausing before coast
    COASTING = "COASTING"        # Follower coasting, preparing next spool
    RELOADING = "RELOADING"      # Loading next spool in sequence
    PAUSED = "PAUSED"           # Monitor paused due to error/manual intervention


class FPSLoadState:
    """Enum for FPS loading states."""
    UNLOADED = "UNLOADED"    # No filament loaded
    LOADED = "LOADED"        # Filament loaded and ready
    LOADING = "LOADING"      # Currently loading filament
    UNLOADING = "UNLOADING"  # Currently unloading filament
    
class OAMSRunoutMonitor:
    """
    Monitors filament runout for a specific FPS and handles automatic reload.

    State Management:
    - Tracks runout detection and follower coasting
    - Manages automatic spool switching within filament groups
    - Coordinates with OAMS hardware for filament loading
    - Triggers reload once the remaining filament in the tube reaches the
      configured safety margin, independent of the total PTFE length. Each FPS
      can optionally override the safety margin so coasting distance can be
      tuned per extruder lane.
    """
    
    def __init__(self, 
                 printer,
                 fps_name: str,
                 fps, 
                 fps_state,
                 oams: Dict[str, Any],
                 reload_callback: Callable, 
                 reload_before_toolhead_distance: float = 0.0):
        # Core references
        self.oams = oams
        self.printer = printer
        self.fps_name = fps_name
        self.fps_state = fps_state
        self.fps = fps
        
        # State tracking
        self.state = OAMSRunoutState.STOPPED
        self.runout_position: Optional[float] = None
        self.bldc_clear_position: Optional[float] = None
        self.runout_after_position: Optional[float] = None
        
        # Configuration
        # Reload is triggered as soon as the follower has <= this much filament
        # left in the tube after the BLDC clear phase, regardless of the OAMS
        # unit's total PTFE length. This ensures AMS2-style lanes swap as soon
        # as the configured safety margin is reached.
        self.reload_before_toolhead_distance = reload_before_toolhead_distance
        self.reload_callback = reload_callback
        
        self.reactor = self.printer.get_reactor()

        def _monitor_runout(eventtime):
            idle_timeout = self.printer.lookup_object("idle_timeout")
            is_printing = idle_timeout.get_status(eventtime)["state"] == "Printing"
            
            if self.state == OAMSRunoutState.STOPPED or self.state == OAMSRunoutState.PAUSED or self.state == OAMSRunoutState.RELOADING:
                pass

            elif self.state == OAMSRunoutState.MONITORING:
                #logging.info("OAMS: Monitoring runout, is_printing: %s, fps_state: %s, fps_state.current_group: %s, fps_state.current_spool_idx: %s, oams: %s" % (is_printing, fps_state.state_name, fps_state.current_group, fps_state.current_spool_idx, fps_state.current_oams))
                if getattr(fps_state, "afc_delegation_active", False):
                    now = self.reactor.monotonic()
                    if now < getattr(fps_state, "afc_delegation_until", 0.0):
                        return eventtime + MONITOR_ENCODER_PERIOD
                    fps_state.afc_delegation_active = False
                    fps_state.afc_delegation_until = 0.0
                if is_printing and \
                fps_state.state_name == "LOADED" and \
                fps_state.current_group is not None and \
                fps_state.current_spool_idx is not None and \
                not bool(self.oams[fps_state.current_oams].hub_hes_value[fps_state.current_spool_idx]):

                    self.state = OAMSRunoutState.DETECTED
                    logging.info(f"OAMS: Runout detected on FPS {self.fps_name}, pausing for {PAUSE_DISTANCE} mm before coasting the follower.")
                    self.runout_position = fps.extruder.last_position
            
            elif self.state == OAMSRunoutState.DETECTED:
                traveled_distance = fps.extruder.last_position - self.runout_position
                if traveled_distance >= PAUSE_DISTANCE:
                    logging.info("OAMS: Pause complete, coasting the follower.")
                    self.oams[fps_state.current_oams].set_oams_follower(0, 1)
                    self.bldc_clear_position = fps.extruder.last_position
                    self.runout_after_position = 0.0
                    self.state = OAMSRunoutState.COASTING

            elif self.state == OAMSRunoutState.COASTING:
                traveled_distance_after_bldc_clear = max(
                    fps.extruder.last_position - self.bldc_clear_position, 0.0
                )
                self.runout_after_position = traveled_distance_after_bldc_clear
                path_length = getattr(
                    self.oams[fps_state.current_oams], "filament_path_length", 0.0
                )
                effective_path_length = (
                    path_length / FILAMENT_PATH_LENGTH_FACTOR if path_length else 0.0
                )
                consumed_with_margin = (
                    self.runout_after_position
                    + PAUSE_DISTANCE
                    + self.reload_before_toolhead_distance
                )

                if consumed_with_margin >= effective_path_length:
                    logging.info(
                        "OAMS: Loading next spool (%.2f mm consumed + margin %.2f mm >= effective path %.2f mm).",
                        self.runout_after_position + PAUSE_DISTANCE,
                        self.reload_before_toolhead_distance,
                        effective_path_length,
                    )
                    self.state = OAMSRunoutState.RELOADING
                    self.reload_callback()
            else:
                raise ValueError(f"Invalid state: {self.state}")
            return eventtime + MONITOR_ENCODER_PERIOD
        self._timer_callback = _monitor_runout
        self.timer = self.reactor.register_timer(self._timer_callback, self.reactor.NOW)
        

    def start(self) -> None:
        """Start monitoring for filament runout."""
        if self.timer is None:
            self.timer = self.reactor.register_timer(self._timer_callback, self.reactor.NOW)
        self.state = OAMSRunoutState.MONITORING

    
    def stop(self) -> None:
        """Stop monitoring for filament runout."""
        self.state = OAMSRunoutState.STOPPED
        
    def reloading(self) -> None:
        """Set state to reloading and reset positions."""
        self.state = OAMSRunoutState.RELOADING
        self.runout_position = None
        self.runout_after_position = None
        
    def paused(self) -> None:
        """Pause the monitor due to error or manual intervention."""
        self.state = OAMSRunoutState.PAUSED
        
    def reset(self) -> None:
        """Reset monitor to stopped state and clean up."""
        self.state = OAMSRunoutState.STOPPED
        self.runout_position = None
        self.runout_after_position = None
        if self.timer is not None:
            self.reactor.unregister_timer(self.timer)
            self.timer = None

class OAMSState:
    """
    Global state container for all FPS units in the system.
    
    Attributes:
    - fps_state: Dictionary mapping FPS names to their FPSState objects
    """
    
    def __init__(self):
        self.fps_state: Dict[str, 'FPSState'] = {}
        
    def add_fps_state(self, fps_name: str) -> None:
        """Add a new FPS state tracker."""
        self.fps_state[fps_name] = FPSState()
        

class FPSState:
    """
    Tracks the state of a single FPS (Filament Pressure Sensor).
    
    Key State Variables:
    - state_name: Current loading state (LOADED, UNLOADED, LOADING, UNLOADING)
    - current_group: Filament group name (e.g., "T0", "T1") if loaded
    - current_oams: Name of the OAMS unit currently loaded
    - current_spool_idx: Index (0-3) of the spool bay currently loaded
    
    Monitoring State:
    - encoder_samples: Recent encoder readings for motion detection
    - following: Whether follower mode is active
    - direction: Follower direction (0=forward, 1=reverse)
    - since: Timestamp when current state began
    """
    
    def __init__(self, 
                 state_name: str = FPSLoadState.UNLOADED, 
                 current_group: Optional[str] = None, 
                 current_oams: Optional[str] = None, 
                 current_spool_idx: Optional[int] = None):
        
        # Primary state tracking
        self.state_name = state_name  # FPSLoadState: LOADED, UNLOADED, LOADING, UNLOADING
        self.current_group = current_group  # Filament group name (T0, T1, etc.)
        self.current_oams = current_oams  # OAMS unit name currently loaded
        self.current_spool_idx = current_spool_idx  # Spool bay index (0-3)
        
        # Runout tracking
        self.runout_position: Optional[float] = None
        self.runout_after_position: Optional[float] = None
        
        # Timer references (for cleanup)
        self.monitor_spool_timer = None
        self.monitor_pause_timer = None
        self.monitor_load_next_spool_timer = None
        

        # Motion monitoring
        self.encoder_samples = deque(maxlen=ENCODER_SAMPLES)  # Recent encoder readings
        self.encoder: Optional[float] = None

        # Follower state
        self.following: bool = False  # Whether follower mode is active
        self.direction: int = 0  # Follower direction (0=forward, 1=reverse)
        self.since: Optional[float] = None  # Timestamp when current state began

        # AFC delegation state
        self.afc_delegation_active: bool = False
        self.afc_delegation_until: float = 0.0

        # Clog detection tracker
        self.clog_extruder_start: Optional[float] = None
        self.clog_encoder_start: Optional[float] = None
        self.clog_last_extruder: Optional[float] = None
        self.clog_last_encoder: Optional[float] = None
        self.clog_extruder_delta: float = 0.0
        self.clog_encoder_delta: float = 0.0
        self.clog_max_pressure: float = 0.0
        self.clog_start_time: Optional[float] = None

        # Stuck spool detection tracker
        self.stuck_spool_start_time: Optional[float] = None
        self.stuck_spool_active: bool = False
        self.stuck_spool_last_oams: Optional[str] = None
        self.stuck_spool_last_spool_idx: Optional[int] = None
        self.stuck_spool_led_asserted: bool = False
<<<<<<< HEAD
        self.stuck_spool_should_restore_follower: bool = False
        self.stuck_spool_restore_direction: int = 0

=======

        self.stuck_spool_should_restore_follower: bool = False
        self.stuck_spool_restore_direction: int = 0


>>>>>>> bc65af81
        self.reset_stuck_spool_state()
        self.reset_clog_tracker()


    def reset_runout_positions(self) -> None:
        """Clear runout position tracking."""
        self.runout_position = None
        self.runout_after_position = None
        self.reset_clog_tracker()
        self.reset_stuck_spool_state()

    def reset_clog_tracker(self) -> None:
        """Reset clog detection accumulation state."""
        self.clog_extruder_start = None
        self.clog_encoder_start = None
        self.clog_last_extruder = None
        self.clog_last_encoder = None
        self.clog_extruder_delta = 0.0
        self.clog_encoder_delta = 0.0
        self.clog_max_pressure = 0.0
        self.clog_start_time = None
        self.stuck_spool_start_time = None

    def reset_stuck_spool_state(self) -> None:
        """Clear stuck spool detection latches and history."""
        self.stuck_spool_start_time = None
        self.stuck_spool_active = False
        self.stuck_spool_last_oams = None
        self.stuck_spool_last_spool_idx = None
        self.stuck_spool_led_asserted = False
<<<<<<< HEAD
        self.stuck_spool_should_restore_follower = False
        self.stuck_spool_restore_direction = 0
=======

        self.stuck_spool_should_restore_follower = False
        self.stuck_spool_restore_direction = 0

>>>>>>> bc65af81

    def prime_clog_tracker(
        self,
        extruder_position: float,
        encoder_position: float,
        timestamp: float,
        pressure: float,
    ) -> None:
        """Initialize clog tracking with the current motion sample."""
        self.clog_extruder_start = extruder_position
        self.clog_encoder_start = encoder_position
        self.clog_last_extruder = extruder_position
        self.clog_last_encoder = encoder_position
        self.clog_extruder_delta = 0.0
        self.clog_encoder_delta = 0.0
        self.clog_max_pressure = max(pressure, 0.0)
        self.clog_start_time = timestamp

    def __repr__(self) -> str:
        return f"FPSState(state_name={self.state_name}, current_group={self.current_group}, current_oams={self.current_oams}, current_spool_idx={self.current_spool_idx})"

    def __str__(self) -> str:
        return f"State: {self.state_name}, Group: {self.current_group}, OAMS: {self.current_oams}, Spool Index: {self.current_spool_idx}"

class OAMSManager:
    """
    Main coordinator for OpenAMS system with multiple FPS units.
    
    Manages:
    - Multiple FPS (Filament Pressure Sensor) units
    - OAMS (OpenAMS) hardware units  
    - Filament groups (T0, T1, etc.) mapping to FPS units
    - Automatic filament runout detection and switching
    
    Key Attributes:
    - fpss: Dictionary of FPS objects {fps_name: fps_object}
    - oams: Dictionary of OAMS objects {oams_name: oams_object}  
    - filament_groups: Dictionary of filament groups {group_name: group_object}
    - current_state: OAMSState tracking all FPS states
    """
    
    def __init__(self, config):
        # Core configuration and printer interface
        self.config = config
        self.printer = config.get_printer()
        self.reactor = self.printer.get_reactor()
        self.pause_resume = self.printer.lookup_object("pause_resume")
<<<<<<< HEAD
        self.print_stats = self.printer.lookup_object("print_stats", None)
        self.toolhead = self.printer.lookup_object("toolhead", None)

=======

        self.print_stats = self.printer.lookup_object("print_stats", None)
        self.toolhead = self.printer.lookup_object("toolhead", None)


>>>>>>> bc65af81

        # Hardware object collections
        self.filament_groups: Dict[str, Any] = {}  # Group name -> FilamentGroup object
        self.oams: Dict[str, Any] = {}  # OAMS name -> OAMS object
        self.fpss: Dict[str, Any] = {}  # FPS name -> FPS object

        # State management
        self.current_state = OAMSState()  # Tracks state of all FPS units
        self.current_group: Optional[str] = None  # Last group requested via load command
        self.afc = None  # Optional reference to AFC for lane runout mappings
        self._afc_logged = False  # Tracks whether AFC integration has been announced

        

        # Monitoring and control
        self.monitor_timers: List[Any] = []  # Active monitoring timers
        self.runout_monitors: Dict[str, OAMSRunoutMonitor] = {}
        self.ready: bool = False  # System initialization complete

        # Configuration parameters
        self.reload_before_toolhead_distance: float = config.getfloat(
            "reload_before_toolhead_distance",
            0.0,
        )

        # Automatic unload retry configuration
        self.unload_retry_enabled: bool = config.getboolean(
            "unload_retry_enabled",
            True,
        )
        self.unload_retry_push_distance: float = config.getfloat(
            "unload_retry_push_distance",
            2.0,
        )
        self.unload_retry_push_speed: float = config.getfloat(
            "unload_retry_push_speed",
            25.0,
            minval=0.1,
        )

        self.unload_retry_extruder_distance_mm: float = config.getfloat(

            "unload_retry_extruder_distance_mm",
            UNLOAD_RETRY_EXTRUDER_DISTANCE_MM,
            minval=0.0,
        )

        self.unload_retry_extruder_speed: float = config.getfloat(

            "unload_retry_extruder_speed",
            UNLOAD_RETRY_EXTRUDER_SPEED,
            minval=0.0,
        )


        raw_clog_sensitivity = config.getfloat(
            "clog_sensitivity",
            CLOG_SENSITIVITY_DEFAULT,
        )
        clamped_sensitivity = max(
            CLOG_SENSITIVITY_MIN,
            min(raw_clog_sensitivity, CLOG_SENSITIVITY_MAX),
        )
        if clamped_sensitivity != raw_clog_sensitivity:
            logging.warning(
                "OAMS: clog_sensitivity %.2f outside %.2f-%.2f, clamped to %.2f",
                raw_clog_sensitivity,
                CLOG_SENSITIVITY_MIN,
                CLOG_SENSITIVITY_MAX,
                clamped_sensitivity,
            )

        self.clog_sensitivity: float = clamped_sensitivity
        self.clog_detection_enabled: bool = self.clog_sensitivity > CLOG_SENSITIVITY_MIN
        self.clog_monitor_period: float = config.getfloat(
            "clog_monitor_period",
            CLOG_MONITOR_PERIOD,
            minval=0.1,
        )

        if CLOG_SENSITIVITY_MAX > CLOG_SENSITIVITY_MIN:
            sensitivity_scale = (
                (self.clog_sensitivity - CLOG_SENSITIVITY_MIN)
                / (CLOG_SENSITIVITY_MAX - CLOG_SENSITIVITY_MIN)
            )
        else:
            sensitivity_scale = 0.0

        window_span = max(CLOG_WINDOW_MAX_MM - CLOG_WINDOW_MIN_MM, 0.0)
        encoder_span = max(CLOG_ENCODER_DELTA_MAX - CLOG_ENCODER_DELTA_MIN, 0.0)
        pressure_span = max(CLOG_PRESSURE_OFFSET_MAX - CLOG_PRESSURE_OFFSET_MIN, 0.0)
        dwell_span = max(CLOG_DWELL_MAX - CLOG_DWELL_MIN, 0.0)

        self.clog_extruder_window_mm: float = max(
            0.0,
            CLOG_WINDOW_MAX_MM - sensitivity_scale * window_span,
        )
        self.clog_encoder_delta_limit: float = max(
            0.0,
            CLOG_ENCODER_DELTA_MAX - sensitivity_scale * encoder_span,
        )
        self.clog_pressure_offset: float = max(
            0.0,
            CLOG_PRESSURE_OFFSET_MAX - sensitivity_scale * pressure_span,
        )
        self.clog_dwell_time: float = max(
            0.0,
            CLOG_DWELL_MAX - sensitivity_scale * dwell_span,
        )
        self.stuck_spool_dwell_time: float = max(0.0, self.clog_dwell_time * 0.5)
        self.clog_retraction_tolerance_mm: float = max(
            0.0,
            CLOG_RETRACTION_TOLERANCE_MM,
        )

        logging.debug(
            "OAMS: clog detection sensitivity %.2f -> window %.1fmm, encoder slack %.1f, pressure offset %.2f, dwell %.1fs",
            self.clog_sensitivity,
            self.clog_extruder_window_mm,
            self.clog_encoder_delta_limit,
            self.clog_pressure_offset,
            self.clog_dwell_time,
        )


        # Cached mappings
        self.group_to_fps: Dict[str, str] = {}
        self._canonical_lane_by_group: Dict[str, str] = {}
        self._canonical_group_by_lane: Dict[str, str] = {}
        self._lane_unit_map: Dict[str, str] = {}
        self._lane_by_location: Dict[Tuple[str, int], str] = {}

        
        # Initialize hardware collections
        self._initialize_oams()
        self._initialize_filament_groups()
        
        # Register with printer and setup event handlers
        self.printer.register_event_handler("klippy:ready", self.handle_ready)
        self.printer.register_event_handler(
            "gcode:command_AFC_RESUME", self._handle_resume_command
        )
        self.printer.register_event_handler(
            "gcode:command_RESUME", self._handle_resume_command
        )
        self.printer.add_object("oams_manager", self)
        self.register_commands()
        

    def get_status(self, eventtime: float) -> Dict[str, Dict[str, Any]]:
        """
        Return current status of all FPS units and OAMS hardware for monitoring.

        Returns:
            Dictionary containing:
            - "oams": Mapping of OAMS identifiers to their latest action status
            - One entry per FPS with its current loading state information
        """
        attributes: Dict[str, Dict[str, Any]] = {"oams": {}}

        for name, oam in self.oams.items():
            status_name = name.split()[-1]
            oam_status = {
                "action_status": oam.action_status,
                "action_status_code": oam.action_status_code,
                "action_status_value": oam.action_status_value,
            }
            attributes["oams"][status_name] = oam_status
            if status_name != name:
                attributes["oams"][name] = oam_status

        for fps_name, fps_state in self.current_state.fps_state.items():
            attributes[fps_name] = {
                "current_group": fps_state.current_group,
                "current_oams": fps_state.current_oams,
                "current_spool_idx": fps_state.current_spool_idx,
                "state_name": fps_state.state_name,
                "since": fps_state.since,
            }

        return attributes

    
    def determine_state(self) -> None:
        """
        Analyze hardware state and update FPS state tracking.
        
        For each FPS:
        1. Check which filament group is currently loaded
        2. Identify the active OAMS unit and spool bay
        3. Update state to LOADED if filament is present
        """
        for fps_name, fps_state in self.current_state.fps_state.items():
            fps_state.current_group, current_oams, fps_state.current_spool_idx = self.determine_current_loaded_group(fps_name)
            
            if current_oams is not None:
                fps_state.current_oams = current_oams.name
            else:
                fps_state.current_oams = None
                
            if fps_state.current_oams is not None and fps_state.current_spool_idx is not None:
                fps_state.state_name = FPSLoadState.LOADED
                fps_state.since = self.reactor.monotonic()
        
    def handle_ready(self) -> None:
        """
        Initialize system when printer is ready.
        
        1. Discover and register all FPS units
        2. Create state tracking for each FPS
        3. Determine current hardware state
        4. Start monitoring timers
        """
        # Discover all FPS units in the system

        for fps_name, fps in self.printer.lookup_objects(module="fps"):
            self.fpss[fps_name] = fps
            self.current_state.add_fps_state(fps_name)

        if not self.fpss:
            raise ValueError("No FPS found in system, this is required for OAMS to work")

        self._rebuild_group_fps_index()

        # Initialize system state and start monitoring
        self.determine_state()
        self.start_monitors()

        self.ready = True

    def _initialize_oams(self) -> None:
        """Discover and register all OAMS hardware units."""
        for name, oam in self.printer.lookup_objects(module="oams"):
            self.oams[name] = oam
        
    def _initialize_filament_groups(self) -> None:
        """Discover and register all filament group configurations."""
        for name, group in self.printer.lookup_objects(module="filament_group"):
            name = name.split()[-1]  # Extract group name from full object name
            logging.info(f"OAMS: Adding group {name}")
            self.filament_groups[name] = group
    
    def determine_current_loaded_group(self, fps_name: str) -> Tuple[Optional[str], Optional[object], Optional[int]]:
        """
        Determine which filament group is currently loaded in the specified FPS.
        
        Args:
            fps_name: Name of the FPS to check
            
        Returns:
            Tuple of (group_name, oams_object, bay_index) or (None, None, None) if unloaded
            
        Process:
        1. Get the FPS object
        2. Check each filament group for loaded bays
        3. Verify the OAMS is connected to this FPS
        4. Return the first match found
        """
        fps = self.fpss.get(fps_name)
        if fps is None:
            raise ValueError(f"FPS {fps_name} not found")
            
        # Check each filament group for loaded spools
        for group_name, group in self.filament_groups.items():
            for oam, bay_index in group.bays:
                # Check if this bay has filament loaded and the OAMS is connected to this FPS
                if oam.is_bay_loaded(bay_index) and oam in fps.oams:
                    return group_name, oam, bay_index
                    
        return None, None, None
        
    def register_commands(self):
        gcode = self.printer.lookup_object("gcode")
        gcode.register_command(
            "OAMSM_UNLOAD_FILAMENT",
            self.cmd_UNLOAD_FILAMENT,
            desc=self.cmd_UNLOAD_FILAMENT_help,
        )
        
        gcode.register_command(
            "OAMSM_LOAD_FILAMENT",
            self.cmd_LOAD_FILAMENT,
            desc=self.cmd_LOAD_FILAMENT_help,
        )
        
        gcode.register_command(
            "OAMSM_FOLLOWER",
            self.cmd_FOLLOWER,
            desc=self.cmd_FOLLOWER_help,
        )
        
        # gcode.register_command(
        #     "OAMSM_CURRENT_LOADED_GROUP",
        #     self.cmd_CURRENT_LOADED_GROUP,
        #     desc=self.cmd_CURRENT_LOADED_GROUP_help,
        # )
        
        gcode.register_command(
            "OAMSM_CLEAR_ERRORS",
            self.cmd_CLEAR_ERRORS,
            desc=self.cmd_CLEAR_ERRORS_help,
        )

    def _clear_all_errors(self) -> None:
        """Clear error flags on all OAMS units and restart monitors."""
        if self.monitor_timers:
            self.stop_monitors()
        for _, fps_state in self.current_state.fps_state.items():
            fps_state.encoder_samples.clear()
            fps_state.reset_clog_tracker()
            self._clear_stuck_spool_state(fps_state)
        for _, oam in self.oams.items():
            oam.clear_errors()
        self.determine_state()
        self.start_monitors()

    cmd_CLEAR_ERRORS_help = "Clear the error state of the OAMS"
    def cmd_CLEAR_ERRORS(self, gcmd):
        self._clear_all_errors()
        return
    
    cmd_FOLLOWER_help = "Enable the follower on whatever OAMS is current loaded"
    def cmd_FOLLOWER(self, gcmd):
        enable = gcmd.get_int('ENABLE')
        if enable is None:
            gcmd.respond_info("Missing ENABLE parameter")
            return
        direction = gcmd.get_int('DIRECTION')
        if direction is None:
            gcmd.respond_info("Missing DIRECTION parameter")
            return
        fps_name = gcmd.get('FPS')
        fps_name = "fps " + fps_name
        if fps_name is None:
            gcmd.respond_info("Missing FPS parameter")
            return
        if fps_name not in self.fpss:
            gcmd.respond_info(f"FPS {fps_name} does not exist")
            return
        fps_state = self.current_state.fps_state[fps_name]
        if fps_state.state_name == "UNLOADED":
            gcmd.respond_info(f"FPS {fps_name} is already unloaded")
            return
        if fps_state.state_name == "LOADING":
            gcmd.respond_info(f"FPS {fps_name} is currently loading a spool")
            return
        if fps_state.state_name == "UNLOADING":
            gcmd.respond_info(f"FPS {fps_name} is currently unloading a spool")
            return
        self.oams[fps_state.current_oams].set_oams_follower(enable, direction)
        fps_state.following = enable
        fps_state.direction = direction
        fps_state.encoder = self.oams[fps_state.current_oams].encoder_clicks
        fps_state.current_spool_idx = self.oams[fps_state.current_oams].current_spool
        return
    

    def _rebuild_group_fps_index(self) -> None:
        """Build a lookup table from filament groups to their owning FPS."""
        mapping: Dict[str, str] = {}
        for group_name, group in self.filament_groups.items():
            for fps_name, fps in self.fpss.items():
                if any(oam in fps.oams for oam in group.oams):
                    mapping[group_name] = fps_name
                    break
        self.group_to_fps = mapping

    def group_fps_name(self, group_name: str) -> Optional[str]:
        if group_name not in self.group_to_fps and self.fpss:
            self._rebuild_group_fps_index()
        return self.group_to_fps.get(group_name)

    def _normalize_group_name(self, group: Optional[str]) -> Optional[str]:
        """Return a trimmed filament group name or None if invalid."""
        if not group or not isinstance(group, str):
            return None
        group = group.strip()
        if not group:
            return None
        if " " in group:
            group = group.split()[-1]
        return group

    def _rebuild_lane_location_index(self) -> None:
        """Map each (OAMS name, bay index) tuple to its canonical AFC lane."""
        mapping: Dict[Tuple[str, int], str] = {}
        for group_name, lane_name in self._canonical_lane_by_group.items():
            group = self.filament_groups.get(group_name)
            if not group:
                continue
            for oam, bay_index in group.bays:
                mapping[(oam.name, bay_index)] = lane_name
        self._lane_by_location = mapping

    def _ensure_afc_lane_cache(self, afc) -> None:
        """Capture the canonical AFC lane mapping when AFC is available."""
        lanes = getattr(afc, "lanes", {})
        updated = False
        for lane_name, lane in lanes.items():
            canonical_group = self._normalize_group_name(getattr(lane, "_map", None))
            if canonical_group is None:
                canonical_group = self._normalize_group_name(getattr(lane, "map", None))
            if canonical_group:
                if lane_name not in self._canonical_group_by_lane:
                    self._canonical_group_by_lane[lane_name] = canonical_group
                    updated = True
                if canonical_group not in self._canonical_lane_by_group:
                    self._canonical_lane_by_group[canonical_group] = lane_name
                    updated = True
            unit_name = getattr(lane, "unit", None)
            if unit_name and lane_name not in self._lane_unit_map:
                self._lane_unit_map[lane_name] = unit_name
        if updated:
            self._rebuild_lane_location_index()

    def _resolve_lane_for_state(
        self,
        fps_state: 'FPSState',
        group_name: Optional[str],
        afc,
    ) -> Tuple[Optional[str], Optional[str]]:
        """Determine the canonical AFC lane and group for the provided FPS state."""

        normalized_group = self._normalize_group_name(group_name)
        lane_name: Optional[str] = None

        # Prefer the physical OAMS location currently tracked by the FPS state.
        if fps_state.current_oams and fps_state.current_spool_idx is not None:
            lane_name = self._lane_by_location.get(
                (fps_state.current_oams, fps_state.current_spool_idx)
            )
            if lane_name:
                lane_group = self._canonical_group_by_lane.get(lane_name)
                if lane_group:
                    normalized_group = lane_group

        # Fall back to the canonical mapping captured from AFC at startup.
        if lane_name is None and normalized_group:
            lane_name = self._canonical_lane_by_group.get(normalized_group)

        lanes = getattr(afc, "lanes", {})

        # As a last resort, inspect the lanes directly using their original map assignments.
        if lane_name is None and normalized_group:
            lane_name = next(
                (
                    name
                    for name, lane in lanes.items()
                    if self._normalize_group_name(getattr(lane, "_map", None))
                    == normalized_group
                ),
                None,
            )

        canonical_group = normalized_group
        if lane_name:
            lane = lanes.get(lane_name)
            if lane is not None:
                canonical_candidate = self._normalize_group_name(
                    getattr(lane, "_map", None)
                )
                if canonical_candidate is None:
                    canonical_candidate = self._normalize_group_name(
                        getattr(lane, "map", None)
                    )

                updated = False
                if canonical_candidate:
                    canonical_group = canonical_candidate
                    if lane_name not in self._canonical_group_by_lane:
                        self._canonical_group_by_lane[lane_name] = canonical_candidate
                        updated = True
                    if canonical_candidate not in self._canonical_lane_by_group:
                        self._canonical_lane_by_group[canonical_candidate] = lane_name
                        updated = True
                unit_name = getattr(lane, "unit", None)
                if unit_name and lane_name not in self._lane_unit_map:
                    self._lane_unit_map[lane_name] = unit_name
                if updated:
                    self._rebuild_lane_location_index()

        return lane_name, canonical_group

    def _get_afc(self):
        """Lazily retrieve the AFC object if it is available."""
        if self.afc is not None:
            return self.afc
        try:
            afc = self.printer.lookup_object('AFC')
        except Exception:
            self.afc = None
            return None
        self.afc = afc
        self._ensure_afc_lane_cache(afc)
        if not self._afc_logged:
            logging.info("OAMS: AFC integration detected; enabling same-FPS infinite runout support.")
            self._afc_logged = True
        return self.afc

    def _get_infinite_runout_target_group(
        self,
        fps_name: str,
        fps_state: 'FPSState',
    ) -> Tuple[Optional[str], Optional[str], bool, Optional[str]]:
        """
        Return the target filament group and lane for infinite runout, if configured.

        The third element of the tuple indicates whether the runout handling should be
        delegated back to AFC (for example when the configured runout lane is not on
        the same FPS and therefore cannot be handled by OAMS directly).
        """
        current_group = fps_state.current_group
        normalized_group = self._normalize_group_name(current_group)
        if normalized_group is None:
            return None, None, False, None

        afc = self._get_afc()
        if afc is None:
            return None, None, False, None

        lane_name, resolved_group = self._resolve_lane_for_state(
            fps_state,
            normalized_group,
            afc,
        )

        if resolved_group and resolved_group != normalized_group:
            normalized_group = resolved_group
            fps_state.current_group = resolved_group

        if not lane_name:
            logging.debug(
                "OAMS: Unable to resolve AFC lane for group %s on %s",
                normalized_group,
                fps_name,
            )
            return None, None, False, None

        lanes = getattr(afc, "lanes", {})
        lane = afc.lanes.get(lane_name)
        if lane is None:
            return None, None, False, lane_name

        runout_lane_name = getattr(lane, "runout_lane", None)
        if not runout_lane_name:
            return None, None, False, lane_name

        target_lane = afc.lanes.get(runout_lane_name)
        if target_lane is None:
            logging.warning(
                "OAMS: Runout lane %s for %s on %s is not available; deferring to AFC",
                runout_lane_name,
                normalized_group,
                fps_name,
            )
            return None, runout_lane_name, True, lane_name

        source_unit = self._lane_unit_map.get(lane_name)
        target_unit = self._lane_unit_map.get(runout_lane_name)
        if source_unit and target_unit and source_unit != target_unit:
            logging.debug(
                "OAMS: Runout lane %s (%s) for %s on %s belongs to different unit %s; deferring to AFC",
                runout_lane_name,
                target_unit,
                normalized_group,
                fps_name,
                source_unit,
            )
            return None, runout_lane_name, True, lane_name

        source_extruder = getattr(lane, "extruder_obj", None)
        target_extruder = getattr(target_lane, "extruder_obj", None)
        if (
            source_extruder is not None
            and target_extruder is not None
            and source_extruder is not target_extruder
        ):
            logging.debug(
                "OAMS: Deferring infinite runout for %s on %s because lane %s (%s) spools to %s (%s)",
                normalized_group,
                fps_name,
                lane_name,
                getattr(source_extruder, "name", "unknown"),
                runout_lane_name,
                getattr(target_extruder, "name", "unknown"),
            )
            return None, runout_lane_name, True, lane_name

        target_group = self._canonical_group_by_lane.get(runout_lane_name)
        if not target_group:
            target_group = self._normalize_group_name(getattr(target_lane, "_map", None))
        if not target_group:
            target_group = self._normalize_group_name(getattr(target_lane, "map", None))

        if not target_group:
            logging.debug(
                "OAMS: Runout lane %s for %s on %s has no canonical group; deferring to AFC",
                runout_lane_name,
                normalized_group,
                fps_name,
            )
            return None, runout_lane_name, True, lane_name

        updated = False
        if runout_lane_name not in self._canonical_group_by_lane:
            self._canonical_group_by_lane[runout_lane_name] = target_group
            updated = True
        if target_group not in self._canonical_lane_by_group:
            self._canonical_lane_by_group[target_group] = runout_lane_name
            updated = True
        if updated:
            self._rebuild_lane_location_index()

        if target_group == normalized_group:
            logging.debug(
                "OAMS: Runout lane %s for %s on %s does not map to a different filament group; deferring to AFC",
                runout_lane_name,
                normalized_group,
                fps_name,
            )
            return None, runout_lane_name, True, lane_name

        if normalized_group not in self.filament_groups:
            logging.debug(
                "OAMS: Source group %s is not managed by OAMS; deferring to AFC",
                normalized_group,
            )
            return None, runout_lane_name, True, lane_name

        if target_group not in self.filament_groups:
            logging.debug(
                "OAMS: Runout mapping %s -> %s is not managed by OAMS; deferring to AFC",
                normalized_group,
                target_group,
            )
            return None, runout_lane_name, True, lane_name

        source_fps = self.group_fps_name(normalized_group)
        target_fps = self.group_fps_name(target_group)
        if source_fps != fps_name or target_fps != fps_name:
            logging.info(
                "OAMS: Deferring infinite runout for %s on %s to AFC lane %s because target group %s loads via %s",
                normalized_group,
                fps_name,
                runout_lane_name,
                target_group,
                target_fps or "unknown FPS",
            )
            return None, runout_lane_name, True, lane_name

        logging.info(
            "OAMS: Infinite runout configured for %s on %s -> %s (lanes %s -> %s)",
            normalized_group,
            fps_name,
            target_group,
            lane_name,
            runout_lane_name,
        )
        return target_group, runout_lane_name, False, lane_name

    def _delegate_runout_to_afc(
        self,
        fps_name: str,
        fps_state: 'FPSState',
        source_lane_name: Optional[str],
        target_lane_name: Optional[str],
    ) -> bool:
        """Ask AFC to perform the infinite runout swap for the provided lane."""

        afc = self._get_afc()
        if afc is None:
            logging.debug(
                "OAMS: Cannot delegate infinite runout for %s; AFC not available",
                fps_name,
            )
            return False

        if not source_lane_name:
            logging.debug(
                "OAMS: Cannot delegate infinite runout for %s; no source lane recorded",
                fps_name,
            )
            return False

        lane = afc.lanes.get(source_lane_name)
        if lane is None:
            logging.warning(
                "OAMS: AFC lane %s not found while delegating infinite runout for %s",
                source_lane_name,
                fps_name,
            )
            return False

        runout_target = getattr(lane, "runout_lane", None)
        if not runout_target:
            logging.warning(
                "OAMS: AFC lane %s has no runout target while delegating infinite runout for %s",
                source_lane_name,
                fps_name,
            )
            return False

        if target_lane_name and target_lane_name != runout_target:
            logging.debug(
                "OAMS: AFC lane %s runout target mismatch (%s != %s) while delegating infinite runout for %s",
                source_lane_name,
                runout_target,
                target_lane_name,
                fps_name,
            )

        now = self.reactor.monotonic()
        if fps_state.afc_delegation_active and now < fps_state.afc_delegation_until:
            logging.debug(
                "OAMS: AFC infinite runout for %s still in progress; skipping duplicate trigger",
                fps_name,
            )
            return True

        if runout_target not in afc.lanes:
            logging.warning(
                "OAMS: AFC runout lane %s referenced by %s is unavailable",
                runout_target,
                source_lane_name,
            )
            return False

        try:
            lane._perform_infinite_runout()
        except Exception:
            logging.exception(
                "OAMS: AFC infinite runout failed for lane %s -> %s",
                source_lane_name,
                runout_target,
            )
            fps_state.afc_delegation_active = False
            fps_state.afc_delegation_until = 0.0
            return False

        fps_state.afc_delegation_active = True
        fps_state.afc_delegation_until = now + AFC_DELEGATION_TIMEOUT
        logging.info(
            "OAMS: Delegated infinite runout for %s via AFC lane %s -> %s",
            fps_name,
            source_lane_name,
            runout_target,
        )
        return True

    def _clear_error_state_for_retry(self, fps_state, oams):
        """Clear error state prior to an automatic unload retry."""
        try:
            oams.clear_errors()
        except Exception:
            logging.exception(
                "OAMS: Failed to clear errors on %s prior to unload retry",
                getattr(oams, "name", "unknown"),
            )
        fps_state.encoder_samples.clear()
        fps_state.reset_clog_tracker()

    def _nudge_filament_before_retry(self, oams, direction: int = 1,

                                     duration: Optional[float] = None) -> None:
        """Briefly move the filament to relieve tension before retrying."""
        if duration is None:
            duration = globals().get("UNLOAD_RETRY_NUDGE_TIME", 0.5)


        if duration <= 0 or not hasattr(oams, "set_oams_follower"):
            return

        enable_sent = False
        try:
            logging.info(
                "OAMS: Nudging filament forward on %s for %.2f seconds before retry",
                getattr(oams, "name", "unknown"),
                duration,
            )
            oams.set_oams_follower(1, direction)
            enable_sent = True
            self.reactor.pause(self.reactor.monotonic() + duration)
        except Exception:
            logging.exception(
                "OAMS: Failed while nudging filament on %s",
                getattr(oams, "name", "unknown"),
            )
        finally:
            if enable_sent:
                try:
                    oams.set_oams_follower(0, direction)
                except Exception:
                    logging.exception(
                        "OAMS: Failed to stop follower on %s after nudge",
                        getattr(oams, "name", "unknown"),
                    )


    def _assist_retry_with_extruder(
        self, fps_name: str, oams
    ) -> Optional[Callable[[], None]]:
        """Retract filament with the extruder prior to an unload retry.

        Returns a callback that will wait for the queued move to finish, or
        ``None`` if no assist move was scheduled.
        """

        distance = float(self.unload_retry_extruder_distance_mm or 0.0)
        speed = float(self.unload_retry_extruder_speed or 0.0)

        if distance <= 0.0 or speed <= 0.0:
            return None


        fps = self.fpss.get(fps_name)
        if fps is None:
            logging.debug(
                "OAMS: Skipping unload retry extruder assist; FPS %s not available",
                fps_name,
            )

            return None


        extruder = getattr(fps, "extruder", None)
        if extruder is None:
            logging.debug(
                "OAMS: Skipping unload retry extruder assist for %s; no extruder bound",
                fps_name,
            )

            return None


        heater = None
        get_heater = getattr(extruder, "get_heater", None)
        if callable(get_heater):
            try:
                heater = get_heater()
            except Exception:
                logging.exception(
                    "OAMS: Unable to query heater for extruder assist on %s",
                    fps_name,
                )

                return None

        if heater is None:
            heater = getattr(extruder, "heater", None)

        if heater is not None and not getattr(heater, "can_extrude", True):
            logging.info(
                "OAMS: Skipping unload retry extruder assist for %s; heater below minimum extrude temp",
                fps_name,
            )

            return None


        try:
            gcode_move = self.printer.lookup_object("gcode_move")
            toolhead = self.printer.lookup_object("toolhead")
        except Exception:
            logging.debug(
                "OAMS: Skipping unload retry extruder assist for %s; gcode_move/toolhead unavailable",
                fps_name,
            )

            return None

        if gcode_move is None or toolhead is None:
            logging.debug(
                "OAMS: Skipping unload retry extruder assist for %s; gcode_move/toolhead unavailable",
                fps_name,
            )

            return None


        last_position = getattr(gcode_move, "last_position", None)
        if not isinstance(last_position, (list, tuple)) or len(last_position) < 4:
            logging.debug(
                "OAMS: Skipping unload retry extruder assist for %s; invalid gcode position",
                fps_name,
            )

            return None

        new_position = list(last_position)
        extrude_factor = getattr(gcode_move, "extrude_factor", 1.0) or 1.0
        new_position[3] -= distance * extrude_factor

        follower_enabled = False
        move_queued = False
        wait_callback: Optional[Callable[[], None]] = None

        def disable_follower():
            nonlocal follower_enabled
            if follower_enabled:
                try:
                    oams.set_oams_follower(0, 0)
                except Exception:
                    logging.exception(
                        "OAMS: Failed to disable follower after extruder assist on %s",
                        getattr(oams, "name", "unknown"),
                    )
                finally:
                    follower_enabled = False

        extruder_name = getattr(extruder, "name", getattr(fps, "extruder_name", "extruder"))
        try:
            logging.info(
                "OAMS: Assisting unload retry for %s by retracting %.3fmm on %s at %.3f mm/s",
                fps_name,
                distance,
                extruder_name,
                speed,
            )
            oams.set_oams_follower(1, 0)
            follower_enabled = True
            gcode_move.move_with_transform(new_position, speed)
            gcode_move.last_position = new_position
            move_queued = True

            maybe_wait = getattr(toolhead, "wait_moves", None)

            def wait_and_sync(
                maybe_wait=maybe_wait, gcode_move=gcode_move, fps_name=fps_name
            ):
                try:
                    if callable(maybe_wait):
                        maybe_wait()
                finally:
                    try:
                        gcode_move.reset_last_position()
                    except Exception:
                        logging.exception(
                            "OAMS: Failed to reset last position after extruder assist on %s",
                            fps_name,
                        )
                    finally:
                        disable_follower()

            wait_callback = wait_and_sync
        finally:
            if not move_queued:
                disable_follower()


        return wait_callback if move_queued else None


    def _recover_unload_failure(
        self,
        fps_name: str,
        fps_state,
        oams,
        failure_message: str,
    ) -> Tuple[bool, str]:
        """Attempt to recover from a failed unload caused by OAMS error code 3."""

        action_code = getattr(oams, "action_status_code", None)
        if action_code != OAMSOpCode.SPOOL_ALREADY_IN_BAY:
            return False, failure_message

        logging.warning(
            "OAMS: Unload failed on %s for %s with code %s; attempting recovery",
            fps_name,
            getattr(oams, "name", "unknown"),
            action_code,
        )

        self._clear_error_state_for_retry(fps_state, oams)
        self._nudge_filament_before_retry(oams)

        wait_for_assist: Optional[Callable[[], None]] = None
        try:
            wait_for_assist = self._assist_retry_with_extruder(fps_name, oams)

        except Exception:
            logging.exception(
                "OAMS: Extruder assist failed prior to unload retry for %s on %s",
                fps_name,
                getattr(oams, "name", "unknown"),
            )

        fps_state.encoder = oams.encoder_clicks
        fps_state.since = self.reactor.monotonic()

        try:
            retry_success, retry_message = oams.unload_spool()
        finally:
            if wait_for_assist is not None:
                try:
                    wait_for_assist()
                except Exception:
                    logging.exception(
                        "OAMS: Error while waiting for extruder assist moves to finish for %s",
                        fps_name,
                    )

        if retry_success:
            logging.info(
                "OAMS: Automatic unload retry succeeded on %s for %s",
                fps_name,
                getattr(oams, "name", "unknown"),
            )
            return True, retry_message

        combined_message = retry_message or failure_message
        logging.warning(
            "OAMS: Automatic unload retry failed on %s for %s with code %s: %s",
            fps_name,
            getattr(oams, "name", "unknown"),
            getattr(oams, "action_status_code", None),
            combined_message,
        )
        return False, combined_message

    def _abort_stalled_load_and_retry(self, fps_name: str, fps_state, oams) -> bool:
        """Abort a stalled load attempt and schedule a retry for the same group."""

        if oams is None:
            logging.error("OAMS: Cannot abort stalled load on %s; no OAMS available", fps_name)
            return False

        spool_idx = fps_state.current_spool_idx
        if spool_idx is None:
            logging.error(
                "OAMS: Cannot abort stalled load on %s; spool index is undefined",
                fps_name,
            )
            return False

        group_name: Optional[str] = None
        for candidate_group, group in self.filament_groups.items():
            for candidate_oam, candidate_bay in getattr(group, "bays", []):
                if candidate_oam is oams and candidate_bay == spool_idx:
                    group_name = candidate_group
                    break
            if group_name:
                break

        if group_name is None:
            logging.error(
                "OAMS: Unable to determine filament group for stalled load on %s spool %s",
                fps_name,
                spool_idx,
            )
            return False

        oams_name = getattr(oams, "name", fps_state.current_oams or "unknown")
        logging.warning(
            "OAMS: Load stalled on %s (%s spool %s); aborting before retry",
            fps_name,
            oams_name,
            spool_idx,
        )

        try:
            unload_success, unload_message = oams.unload_spool()
        except Exception:
            logging.exception(
                "OAMS: Exception while aborting stalled load on %s spool %s",
                oams_name,
                spool_idx,
            )
            return False

        if not unload_success:
            logging.error(
                "OAMS: Failed to abort stalled load on %s spool %s: %s",
                oams_name,
                spool_idx,
                unload_message,
            )
            return False

        if unload_message and unload_message != "Spool unloaded successfully":
            logging.info(
                "OAMS: Abort unload for stalled load on %s spool %s reported: %s",
                oams_name,
                spool_idx,
                unload_message,
            )

        fps_state.state_name = FPSLoadState.UNLOADED
        fps_state.current_group = None
        fps_state.current_spool_idx = None
        fps_state.current_oams = None
        fps_state.following = False
        fps_state.direction = 0
        fps_state.encoder = oams.encoder_clicks
        fps_state.encoder_samples.clear()
        fps_state.reset_clog_tracker()
        fps_state.since = self.reactor.monotonic()

        if fps_state.monitor_load_next_spool_timer is not None:
            try:
                self.reactor.unregister_timer(fps_state.monitor_load_next_spool_timer)
            except Exception:
                logging.exception(
                    "OAMS: Failed to cancel existing load retry timer for %s",
                    fps_name,
                )
            finally:
                fps_state.monitor_load_next_spool_timer = None

        retry_delay = MONITOR_ENCODER_PERIOD

        def _retry_load(
            self,
            eventtime,
            fps_name=fps_name,
            group_name=group_name,
            spool_idx=spool_idx,
            oams=oams,
            fps_state=fps_state,
        ):
            fps_state.monitor_load_next_spool_timer = None
            try:
                success, message = self._load_filament_for_group(group_name)
            except Exception:
                logging.exception(
                    "OAMS: Unexpected error while retrying load for group %s on %s",
                    group_name,
                    fps_name,
                )
                failure_message = (
                    f"Unexpected error while retrying load for {group_name} on {fps_name}"
                )
                self._pause_printer_message(failure_message)
                try:
                    if hasattr(oams, "set_led_error"):
                        oams.set_led_error(spool_idx, 1)
                except Exception:
                    logging.exception(
                        "OAMS: Failed to set error LED after retry exception on %s spool %s",
                        getattr(oams, "name", "unknown"),
                        spool_idx,
                    )
                self.stop_monitors()
                return self.reactor.NEVER

            if success:
                logging.info(
                    "OAMS: Retry load succeeded for group %s on %s",
                    group_name,
                    fps_name,
                )
                return self.reactor.NEVER

            logging.error(
                "OAMS: Retry load failed for group %s on %s: %s",
                group_name,
                fps_name,
                message,
            )
            failure_message = (
                message or f"Retry load failed for group {group_name} on {fps_name}"
            )
            self._pause_printer_message(failure_message)
            try:
                if hasattr(oams, "set_led_error"):
                    oams.set_led_error(spool_idx, 1)
            except Exception:
                logging.exception(
                    "OAMS: Failed to set error LED after retry failure on %s spool %s",
                    getattr(oams, "name", "unknown"),
                    spool_idx,
                )
            self.stop_monitors()
            return self.reactor.NEVER

        next_time = self.reactor.monotonic() + retry_delay
        fps_state.monitor_load_next_spool_timer = self.reactor.register_timer(
            partial(_retry_load, self),
            next_time,
        )

        logging.info(
            "OAMS: Scheduled load retry for group %s on %s in %.1f seconds",
            group_name,
            fps_name,
            retry_delay,
        )
        return True

    def _unload_filament_for_fps(self, fps_name: str) -> Tuple[bool, str]:
        """Unload filament from the specified FPS and update state."""
        if fps_name not in self.fpss:
            return False, f"FPS {fps_name} does not exist"

        fps_state = self.current_state.fps_state[fps_name]
        if fps_state.state_name != FPSLoadState.LOADED:
            return False, f"FPS {fps_name} is not currently loaded"

        if fps_state.current_oams is None:
            return False, f"FPS {fps_name} has no OAMS loaded"

        oams = self.oams.get(fps_state.current_oams)
        if oams is None:
            return False, f"OAMS {fps_state.current_oams} not found for FPS {fps_name}"

        if oams.current_spool is None:
            fps_state.state_name = FPSLoadState.UNLOADED
            fps_state.following = False
            fps_state.direction = 0
            fps_state.current_group = None
            fps_state.current_spool_idx = None
            fps_state.since = self.reactor.monotonic()
            self.current_group = None
            fps_state.reset_clog_tracker()
            return True, "Spool already unloaded"

        fps_state.state_name = FPSLoadState.UNLOADING
        fps_state.encoder = oams.encoder_clicks
        fps_state.since = self.reactor.monotonic()
        fps_state.current_oams = oams.name
        fps_state.current_spool_idx = oams.current_spool

        success, message = oams.unload_spool()

        if not success:

            retry_success, retry_message = self._recover_unload_failure(

                fps_name,
                fps_state,
                oams,
                message,
            )
            if retry_success:

                success = True
                message = retry_message
            elif retry_message is not None:

                message = retry_message

        if success:
            fps_state.state_name = FPSLoadState.UNLOADED
            fps_state.following = False
            fps_state.direction = 0
            fps_state.since = self.reactor.monotonic()
            fps_state.current_group = None
            fps_state.current_spool_idx = None
            self.current_group = None
            fps_state.reset_clog_tracker()
            return True, message

        fps_state.state_name = FPSLoadState.LOADED
        return False, message

    def _attempt_unload_retry(
        self,
        fps_name: str,
        fps_state,
        oams,
        last_message: Optional[str],
    ) -> Tuple[bool, Optional[str]]:
        """Attempt an automatic unload retry after recovering from an error."""
        if not self.unload_retry_enabled:
            return False, last_message

        if oams.action_status_code != UNLOAD_RETRY_ERROR_CODE:
            return False, last_message

        extruder_name = getattr(self.fpss[fps_name], "extruder_name", None)
        if not extruder_name:
            logging.error(
                "OAMS: Unable to perform unload retry for %s, extruder not configured",
                fps_name,
            )
            return False, last_message

        logging.warning(
            "OAMS: Unload on %s failed with code %s, attempting automatic recovery",
            fps_name,
            oams.action_status_code,
        )

        gcode = self.printer.lookup_object("gcode")
        if self.unload_retry_push_distance != 0.0:
            command = (
                f"FORCE_MOVE STEPPER={extruder_name} "
                f"DISTANCE={self.unload_retry_push_distance:.3f} "
                f"VELOCITY={self.unload_retry_push_speed:.3f}"
            )
            try:
                logging.info(
                    "OAMS: Jogging extruder %s by %.3fmm before retry",
                    extruder_name,
                    self.unload_retry_push_distance,
                )
                gcode.run_script(command)
            except Exception:
                logging.exception(
                    "OAMS: Failed to jog extruder %s prior to unload retry",
                    extruder_name,
                )

        self._clear_all_errors()

        fps_state.state_name = FPSLoadState.UNLOADING
        fps_state.encoder = oams.encoder_clicks
        fps_state.since = self.reactor.monotonic()
        fps_state.current_oams = oams.name
        fps_state.current_spool_idx = oams.current_spool

        retry_success, retry_message = oams.unload_spool()
        if retry_success:
            logging.info("OAMS: Automatic unload retry succeeded on %s", fps_name)
            return True, retry_message

        logging.error(
            "OAMS: Automatic unload retry failed on %s: %s",
            fps_name,
            retry_message,
        )
        return False, retry_message

    def _load_filament_for_group(self, group_name: str) -> Tuple[bool, str]:
        """Load filament for the provided filament group."""
        if group_name not in self.filament_groups:
            return False, f"Group {group_name} does not exist"

        fps_name = self.group_fps_name(group_name)
        if fps_name is None:
            return False, f"No FPS associated with group {group_name}"

        fps_state = self.current_state.fps_state[fps_name]

        attempted_locations: List[str] = []
        last_failure_message: Optional[str] = None

        for (oam, bay_index) in self.filament_groups[group_name].bays:
            if not oam.is_bay_ready(bay_index):
                continue

            attempted_locations.append(f"{getattr(oam, 'name', 'unknown')} bay {bay_index}")

            fps_state.state_name = FPSLoadState.LOADING
            fps_state.encoder_samples.clear()
            fps_state.encoder = oam.encoder_clicks
            fps_state.since = self.reactor.monotonic()
            fps_state.current_oams = oam.name
            fps_state.current_spool_idx = bay_index

            success, message = oam.load_spool(bay_index)

            if success:
                fps_state.current_group = group_name
                fps_state.current_oams = oam.name
                fps_state.current_spool_idx = bay_index
                fps_state.state_name = FPSLoadState.LOADED
                fps_state.since = self.reactor.monotonic()
                fps_state.following = False
                fps_state.direction = 1
                self.current_group = group_name
                fps_state.encoder_samples.clear()
                fps_state.reset_clog_tracker()
                return True, message

            failure_reason = message or "Unknown load failure"
            logging.warning(
                "OAMS: Failed to load group %s from %s bay %s: %s",
                group_name,
                getattr(oam, "name", "unknown"),
                bay_index,
                failure_reason,
            )

            retry_success, retry_message = self._attempt_unload_retry(
                fps_name,
                fps_state,
                oam,
                message,
            )
            if retry_success:
                logging.info(
                    "OAMS: Cleared stalled load on %s bay %s before trying next bay",
                    getattr(oam, "name", "unknown"),
                    bay_index,
                )
            elif retry_message:
                logging.warning(
                    "OAMS: Automatic unload retry failed for %s bay %s: %s",
                    getattr(oam, "name", "unknown"),
                    bay_index,
                    retry_message,
                )

            fps_state.state_name = FPSLoadState.UNLOADED
            fps_state.current_group = None
            fps_state.current_spool_idx = None
            fps_state.current_oams = None
            fps_state.following = False
            fps_state.direction = 0
            fps_state.encoder = None
            fps_state.encoder_samples.clear()
            fps_state.reset_clog_tracker()
            fps_state.since = self.reactor.monotonic()
            self.current_group = None

            last_failure_message = failure_reason

        if attempted_locations:
            attempts_summary = ", ".join(attempted_locations)
            detail = last_failure_message or "No detailed error provided"
            final_message = (
                f"All ready bays failed to load for group {group_name} after automatic retries "
                f"(attempted: {attempts_summary}). Last error: {detail}"
            )
            logging.error("OAMS: %s", final_message)
            return False, final_message

        return False, f"No spool available for group {group_name}"

    cmd_UNLOAD_FILAMENT_help = "Unload a spool from any of the OAMS if any is loaded"
    def cmd_UNLOAD_FILAMENT(self, gcmd):
        fps_name = gcmd.get('FPS')
        if fps_name is None:
            gcmd.respond_info("Missing FPS parameter")
            return
        fps_name = "fps " + fps_name
        if fps_name not in self.fpss:
            gcmd.respond_info(f"FPS {fps_name} does not exist")
            return
        fps_state = self.current_state.fps_state[fps_name]
        if fps_state.state_name == "UNLOADED":
            gcmd.respond_info(f"FPS {fps_name} is already unloaded")
            return
        if fps_state.state_name == "LOADING":
            gcmd.respond_info(f"FPS {fps_name} is currently loading a spool")
            return
        if fps_state.state_name == "UNLOADING":
            gcmd.respond_info(f"FPS {fps_name} is currently unloading a spool")
            return

        success, message = self._unload_filament_for_fps(fps_name)
        if not success or (message and message != "Spool unloaded successfully"):
            gcmd.respond_info(message)
        return

    cmd_LOAD_FILAMENT_help = "Load a spool from an specific group"
    def cmd_LOAD_FILAMENT(self, gcmd):
        # determine which fps this group is assigned to
        group_name = gcmd.get('GROUP')
        if group_name not in self.filament_groups:
            gcmd.respond_info(f"Group {group_name} does not exist")
            return
        fps_name = self.group_fps_name(group_name)
        fps_state = self.current_state.fps_state[fps_name]
        if self.current_state.fps_state[fps_name].state_name == "LOADED":
            gcmd.respond_info(f"Group {group_name} is already loaded")
            return
        success, message = self._load_filament_for_group(group_name)
        gcmd.respond_info(message)
        return

        
    def _pause_printer_message(self, message):
        logging.info(f"OAMS: {message}")
        gcode = self.printer.lookup_object("gcode")
        message = f"Print has been paused: {message}"
        gcode.run_script(f"M118 {message}")
        gcode.run_script(f"M114 {message}")
        gcode.run_script("PAUSE")

<<<<<<< HEAD
=======

>>>>>>> bc65af81
    def _clear_stuck_spool_state(
        self,
        fps_state: 'FPSState',
        restore_following: bool = True,
    ) -> None:
        """Clear any latched stuck-spool indicators for the provided FPS."""

        oams_name = fps_state.stuck_spool_last_oams
        spool_idx = fps_state.stuck_spool_last_spool_idx
<<<<<<< HEAD
        stored_oams = self.oams.get(oams_name) if oams_name is not None else None

        if fps_state.stuck_spool_led_asserted and stored_oams is not None and spool_idx is not None:
            try:
                stored_oams.set_led_error(spool_idx, 0)
            except Exception:
                logging.exception(
                    "OAMS: Failed to clear stuck spool LED on %s spool %s",
                    getattr(stored_oams, "name", oams_name),
                    spool_idx,
                )

        active_oams_name = fps_state.current_oams or oams_name
        active_oams = (
            self.oams.get(active_oams_name)
            if active_oams_name is not None
            else stored_oams
        )

        cleared_ids = set()
        for unit, unit_name in (
            (active_oams, active_oams_name),
            (stored_oams, oams_name),
        ):
            unit_id = id(unit) if unit is not None else None
            if (
                unit is None
                or unit_id in cleared_ids
                or not hasattr(unit, "clear_errors")
            ):
                continue
            try:
                unit.clear_errors()
            except Exception:
                logging.exception(
                    "OAMS: Failed to clear stuck spool error on %s",
                    getattr(unit, "name", unit_name),
                )
            cleared_ids.add(unit_id)

=======
        oams = self.oams.get(oams_name) if oams_name is not None else None

        if fps_state.stuck_spool_led_asserted and oams is not None and spool_idx is not None:
            try:
                oams.set_led_error(spool_idx, 0)
            except Exception:
                logging.exception(
                    "OAMS: Failed to clear stuck spool LED on %s spool %s",
                    getattr(oams, "name", oams_name),
                    spool_idx,
                )

>>>>>>> bc65af81
        should_restore = (
            restore_following
            and fps_state.stuck_spool_should_restore_follower
            and fps_state.state_name == FPSLoadState.LOADED
<<<<<<< HEAD
            and active_oams is not None
            and hasattr(active_oams, "set_oams_follower")
        )

        if should_restore:
            direction = fps_state.stuck_spool_restore_direction
            if direction not in (0, 1):
                direction = 0

            try:
                active_oams.set_oams_follower(1, direction)
                fps_state.following = True
                fps_state.direction = direction
                logging.info(
                    "OAMS: Resumed follower on %s spool %s after stuck spool recovery",
                    getattr(active_oams, "name", active_oams_name),
                    spool_idx if spool_idx is not None else fps_state.current_spool_idx,
                )
            except Exception:
                logging.exception(
                    "OAMS: Failed to resume follower after stuck spool on %s",
                    getattr(active_oams, "name", active_oams_name),
                )

        fps_state.reset_stuck_spool_state()

    def _handle_resume_command(self, *args, **kwargs) -> None:
        """React to resume commands so stuck-spool state clears immediately."""

        if not self.ready:
            return

        self.reactor.register_callback(self._recover_after_resume)

    def _recover_after_resume(self, eventtime):
        for fps_state in self.current_state.fps_state.values():
            if (
                fps_state.stuck_spool_active
                or fps_state.stuck_spool_led_asserted
                or fps_state.stuck_spool_should_restore_follower
            ):
                self._clear_stuck_spool_state(fps_state)
        return self.reactor.NEVER
=======
        )

        if should_restore:
            active_oams_name = fps_state.current_oams or oams_name
            active_oams = (
                self.oams.get(active_oams_name)
                if active_oams_name is not None
                else oams
            )

            if active_oams is not None and hasattr(active_oams, "set_oams_follower"):
                try:
                    active_oams.clear_errors()
                except Exception:
                    logging.exception(
                        "OAMS: Failed to clear stuck spool error on %s",
                        getattr(active_oams, "name", active_oams_name),
                    )

                direction = fps_state.stuck_spool_restore_direction
                if direction not in (0, 1):
                    direction = 0

                try:
                    active_oams.set_oams_follower(1, direction)
                    fps_state.following = True
                    fps_state.direction = direction
                    logging.info(
                        "OAMS: Resumed follower on %s spool %s after stuck spool recovery",
                        getattr(active_oams, "name", active_oams_name),
                        fps_state.current_spool_idx,
                    )
                except Exception:
                    logging.exception(
                        "OAMS: Failed to resume follower after stuck spool on %s",
                        getattr(active_oams, "name", active_oams_name),
                    )


        fps_state.reset_stuck_spool_state()
>>>>>>> bc65af81

    def _monitor_unload_speed_for_fps(self, fps_name):
        def _monitor_unload_speed(self, eventtime):
            #logging.info("OAMS: Monitoring unloading speed state: %s" % self.current_state.name)
            fps_state = self.current_state.fps_state[fps_name]
            oams = None
            if fps_state.current_oams is not None:
                oams = self.oams[fps_state.current_oams]
            if fps_state.state_name == "UNLOADING" and self.reactor.monotonic() - fps_state.since > MONITOR_ENCODER_UNLOADING_SPEED_AFTER:
                fps_state.encoder_samples.append(oams.encoder_clicks)
                if len(fps_state.encoder_samples) < ENCODER_SAMPLES:
                    return eventtime + MONITOR_ENCODER_PERIOD
                encoder_diff = abs(fps_state.encoder_samples[-1] - fps_state.encoder_samples[0])
                logging.info("OAMS[%d] Unload Monitor: Encoder diff %d" %(oams.oams_idx, encoder_diff))
                if encoder_diff < MIN_ENCODER_DIFF:              
                    oams.set_led_error(fps_state.current_spool_idx, 1)
                    self._pause_printer_message("Printer paused because the unloading speed of the moving filament was too low")
                    logging.info("after unload speed too low")
                    self.stop_monitors()
                    return self.printer.get_reactor().NEVER
            return eventtime + MONITOR_ENCODER_PERIOD
        return partial(_monitor_unload_speed, self)
    
    def _monitor_load_speed_for_fps(self, fps_name):
        def _monitor_load_speed(self, eventtime):
            #logging.info("OAMS: Monitoring loading speed state: %s" % self.current_state.name)
            fps_state = self.current_state.fps_state[fps_name]
            oams = None
            if fps_state.current_oams is not None:
                oams = self.oams[fps_state.current_oams]
            if fps_state.state_name == "LOADING" and self.reactor.monotonic() - fps_state.since > MONITOR_ENCODER_LOADING_SPEED_AFTER:
                fps_state.encoder_samples.append(oams.encoder_clicks)
                if len(fps_state.encoder_samples) < ENCODER_SAMPLES:
                    return eventtime + MONITOR_ENCODER_PERIOD
                encoder_diff = abs(fps_state.encoder_samples[-1] - fps_state.encoder_samples[0])
                logging.info("OAMS[%d] Load Monitor: Encoder diff %d" % (oams.oams_idx, encoder_diff))
                if encoder_diff < MIN_ENCODER_DIFF:
                    spool_idx = fps_state.current_spool_idx
                    if oams is not None and spool_idx is not None:
                        try:
                            oams.set_led_error(spool_idx, 0)
                        except Exception:
                            logging.exception(
                                "OAMS: Failed to clear error LED while aborting load retry on %s spool %s",
                                getattr(oams, "name", fps_state.current_oams),
                                spool_idx,
                            )
                    if not self._abort_stalled_load_and_retry(fps_name, fps_state, oams):
                        if oams is not None and spool_idx is not None:
                            try:
                                oams.set_led_error(spool_idx, 1)
                            except Exception:
                                logging.exception(
                                    "OAMS: Failed to assert error LED after stalled load on %s spool %s",
                                    getattr(oams, "name", fps_state.current_oams),
                                    spool_idx,
                                )
                        self._pause_printer_message("Printer paused because the loading speed of the moving filament was too low")
                        self.stop_monitors()
                        return self.printer.get_reactor().NEVER
                    return eventtime + MONITOR_ENCODER_PERIOD
            return eventtime + MONITOR_ENCODER_PERIOD
        return partial(_monitor_load_speed, self)


    def _monitor_stuck_spool_for_fps(self, fps_name: str):
        idle_timeout = self.printer.lookup_object("idle_timeout")
        pause_resume = self.pause_resume
<<<<<<< HEAD
        print_stats = self.print_stats

=======

        print_stats = self.print_stats


>>>>>>> bc65af81
        def _monitor_stuck_spool(self, eventtime):
            fps_state = self.current_state.fps_state.get(fps_name)
            fps = self.fpss.get(fps_name)
            if fps_state is None or fps is None:
                return eventtime + self.clog_monitor_period

            try:
                is_paused = bool(pause_resume.get_status(eventtime).get("is_paused"))
            except Exception:
                logging.exception("OAMS: Failed to query pause state for stuck spool monitor")
                is_paused = False

            if fps_state.stuck_spool_active:
                spool_changed = (
                    fps_state.current_oams != fps_state.stuck_spool_last_oams
                    or fps_state.current_spool_idx != fps_state.stuck_spool_last_spool_idx
                    or fps_state.current_oams is None
                    or fps_state.current_spool_idx is None
                )
                if spool_changed:
<<<<<<< HEAD
                    self._clear_stuck_spool_state(fps_state, restore_following=False)
=======

                    self._clear_stuck_spool_state(fps_state, restore_following=False)

>>>>>>> bc65af81
                    return eventtime + self.clog_monitor_period
                if is_paused:
                    return eventtime + self.clog_monitor_period
                self._clear_stuck_spool_state(fps_state)

            status = idle_timeout.get_status(eventtime)
            is_printing = status.get("state") == "Printing"

<<<<<<< HEAD
=======

>>>>>>> bc65af81
            all_axes_homed = True
            if self.toolhead is not None:
                try:
                    homed_axes = self.toolhead.get_status(eventtime).get(
                        "homed_axes", ""
                    )
                except Exception:
                    logging.exception(
                        "OAMS: Failed to query homed axes for stuck spool monitor"
                    )
                    homed_axes = ""

                if isinstance(homed_axes, (list, tuple, set)):
                    axes = "".join(homed_axes)
                else:
                    axes = str(homed_axes)

                all_axes_homed = all(axis in axes for axis in "xyz")

            if not all_axes_homed:
                fps_state.stuck_spool_start_time = None
                return eventtime + self.clog_monitor_period

            if is_printing and print_stats is not None:
                try:
                    stats_state = print_stats.get_status(eventtime).get("state")
                except Exception:
                    logging.exception(
                        "OAMS: Failed to query print stats for stuck spool monitor"
                    )
                    stats_state = None
                is_printing = stats_state == "printing"

<<<<<<< HEAD
=======

>>>>>>> bc65af81
            if not is_printing or fps_state.state_name != FPSLoadState.LOADED:
                fps_state.stuck_spool_start_time = None
                return eventtime + self.clog_monitor_period

            if fps_state.current_oams is None or fps_state.current_spool_idx is None:
                fps_state.stuck_spool_start_time = None
                return eventtime + self.clog_monitor_period

            oams = self.oams.get(fps_state.current_oams)
            if oams is None:
                fps_state.stuck_spool_start_time = None
                return eventtime + self.clog_monitor_period

            pressure = float(
                getattr(oams, "fps_value", getattr(fps, "fps_value", 0.0)) or 0.0
            )
            now = self.reactor.monotonic()

            if pressure <= STUCK_SPOOL_PRESSURE_TRIGGER:
                if fps_state.stuck_spool_start_time is None:
                    fps_state.stuck_spool_start_time = now
<<<<<<< HEAD
                elif now - (fps_state.stuck_spool_start_time or now) >= self.stuck_spool_dwell_time:
=======
                elif now - (fps_state.stuck_spool_start_time or now) >= self.clog_dwell_time:
>>>>>>> bc65af81
                    fps_state.stuck_spool_active = True
                    fps_state.stuck_spool_last_oams = fps_state.current_oams
                    fps_state.stuck_spool_last_spool_idx = fps_state.current_spool_idx
                    fps_state.stuck_spool_start_time = None
<<<<<<< HEAD
=======

>>>>>>> bc65af81
                    fps_state.stuck_spool_should_restore_follower = True
                    direction = fps_state.direction if fps_state.direction in (0, 1) else 0
                    fps_state.stuck_spool_restore_direction = direction
                    if hasattr(oams, "set_oams_follower"):
                        try:
                            oams.set_oams_follower(0, direction)
                            fps_state.following = False
                            logging.info(
                                "OAMS: Disabled follower on %s spool %s due to stuck spool detection",
                                getattr(oams, "name", fps_state.current_oams),
                                fps_state.current_spool_idx,
                            )
                        except Exception:
                            logging.exception(
                                "OAMS: Failed to stop follower after stuck spool on %s spool %s",
                                getattr(oams, "name", fps_state.current_oams),
                                fps_state.current_spool_idx,
                            )
<<<<<<< HEAD
=======

>>>>>>> bc65af81
                    if fps_state.current_spool_idx is not None:
                        try:
                            oams.set_led_error(fps_state.current_spool_idx, 1)
                            fps_state.stuck_spool_led_asserted = True
                        except Exception:
                            logging.exception(
                                "OAMS: Failed to set stuck spool LED on %s spool %s",
                                getattr(oams, "name", fps_state.current_oams),
                                fps_state.current_spool_idx,
                            )
                    group = fps_state.current_group or fps_name
                    logging.error(
                        "OAMS: Stuck spool detected on %s (spool %s) pressure %.2f",
                        group,
                        fps_state.current_spool_idx,
                        pressure,
                    )
                    self._pause_printer_message(
                        "Spool appears stuck on %s spool %s (pressure %.2f)"
                        % (
                            group,
                            fps_state.current_spool_idx,
                            pressure,
                        )
                    )
                    return eventtime + self.clog_monitor_period
            else:
                fps_state.stuck_spool_start_time = None

            return eventtime + self.clog_monitor_period

        return partial(_monitor_stuck_spool, self)


    def _monitor_clog_for_fps(self, fps_name: str):
        idle_timeout = self.printer.lookup_object("idle_timeout")

        def _monitor_clog(self, eventtime):
            if not self.clog_detection_enabled:
                return self.printer.get_reactor().NEVER

            fps_state = self.current_state.fps_state.get(fps_name)
            fps = self.fpss.get(fps_name)
            if fps_state is None or fps is None:
                return eventtime + self.clog_monitor_period

            status = idle_timeout.get_status(eventtime)
            is_printing = status.get("state") == "Printing"
            if not is_printing or fps_state.state_name != FPSLoadState.LOADED:
                fps_state.reset_clog_tracker()
                return eventtime + self.clog_monitor_period

            if fps_state.current_oams is None:
                fps_state.reset_clog_tracker()
                return eventtime + self.clog_monitor_period

            oams = self.oams.get(fps_state.current_oams)
            if oams is None:
                fps_state.reset_clog_tracker()
                return eventtime + self.clog_monitor_period

            extruder = getattr(fps, "extruder", None)
            extruder_position = getattr(extruder, "last_position", None) if extruder else None
            if extruder_position is None:
                fps_state.reset_clog_tracker()
                return eventtime + self.clog_monitor_period

            encoder_position_raw = getattr(oams, "encoder_clicks", None)
            if encoder_position_raw is None:
                fps_state.reset_clog_tracker()
                return eventtime + self.clog_monitor_period

            encoder_position = float(encoder_position_raw)
            now = self.reactor.monotonic()
            pressure = float(
                getattr(oams, "fps_value", getattr(fps, "fps_value", 0.0)) or 0.0
            )

            if fps_state.clog_extruder_start is None:
                fps_state.prime_clog_tracker(
                    float(extruder_position),
                    encoder_position,
                    now,
                    pressure,
                )
                return eventtime + self.clog_monitor_period

            last_extruder = fps_state.clog_last_extruder
            if (
                last_extruder is not None
                and float(extruder_position)
                < last_extruder - self.clog_retraction_tolerance_mm
            ):
                fps_state.reset_clog_tracker()
                fps_state.prime_clog_tracker(
                    float(extruder_position),
                    encoder_position,
                    now,
                    pressure,
                )
                return eventtime + self.clog_monitor_period

            extruder_delta = float(extruder_position) - float(fps_state.clog_extruder_start)
            if extruder_delta < 0.0:
                fps_state.reset_clog_tracker()
                fps_state.prime_clog_tracker(
                    float(extruder_position),
                    encoder_position,
                    now,
                    pressure,
                )
                return eventtime + self.clog_monitor_period

            encoder_delta = encoder_position - float(fps_state.clog_encoder_start)
            if encoder_delta < -self.clog_encoder_delta_limit:
                fps_state.reset_clog_tracker()
                fps_state.prime_clog_tracker(
                    float(extruder_position),
                    encoder_position,
                    now,
                    pressure,
                )
                return eventtime + self.clog_monitor_period

            fps_state.clog_extruder_delta = extruder_delta
            fps_state.clog_encoder_delta = encoder_delta
            fps_state.clog_max_pressure = max(fps_state.clog_max_pressure, pressure)
            fps_state.clog_last_extruder = float(extruder_position)
            fps_state.clog_last_encoder = encoder_position

            if extruder_delta < self.clog_extruder_window_mm:
                return eventtime + self.clog_monitor_period

            start_time = fps_state.clog_start_time or now
            if now - start_time < self.clog_dwell_time:
                return eventtime + self.clog_monitor_period

            target_pressure = getattr(oams, "fps_target", None)
            if target_pressure is None:
                target_pressure = getattr(fps, "fps_target", None)
            if target_pressure is None:
                target_pressure = getattr(fps, "_set_point", 0.5)
            pressure_floor = max(0.0, min(1.0, float(target_pressure) + self.clog_pressure_offset))

            if fps_state.clog_max_pressure < pressure_floor:
                return eventtime + self.clog_monitor_period

            if abs(encoder_delta) > self.clog_encoder_delta_limit:
                return eventtime + self.clog_monitor_period

            logging.error(
                "OAMS: Clog suspected on %s after %.1fmm extruder advance (encoder %.1f, pressure %.2f)",
                fps_name,
                extruder_delta,
                encoder_delta,
                fps_state.clog_max_pressure,
            )

            if fps_state.current_spool_idx is not None:
                try:
                    oams.set_led_error(fps_state.current_spool_idx, 1)
                except Exception:
                    logging.exception(
                        "OAMS: Failed to set error LED for clog on %s spool %s",
                        getattr(oams, "name", fps_state.current_oams),
                        fps_state.current_spool_idx,
                    )

            self._pause_printer_message(
                (
                    "Clog suspected on %s: extruder advanced %.1fmm while encoder moved %.1f "
                    "counts at %.2f pressure"
                )
                % (
                    fps_name,
                    extruder_delta,
                    encoder_delta,
                    fps_state.clog_max_pressure,
                )
            )
            fps_state.reset_clog_tracker()
            self.stop_monitors()
            return self.printer.get_reactor().NEVER

        return partial(_monitor_clog, self)


    def start_monitors(self):
        self.monitor_timers = []
        self.runout_monitors = {}
        reactor = self.printer.get_reactor()
        for (fps_name, fps_state) in self.current_state.fps_state.items():
            fps_state.reset_clog_tracker()
            self.monitor_timers.append(reactor.register_timer(self._monitor_unload_speed_for_fps(fps_name), reactor.NOW))
            self.monitor_timers.append(reactor.register_timer(self._monitor_load_speed_for_fps(fps_name), reactor.NOW))
            self.monitor_timers.append(
                reactor.register_timer(
                    self._monitor_stuck_spool_for_fps(fps_name),
                    reactor.NOW,
                )
            )
            if self.clog_detection_enabled:
                self.monitor_timers.append(
                    reactor.register_timer(
                        self._monitor_clog_for_fps(fps_name),
                        reactor.NOW,
                    )
                )

            def _reload_callback(fps_name=fps_name, fps_state=fps_state):
                monitor = self.runout_monitors.get(fps_name)
                source_group = fps_state.current_group
                target_group, target_lane, delegate_to_afc, source_lane = self._get_infinite_runout_target_group(
                    fps_name,
                    fps_state,
                )
                source_group = fps_state.current_group

                if delegate_to_afc:
                    delegated = self._delegate_runout_to_afc(
                        fps_name,
                        fps_state,
                        source_lane,
                        target_lane,
                    )
                    if delegated:
                        fps_state.reset_runout_positions()
                        if monitor:
                            monitor.reset()
                            monitor.start()
                        return

                    logging.error(
                        "OAMS: Failed to delegate infinite runout for %s on %s via AFC",
                        fps_name,
                        source_group or "<unknown>",
                    )
                    fps_state.reset_runout_positions()
                    self._pause_printer_message(
                        f"Unable to delegate infinite runout for {source_group or fps_name}"
                    )
                    if monitor:
                        monitor.paused()
                    return

                group_to_load = target_group or source_group

                if target_group:
                    logging.info(
                        "OAMS: Infinite runout triggered for %s on %s -> %s",
                        fps_name,
                        source_group,
                        target_group,
                    )
                    unload_success, unload_message = self._unload_filament_for_fps(fps_name)
                    if not unload_success:
                        logging.error(
                            "OAMS: Failed to unload filament during infinite runout on %s: %s",
                            fps_name,
                            unload_message,
                        )
                        failure_message = unload_message or f"Failed to unload current spool on {fps_name}"
                        self._pause_printer_message(failure_message)
                        if monitor:
                            monitor.paused()
                        return

                if group_to_load is None:
                    logging.error("OAMS: No filament group available to reload on %s", fps_name)
                    self._pause_printer_message(f"No filament group available to reload on {fps_name}")
                    if monitor:
                        monitor.paused()
                    return

                load_success, load_message = self._load_filament_for_group(group_to_load)
                if load_success:
                    logging.info(
                        "OAMS: Successfully loaded group %s on %s%s",
                        group_to_load,
                        fps_name,
                        " after infinite runout" if target_group else "",
                    )
                    if target_group:
                        if target_lane:
                            try:
                                gcode = self.printer.lookup_object("gcode")
                                gcode.run_script(f"SET_LANE_LOADED LANE={target_lane}")
                                logging.debug(
                                    "OAMS: Marked lane %s as loaded after infinite runout on %s",
                                    target_lane,
                                    fps_name,
                                )
                            except Exception:
                                logging.exception(
                                    "OAMS: Failed to mark lane %s as loaded after infinite runout on %s",
                                    target_lane,
                                    fps_name,
                                )
                        else:
                            logging.warning(
                                "OAMS: No runout lane recorded for %s on %s when marking lane loaded",
                                target_group,
                                fps_name,
                            )
                    fps_state.reset_runout_positions()
                    if monitor:
                        monitor.reset()
                        monitor.start()
                    return

                logging.error(
                    "OAMS: Failed to load group %s on %s: %s",
                    group_to_load,
                    fps_name,
                    load_message,
                )
                failure_message = load_message or f"No spool available for group {group_to_load}"
                self._pause_printer_message(failure_message)
                if monitor:
                    monitor.paused()
                return

            fps_reload_margin = getattr(
                self.fpss[fps_name],
                "reload_before_toolhead_distance",
                None,
            )
            if fps_reload_margin is None:
                fps_reload_margin = self.reload_before_toolhead_distance
            else:
                logging.debug(
                    "OAMS: Using FPS-specific reload margin %.2f mm for %s",
                    fps_reload_margin,
                    fps_name,
                )

            monitor = OAMSRunoutMonitor(
                self.printer,
                fps_name,
                self.fpss[fps_name],
                fps_state,
                self.oams,
                _reload_callback,
                reload_before_toolhead_distance=fps_reload_margin,
            )
            self.runout_monitors[fps_name] = monitor
            monitor.start()

        logging.info("OAMS: All monitors started")

    def stop_monitors(self):
        for timer in self.monitor_timers:
            self.printer.get_reactor().unregister_timer(timer)
        self.monitor_timers = []
        for fps_state in self.current_state.fps_state.values():
            timer = getattr(fps_state, "monitor_load_next_spool_timer", None)
            if timer is not None:
                try:
                    self.printer.get_reactor().unregister_timer(timer)
                except Exception:
                    logging.exception(
                        "OAMS: Failed to cancel pending load retry timer while stopping monitors",
                    )
                finally:
                    fps_state.monitor_load_next_spool_timer = None
        for monitor in self.runout_monitors.values():
            monitor.reset()
        self.runout_monitors = {}


def load_config(config):
    return OAMSManager(config)<|MERGE_RESOLUTION|>--- conflicted
+++ resolved
@@ -297,17 +297,11 @@
         self.stuck_spool_last_oams: Optional[str] = None
         self.stuck_spool_last_spool_idx: Optional[int] = None
         self.stuck_spool_led_asserted: bool = False
-<<<<<<< HEAD
+
         self.stuck_spool_should_restore_follower: bool = False
         self.stuck_spool_restore_direction: int = 0
 
-=======
-
-        self.stuck_spool_should_restore_follower: bool = False
-        self.stuck_spool_restore_direction: int = 0
-
-
->>>>>>> bc65af81
+
         self.reset_stuck_spool_state()
         self.reset_clog_tracker()
 
@@ -338,15 +332,10 @@
         self.stuck_spool_last_oams = None
         self.stuck_spool_last_spool_idx = None
         self.stuck_spool_led_asserted = False
-<<<<<<< HEAD
+
         self.stuck_spool_should_restore_follower = False
         self.stuck_spool_restore_direction = 0
-=======
-
-        self.stuck_spool_should_restore_follower = False
-        self.stuck_spool_restore_direction = 0
-
->>>>>>> bc65af81
+
 
     def prime_clog_tracker(
         self,
@@ -394,17 +383,11 @@
         self.printer = config.get_printer()
         self.reactor = self.printer.get_reactor()
         self.pause_resume = self.printer.lookup_object("pause_resume")
-<<<<<<< HEAD
+
         self.print_stats = self.printer.lookup_object("print_stats", None)
         self.toolhead = self.printer.lookup_object("toolhead", None)
 
-=======
-
-        self.print_stats = self.printer.lookup_object("print_stats", None)
-        self.toolhead = self.printer.lookup_object("toolhead", None)
-
-
->>>>>>> bc65af81
+
 
         # Hardware object collections
         self.filament_groups: Dict[str, Any] = {}  # Group name -> FilamentGroup object
@@ -1875,10 +1858,7 @@
         gcode.run_script(f"M114 {message}")
         gcode.run_script("PAUSE")
 
-<<<<<<< HEAD
-=======
-
->>>>>>> bc65af81
+
     def _clear_stuck_spool_state(
         self,
         fps_state: 'FPSState',
@@ -1888,7 +1868,7 @@
 
         oams_name = fps_state.stuck_spool_last_oams
         spool_idx = fps_state.stuck_spool_last_spool_idx
-<<<<<<< HEAD
+
         stored_oams = self.oams.get(oams_name) if oams_name is not None else None
 
         if fps_state.stuck_spool_led_asserted and stored_oams is not None and spool_idx is not None:
@@ -1929,25 +1909,12 @@
                 )
             cleared_ids.add(unit_id)
 
-=======
-        oams = self.oams.get(oams_name) if oams_name is not None else None
-
-        if fps_state.stuck_spool_led_asserted and oams is not None and spool_idx is not None:
-            try:
-                oams.set_led_error(spool_idx, 0)
-            except Exception:
-                logging.exception(
-                    "OAMS: Failed to clear stuck spool LED on %s spool %s",
-                    getattr(oams, "name", oams_name),
-                    spool_idx,
-                )
-
->>>>>>> bc65af81
+
         should_restore = (
             restore_following
             and fps_state.stuck_spool_should_restore_follower
             and fps_state.state_name == FPSLoadState.LOADED
-<<<<<<< HEAD
+
             and active_oams is not None
             and hasattr(active_oams, "set_oams_follower")
         )
@@ -1991,48 +1958,7 @@
             ):
                 self._clear_stuck_spool_state(fps_state)
         return self.reactor.NEVER
-=======
-        )
-
-        if should_restore:
-            active_oams_name = fps_state.current_oams or oams_name
-            active_oams = (
-                self.oams.get(active_oams_name)
-                if active_oams_name is not None
-                else oams
-            )
-
-            if active_oams is not None and hasattr(active_oams, "set_oams_follower"):
-                try:
-                    active_oams.clear_errors()
-                except Exception:
-                    logging.exception(
-                        "OAMS: Failed to clear stuck spool error on %s",
-                        getattr(active_oams, "name", active_oams_name),
-                    )
-
-                direction = fps_state.stuck_spool_restore_direction
-                if direction not in (0, 1):
-                    direction = 0
-
-                try:
-                    active_oams.set_oams_follower(1, direction)
-                    fps_state.following = True
-                    fps_state.direction = direction
-                    logging.info(
-                        "OAMS: Resumed follower on %s spool %s after stuck spool recovery",
-                        getattr(active_oams, "name", active_oams_name),
-                        fps_state.current_spool_idx,
-                    )
-                except Exception:
-                    logging.exception(
-                        "OAMS: Failed to resume follower after stuck spool on %s",
-                        getattr(active_oams, "name", active_oams_name),
-                    )
-
-
-        fps_state.reset_stuck_spool_state()
->>>>>>> bc65af81
+
 
     def _monitor_unload_speed_for_fps(self, fps_name):
         def _monitor_unload_speed(self, eventtime):
@@ -2101,15 +2027,10 @@
     def _monitor_stuck_spool_for_fps(self, fps_name: str):
         idle_timeout = self.printer.lookup_object("idle_timeout")
         pause_resume = self.pause_resume
-<<<<<<< HEAD
+
         print_stats = self.print_stats
 
-=======
-
-        print_stats = self.print_stats
-
-
->>>>>>> bc65af81
+
         def _monitor_stuck_spool(self, eventtime):
             fps_state = self.current_state.fps_state.get(fps_name)
             fps = self.fpss.get(fps_name)
@@ -2130,13 +2051,9 @@
                     or fps_state.current_spool_idx is None
                 )
                 if spool_changed:
-<<<<<<< HEAD
+
                     self._clear_stuck_spool_state(fps_state, restore_following=False)
-=======
-
-                    self._clear_stuck_spool_state(fps_state, restore_following=False)
-
->>>>>>> bc65af81
+
                     return eventtime + self.clog_monitor_period
                 if is_paused:
                     return eventtime + self.clog_monitor_period
@@ -2145,10 +2062,7 @@
             status = idle_timeout.get_status(eventtime)
             is_printing = status.get("state") == "Printing"
 
-<<<<<<< HEAD
-=======
-
->>>>>>> bc65af81
+
             all_axes_homed = True
             if self.toolhead is not None:
                 try:
@@ -2182,10 +2096,7 @@
                     stats_state = None
                 is_printing = stats_state == "printing"
 
-<<<<<<< HEAD
-=======
-
->>>>>>> bc65af81
+
             if not is_printing or fps_state.state_name != FPSLoadState.LOADED:
                 fps_state.stuck_spool_start_time = None
                 return eventtime + self.clog_monitor_period
@@ -2207,19 +2118,14 @@
             if pressure <= STUCK_SPOOL_PRESSURE_TRIGGER:
                 if fps_state.stuck_spool_start_time is None:
                     fps_state.stuck_spool_start_time = now
-<<<<<<< HEAD
+
                 elif now - (fps_state.stuck_spool_start_time or now) >= self.stuck_spool_dwell_time:
-=======
-                elif now - (fps_state.stuck_spool_start_time or now) >= self.clog_dwell_time:
->>>>>>> bc65af81
+
                     fps_state.stuck_spool_active = True
                     fps_state.stuck_spool_last_oams = fps_state.current_oams
                     fps_state.stuck_spool_last_spool_idx = fps_state.current_spool_idx
                     fps_state.stuck_spool_start_time = None
-<<<<<<< HEAD
-=======
-
->>>>>>> bc65af81
+
                     fps_state.stuck_spool_should_restore_follower = True
                     direction = fps_state.direction if fps_state.direction in (0, 1) else 0
                     fps_state.stuck_spool_restore_direction = direction
@@ -2238,10 +2144,7 @@
                                 getattr(oams, "name", fps_state.current_oams),
                                 fps_state.current_spool_idx,
                             )
-<<<<<<< HEAD
-=======
-
->>>>>>> bc65af81
+
                     if fps_state.current_spool_idx is not None:
                         try:
                             oams.set_led_error(fps_state.current_spool_idx, 1)
