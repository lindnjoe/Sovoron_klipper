# OpenAMS Manager
#
# Copyright (C) 2025 JR Lomas <lomas.jr@gmail.com>
#
# This file may be distributed under the terms of the GNU GPLv3 license.

import logging
import time
from functools import partial
from collections import deque
from typing import Optional, Tuple, Dict, List, Any, Callable

from .oams import OAMSOpCode

# Configuration constants

PAUSE_DISTANCE = 60  # mm to pause before coasting follower
ENCODER_SAMPLES = 2  # Number of encoder samples to collect
MIN_ENCODER_DIFF = 1  # Minimum encoder difference to consider movement
FILAMENT_PATH_LENGTH_FACTOR = 1.14  # Factor for calculating filament path traversal
MONITOR_ENCODER_LOADING_SPEED_AFTER = 2.0  # seconds
MONITOR_ENCODER_PERIOD = 2.0  # seconds
MONITOR_ENCODER_UNLOADING_SPEED_AFTER = 2.0  # seconds
AFC_DELEGATION_TIMEOUT = 30.0  # seconds to suppress duplicate AFC runout triggers

UNLOAD_RETRY_NUDGE_TIME = 0.5  # seconds to nudge filament forward before retry
UNLOAD_RETRY_EXTRUDER_DISTANCE_MM = 5.0  # mm to retract with the extruder during unload retries
UNLOAD_RETRY_EXTRUDER_SPEED = 20.0  # mm/s for the unload retry extruder assist


# Clog detection defaults
CLOG_SENSITIVITY_DEFAULT = 5.0
CLOG_SENSITIVITY_MIN = 0.0
CLOG_SENSITIVITY_MAX = 10.0
CLOG_MONITOR_PERIOD = 1.0  # seconds between clog samples while printing
CLOG_WINDOW_MIN_MM = 12.0
CLOG_WINDOW_MAX_MM = 48.0
CLOG_ENCODER_DELTA_MIN = 3.0
CLOG_ENCODER_DELTA_MAX = 15.0
<<<<<<< HEAD
# Pressure tolerance (+/- window) around the target FPS value that still counts as
=======

# Pressure tolerance (+/- window) around the target FPS value that still counts as

>>>>>>> 5ff202d8
# "on target" for clog detection. Hardware regulates around ~0.5, so we treat
# sustained readings within this window as nominal load pressure.
CLOG_PRESSURE_OFFSET_MIN = 0.10
CLOG_PRESSURE_OFFSET_MAX = 0.30
CLOG_DWELL_MIN = 4.0
CLOG_DWELL_MAX = 14.0
CLOG_RETRACTION_TOLERANCE_MM = 0.8

# Spool jam detection
STUCK_SPOOL_PRESSURE_TRIGGER = 0.08  # Pressure level indicating the spool is likely stuck



# Default retry behaviour for unload recovery
UNLOAD_RETRY_ERROR_CODE = 3




class OAMSRunoutState:
    """Enum for runout monitor states."""
    STOPPED = "STOPPED"          # Monitor is disabled
    MONITORING = "MONITORING"    # Actively watching for runout
    DETECTED = "DETECTED"        # Runout detected, pausing before coast
    COASTING = "COASTING"        # Follower coasting, preparing next spool
    RELOADING = "RELOADING"      # Loading next spool in sequence
    PAUSED = "PAUSED"           # Monitor paused due to error/manual intervention


class FPSLoadState:
    """Enum for FPS loading states."""
    UNLOADED = "UNLOADED"    # No filament loaded
    LOADED = "LOADED"        # Filament loaded and ready
    LOADING = "LOADING"      # Currently loading filament
    UNLOADING = "UNLOADING"  # Currently unloading filament
    
class OAMSRunoutMonitor:
    """
    Monitors filament runout for a specific FPS and handles automatic reload.

    State Management:
    - Tracks runout detection and follower coasting
    - Manages automatic spool switching within filament groups
    - Coordinates with OAMS hardware for filament loading
    - Triggers reload once the remaining filament in the tube reaches the
      configured safety margin, independent of the total PTFE length. Each FPS
      can optionally override the safety margin so coasting distance can be
      tuned per extruder lane.
    """
    
    def __init__(self, 
                 printer,
                 fps_name: str,
                 fps, 
                 fps_state,
                 oams: Dict[str, Any],
                 reload_callback: Callable, 
                 reload_before_toolhead_distance: float = 0.0):
        # Core references
        self.oams = oams
        self.printer = printer
        self.fps_name = fps_name
        self.fps_state = fps_state
        self.fps = fps
        
        # State tracking
        self.state = OAMSRunoutState.STOPPED
        self.runout_position: Optional[float] = None
        self.bldc_clear_position: Optional[float] = None
        self.runout_after_position: Optional[float] = None
        
        # Configuration
        # Reload is triggered as soon as the follower has <= this much filament
        # left in the tube after the BLDC clear phase, regardless of the OAMS
        # unit's total PTFE length. This ensures AMS2-style lanes swap as soon
        # as the configured safety margin is reached.
        self.reload_before_toolhead_distance = reload_before_toolhead_distance
        self.reload_callback = reload_callback
        
        self.reactor = self.printer.get_reactor()

        def _monitor_runout(eventtime):
            idle_timeout = self.printer.lookup_object("idle_timeout")
            is_printing = idle_timeout.get_status(eventtime)["state"] == "Printing"
            
            if self.state == OAMSRunoutState.STOPPED or self.state == OAMSRunoutState.PAUSED or self.state == OAMSRunoutState.RELOADING:
                pass

            elif self.state == OAMSRunoutState.MONITORING:
                #logging.info("OAMS: Monitoring runout, is_printing: %s, fps_state: %s, fps_state.current_group: %s, fps_state.current_spool_idx: %s, oams: %s" % (is_printing, fps_state.state_name, fps_state.current_group, fps_state.current_spool_idx, fps_state.current_oams))
                if getattr(fps_state, "afc_delegation_active", False):
                    now = self.reactor.monotonic()
                    if now < getattr(fps_state, "afc_delegation_until", 0.0):
                        return eventtime + MONITOR_ENCODER_PERIOD
                    fps_state.afc_delegation_active = False
                    fps_state.afc_delegation_until = 0.0
                if is_printing and \
                fps_state.state_name == "LOADED" and \
                fps_state.current_group is not None and \
                fps_state.current_spool_idx is not None and \
                not bool(self.oams[fps_state.current_oams].hub_hes_value[fps_state.current_spool_idx]):

                    self.state = OAMSRunoutState.DETECTED
                    logging.info(f"OAMS: Runout detected on FPS {self.fps_name}, pausing for {PAUSE_DISTANCE} mm before coasting the follower.")
                    self.runout_position = fps.extruder.last_position
            
            elif self.state == OAMSRunoutState.DETECTED:
                traveled_distance = fps.extruder.last_position - self.runout_position
                if traveled_distance >= PAUSE_DISTANCE:
                    logging.info("OAMS: Pause complete, coasting the follower.")
                    self.oams[fps_state.current_oams].set_oams_follower(0, 1)
                    self.bldc_clear_position = fps.extruder.last_position
                    self.runout_after_position = 0.0
                    self.state = OAMSRunoutState.COASTING

            elif self.state == OAMSRunoutState.COASTING:
                traveled_distance_after_bldc_clear = max(
                    fps.extruder.last_position - self.bldc_clear_position, 0.0
                )
                self.runout_after_position = traveled_distance_after_bldc_clear
                path_length = getattr(
                    self.oams[fps_state.current_oams], "filament_path_length", 0.0
                )
                effective_path_length = (
                    path_length / FILAMENT_PATH_LENGTH_FACTOR if path_length else 0.0
                )
                consumed_with_margin = (
                    self.runout_after_position
                    + PAUSE_DISTANCE
                    + self.reload_before_toolhead_distance
                )

                if consumed_with_margin >= effective_path_length:
                    logging.info(
                        "OAMS: Loading next spool (%.2f mm consumed + margin %.2f mm >= effective path %.2f mm).",
                        self.runout_after_position + PAUSE_DISTANCE,
                        self.reload_before_toolhead_distance,
                        effective_path_length,
                    )
                    self.state = OAMSRunoutState.RELOADING
                    self.reload_callback()
            else:
                raise ValueError(f"Invalid state: {self.state}")
            return eventtime + MONITOR_ENCODER_PERIOD
        self._timer_callback = _monitor_runout
        self.timer = self.reactor.register_timer(self._timer_callback, self.reactor.NOW)
        

    def start(self) -> None:
        """Start monitoring for filament runout."""
        if self.timer is None:
            self.timer = self.reactor.register_timer(self._timer_callback, self.reactor.NOW)
        self.state = OAMSRunoutState.MONITORING

    
    def stop(self) -> None:
        """Stop monitoring for filament runout."""
        self.state = OAMSRunoutState.STOPPED
        
    def reloading(self) -> None:
        """Set state to reloading and reset positions."""
        self.state = OAMSRunoutState.RELOADING
        self.runout_position = None
        self.runout_after_position = None
        
    def paused(self) -> None:
        """Pause the monitor due to error or manual intervention."""
        self.state = OAMSRunoutState.PAUSED
        
    def reset(self) -> None:
        """Reset monitor to stopped state and clean up."""
        self.state = OAMSRunoutState.STOPPED
        self.runout_position = None
        self.runout_after_position = None
        if self.timer is not None:
            self.reactor.unregister_timer(self.timer)
            self.timer = None

class OAMSState:
    """
    Global state container for all FPS units in the system.
    
    Attributes:
    - fps_state: Dictionary mapping FPS names to their FPSState objects
    """
    
    def __init__(self):
        self.fps_state: Dict[str, 'FPSState'] = {}
        
    def add_fps_state(self, fps_name: str) -> None:
        """Add a new FPS state tracker."""
        self.fps_state[fps_name] = FPSState()
        

class FPSState:
    """
    Tracks the state of a single FPS (Filament Pressure Sensor).
    
    Key State Variables:
    - state_name: Current loading state (LOADED, UNLOADED, LOADING, UNLOADING)
    - current_group: Filament group name (e.g., "T0", "T1") if loaded
    - current_oams: Name of the OAMS unit currently loaded
    - current_spool_idx: Index (0-3) of the spool bay currently loaded
    
    Monitoring State:
    - encoder_samples: Recent encoder readings for motion detection
    - following: Whether follower mode is active
    - direction: Follower direction (0=forward, 1=reverse)
    - since: Timestamp when current state began
    """
    
    def __init__(self, 
                 state_name: str = FPSLoadState.UNLOADED, 
                 current_group: Optional[str] = None, 
                 current_oams: Optional[str] = None, 
                 current_spool_idx: Optional[int] = None):
        
        # Primary state tracking
        self.state_name = state_name  # FPSLoadState: LOADED, UNLOADED, LOADING, UNLOADING
        self.current_group = current_group  # Filament group name (T0, T1, etc.)
        self.current_oams = current_oams  # OAMS unit name currently loaded
        self.current_spool_idx = current_spool_idx  # Spool bay index (0-3)
        
        # Runout tracking
        self.runout_position: Optional[float] = None
        self.runout_after_position: Optional[float] = None
        
        # Timer references (for cleanup)
        self.monitor_spool_timer = None
        self.monitor_pause_timer = None
        self.monitor_load_next_spool_timer = None
        

        # Motion monitoring
        self.encoder_samples = deque(maxlen=ENCODER_SAMPLES)  # Recent encoder readings
        self.encoder: Optional[float] = None

        # Follower state
        self.following: bool = False  # Whether follower mode is active
        self.direction: int = 0  # Follower direction (0=forward, 1=reverse)
        self.since: Optional[float] = None  # Timestamp when current state began

        # AFC delegation state
        self.afc_delegation_active: bool = False
        self.afc_delegation_until: float = 0.0

        # Clog detection tracker
        self.clog_extruder_start: Optional[float] = None
        self.clog_encoder_start: Optional[float] = None
        self.clog_last_extruder: Optional[float] = None
        self.clog_last_encoder: Optional[float] = None
        self.clog_extruder_delta: float = 0.0
        self.clog_encoder_delta: float = 0.0
        self.clog_max_pressure: float = 0.0
        self.clog_min_pressure: float = 1.0
        self.clog_start_time: Optional[float] = None

        # Stuck spool detection tracker
        self.stuck_spool_start_time: Optional[float] = None
        self.stuck_spool_active: bool = False
        self.stuck_spool_last_oams: Optional[str] = None
        self.stuck_spool_last_spool_idx: Optional[int] = None
        self.stuck_spool_led_asserted: bool = False
<<<<<<< HEAD
        self.stuck_spool_should_restore_follower: bool = False
        self.stuck_spool_restore_direction: int = 0

=======

        self.stuck_spool_should_restore_follower: bool = False
        self.stuck_spool_restore_direction: int = 0


>>>>>>> 5ff202d8
        self.reset_stuck_spool_state()
        self.reset_clog_tracker()


    def reset_runout_positions(self) -> None:
        """Clear runout position tracking."""
        self.runout_position = None
        self.runout_after_position = None
        self.reset_clog_tracker()
        self.reset_stuck_spool_state()

    def reset_clog_tracker(self) -> None:
        """Reset clog detection accumulation state."""
        self.clog_extruder_start = None
        self.clog_encoder_start = None
        self.clog_last_extruder = None
        self.clog_last_encoder = None
        self.clog_extruder_delta = 0.0
        self.clog_encoder_delta = 0.0
        self.clog_max_pressure = 0.0
        self.clog_min_pressure = 1.0
        self.clog_start_time = None
        self.stuck_spool_start_time = None

    def reset_stuck_spool_state(self) -> None:
        """Clear stuck spool detection latches and history."""
        self.stuck_spool_start_time = None
        self.stuck_spool_active = False
        self.stuck_spool_last_oams = None
        self.stuck_spool_last_spool_idx = None
        self.stuck_spool_led_asserted = False
<<<<<<< HEAD
        self.stuck_spool_should_restore_follower = False
        self.stuck_spool_restore_direction = 0
=======

        self.stuck_spool_should_restore_follower = False
        self.stuck_spool_restore_direction = 0

>>>>>>> 5ff202d8

    def prime_clog_tracker(
        self,
        extruder_position: float,
        encoder_position: float,
        timestamp: float,
        pressure: float,
    ) -> None:
        """Initialize clog tracking with the current motion sample."""
        self.clog_extruder_start = extruder_position
        self.clog_encoder_start = encoder_position
        self.clog_last_extruder = extruder_position
        self.clog_last_encoder = encoder_position
        self.clog_extruder_delta = 0.0
        self.clog_encoder_delta = 0.0
        clamped_pressure = max(pressure, 0.0)
        self.clog_max_pressure = clamped_pressure
        self.clog_min_pressure = clamped_pressure
        self.clog_start_time = timestamp

    def __repr__(self) -> str:
        return f"FPSState(state_name={self.state_name}, current_group={self.current_group}, current_oams={self.current_oams}, current_spool_idx={self.current_spool_idx})"

    def __str__(self) -> str:
        return f"State: {self.state_name}, Group: {self.current_group}, OAMS: {self.current_oams}, Spool Index: {self.current_spool_idx}"

class OAMSManager:
    """
    Main coordinator for OpenAMS system with multiple FPS units.
    
    Manages:
    - Multiple FPS (Filament Pressure Sensor) units
    - OAMS (OpenAMS) hardware units  
    - Filament groups (T0, T1, etc.) mapping to FPS units
    - Automatic filament runout detection and switching
    
    Key Attributes:
    - fpss: Dictionary of FPS objects {fps_name: fps_object}
    - oams: Dictionary of OAMS objects {oams_name: oams_object}  
    - filament_groups: Dictionary of filament groups {group_name: group_object}
    - current_state: OAMSState tracking all FPS states
    """
    
    def __init__(self, config):
        # Core configuration and printer interface
        self.config = config
        self.printer = config.get_printer()
        self.reactor = self.printer.get_reactor()
        self.pause_resume = self.printer.lookup_object("pause_resume")
<<<<<<< HEAD
        self.print_stats = self.printer.lookup_object("print_stats", None)
        self.toolhead = self.printer.lookup_object("toolhead", None)

=======

        self.print_stats = self.printer.lookup_object("print_stats", None)
        self.toolhead = self.printer.lookup_object("toolhead", None)


>>>>>>> 5ff202d8

        # Hardware object collections
        self.filament_groups: Dict[str, Any] = {}  # Group name -> FilamentGroup object
        self.oams: Dict[str, Any] = {}  # OAMS name -> OAMS object
        self.fpss: Dict[str, Any] = {}  # FPS name -> FPS object

        # State management
        self.current_state = OAMSState()  # Tracks state of all FPS units
        self.current_group: Optional[str] = None  # Last group requested via load command
        self.afc = None  # Optional reference to AFC for lane runout mappings
        self._afc_logged = False  # Tracks whether AFC integration has been announced

        

        # Monitoring and control
        self.monitor_timers: List[Any] = []  # Active monitoring timers
        self.runout_monitors: Dict[str, OAMSRunoutMonitor] = {}
        self.ready: bool = False  # System initialization complete

        # Configuration parameters
        self.reload_before_toolhead_distance: float = config.getfloat(
            "reload_before_toolhead_distance",
            0.0,
        )

        # Automatic unload retry configuration
        self.unload_retry_enabled: bool = config.getboolean(
            "unload_retry_enabled",
            True,
        )
        self.unload_retry_push_distance: float = config.getfloat(
            "unload_retry_push_distance",
            2.0,
        )
        self.unload_retry_push_speed: float = config.getfloat(
            "unload_retry_push_speed",
            25.0,
            minval=0.1,
        )

        self.unload_retry_extruder_distance_mm: float = config.getfloat(

            "unload_retry_extruder_distance_mm",
            UNLOAD_RETRY_EXTRUDER_DISTANCE_MM,
            minval=0.0,
        )

        self.unload_retry_extruder_speed: float = config.getfloat(

            "unload_retry_extruder_speed",
            UNLOAD_RETRY_EXTRUDER_SPEED,
            minval=0.0,
        )


        raw_clog_sensitivity = config.getfloat(
            "clog_sensitivity",
            CLOG_SENSITIVITY_DEFAULT,
        )
        clamped_sensitivity = max(
            CLOG_SENSITIVITY_MIN,
            min(raw_clog_sensitivity, CLOG_SENSITIVITY_MAX),
        )
        if clamped_sensitivity != raw_clog_sensitivity:
            logging.warning(
                "OAMS: clog_sensitivity %.2f outside %.2f-%.2f, clamped to %.2f",
                raw_clog_sensitivity,
                CLOG_SENSITIVITY_MIN,
                CLOG_SENSITIVITY_MAX,
                clamped_sensitivity,
            )

        self.clog_sensitivity: float = clamped_sensitivity
        self.clog_detection_enabled: bool = self.clog_sensitivity > CLOG_SENSITIVITY_MIN
        self.clog_monitor_period: float = config.getfloat(
            "clog_monitor_period",
            CLOG_MONITOR_PERIOD,
            minval=0.1,
        )

        if CLOG_SENSITIVITY_MAX > CLOG_SENSITIVITY_MIN:
            sensitivity_scale = (
                (self.clog_sensitivity - CLOG_SENSITIVITY_MIN)
                / (CLOG_SENSITIVITY_MAX - CLOG_SENSITIVITY_MIN)
            )
        else:
            sensitivity_scale = 0.0

        window_span = max(CLOG_WINDOW_MAX_MM - CLOG_WINDOW_MIN_MM, 0.0)
        encoder_span = max(CLOG_ENCODER_DELTA_MAX - CLOG_ENCODER_DELTA_MIN, 0.0)
        pressure_span = max(CLOG_PRESSURE_OFFSET_MAX - CLOG_PRESSURE_OFFSET_MIN, 0.0)
        dwell_span = max(CLOG_DWELL_MAX - CLOG_DWELL_MIN, 0.0)

        self.clog_extruder_window_mm: float = max(
            0.0,
            CLOG_WINDOW_MAX_MM - sensitivity_scale * window_span,
        )
        self.clog_encoder_delta_limit: float = max(
            0.0,
            CLOG_ENCODER_DELTA_MAX - sensitivity_scale * encoder_span,
        )
        self.clog_pressure_offset: float = max(
            0.0,
            CLOG_PRESSURE_OFFSET_MAX - sensitivity_scale * pressure_span,
        )
        self.clog_dwell_time: float = max(
            0.0,
            CLOG_DWELL_MAX - sensitivity_scale * dwell_span,
        )
        self.stuck_spool_dwell_time: float = max(0.0, self.clog_dwell_time * 0.5)
        self.clog_retraction_tolerance_mm: float = max(
            0.0,
            CLOG_RETRACTION_TOLERANCE_MM,
        )

        logging.debug(
<<<<<<< HEAD
            "OAMS: clog detection sensitivity %.2f -> window %.1fmm, encoder slack %.1f, pressure window +/-%.2f, dwell %.1fs",
=======

            "OAMS: clog detection sensitivity %.2f -> window %.1fmm, encoder slack %.1f, pressure window +/-%.2f, dwell %.1fs",

>>>>>>> 5ff202d8
            self.clog_sensitivity,
            self.clog_extruder_window_mm,
            self.clog_encoder_delta_limit,
            self.clog_pressure_offset,
            self.clog_dwell_time,
        )


        # Cached mappings
        self.group_to_fps: Dict[str, str] = {}
        self._canonical_lane_by_group: Dict[str, str] = {}
        self._canonical_group_by_lane: Dict[str, str] = {}
        self._lane_unit_map: Dict[str, str] = {}
        self._lane_by_location: Dict[Tuple[str, int], str] = {}

        
        # Initialize hardware collections
        self._initialize_oams()
        self._initialize_filament_groups()
        
        # Register with printer and setup event handlers
        self.printer.register_event_handler("klippy:ready", self.handle_ready)
        self.printer.register_event_handler(
            "gcode:command_AFC_RESUME", self._handle_resume_command
        )
        self.printer.register_event_handler(
            "gcode:command_RESUME", self._handle_resume_command
        )
        self.printer.add_object("oams_manager", self)
        self.register_commands()
        

    def get_status(self, eventtime: float) -> Dict[str, Dict[str, Any]]:
        """
        Return current status of all FPS units and OAMS hardware for monitoring.

        Returns:
            Dictionary containing:
            - "oams": Mapping of OAMS identifiers to their latest action status
            - One entry per FPS with its current loading state information
        """
        attributes: Dict[str, Dict[str, Any]] = {"oams": {}}

        for name, oam in self.oams.items():
            status_name = name.split()[-1]
            oam_status = {
                "action_status": oam.action_status,
                "action_status_code": oam.action_status_code,
                "action_status_value": oam.action_status_value,
            }
            attributes["oams"][status_name] = oam_status
            if status_name != name:
                attributes["oams"][name] = oam_status

        for fps_name, fps_state in self.current_state.fps_state.items():
            attributes[fps_name] = {
                "current_group": fps_state.current_group,
                "current_oams": fps_state.current_oams,
                "current_spool_idx": fps_state.current_spool_idx,
                "state_name": fps_state.state_name,
                "since": fps_state.since,
            }

        return attributes

    
    def determine_state(self) -> None:
        """
        Analyze hardware state and update FPS state tracking.
        
        For each FPS:
        1. Check which filament group is currently loaded
        2. Identify the active OAMS unit and spool bay
        3. Update state to LOADED if filament is present
        """
        for fps_name, fps_state in self.current_state.fps_state.items():
            fps_state.current_group, current_oams, fps_state.current_spool_idx = self.determine_current_loaded_group(fps_name)

            if current_oams is not None:
                fps_state.current_oams = current_oams.name
            else:
                fps_state.current_oams = None

            if fps_state.current_oams is not None and fps_state.current_spool_idx is not None:
                fps_state.state_name = FPSLoadState.LOADED
                fps_state.since = self.reactor.monotonic()
<<<<<<< HEAD
                if fps_state.direction not in (0, 1):
                    fps_state.direction = 1
=======

                if fps_state.direction not in (0, 1):
                    fps_state.direction = 1

>>>>>>> 5ff202d8
                self._ensure_follower_active(
                    fps_state,
                    reason="detected loaded state during startup",
                )
            else:
                fps_state.following = False
<<<<<<< HEAD
=======

>>>>>>> 5ff202d8
        
    def handle_ready(self) -> None:
        """
        Initialize system when printer is ready.
        
        1. Discover and register all FPS units
        2. Create state tracking for each FPS
        3. Determine current hardware state
        4. Start monitoring timers
        """
        # Discover all FPS units in the system

        for fps_name, fps in self.printer.lookup_objects(module="fps"):
            self.fpss[fps_name] = fps
            self.current_state.add_fps_state(fps_name)

        if not self.fpss:
            raise ValueError("No FPS found in system, this is required for OAMS to work")

        self._rebuild_group_fps_index()

        # Initialize system state and start monitoring
        self.determine_state()
        self.start_monitors()

        self.ready = True

    def _initialize_oams(self) -> None:
        """Discover and register all OAMS hardware units."""
        for name, oam in self.printer.lookup_objects(module="oams"):
            self.oams[name] = oam
        
    def _initialize_filament_groups(self) -> None:
        """Discover and register all filament group configurations."""
        for name, group in self.printer.lookup_objects(module="filament_group"):
            name = name.split()[-1]  # Extract group name from full object name
            logging.info(f"OAMS: Adding group {name}")
            self.filament_groups[name] = group
    
    def determine_current_loaded_group(self, fps_name: str) -> Tuple[Optional[str], Optional[object], Optional[int]]:
        """
        Determine which filament group is currently loaded in the specified FPS.
        
        Args:
            fps_name: Name of the FPS to check
            
        Returns:
            Tuple of (group_name, oams_object, bay_index) or (None, None, None) if unloaded
            
        Process:
        1. Get the FPS object
        2. Check each filament group for loaded bays
        3. Verify the OAMS is connected to this FPS
        4. Return the first match found
        """
        fps = self.fpss.get(fps_name)
        if fps is None:
            raise ValueError(f"FPS {fps_name} not found")
            
        # Check each filament group for loaded spools
        for group_name, group in self.filament_groups.items():
            for oam, bay_index in group.bays:
                # Check if this bay has filament loaded and the OAMS is connected to this FPS
                if oam.is_bay_loaded(bay_index) and oam in fps.oams:
                    return group_name, oam, bay_index
                    
        return None, None, None
        
    def register_commands(self):
        gcode = self.printer.lookup_object("gcode")
        gcode.register_command(
            "OAMSM_UNLOAD_FILAMENT",
            self.cmd_UNLOAD_FILAMENT,
            desc=self.cmd_UNLOAD_FILAMENT_help,
        )
        
        gcode.register_command(
            "OAMSM_LOAD_FILAMENT",
            self.cmd_LOAD_FILAMENT,
            desc=self.cmd_LOAD_FILAMENT_help,
        )
        
        gcode.register_command(
            "OAMSM_FOLLOWER",
            self.cmd_FOLLOWER,
            desc=self.cmd_FOLLOWER_help,
        )
        
        # gcode.register_command(
        #     "OAMSM_CURRENT_LOADED_GROUP",
        #     self.cmd_CURRENT_LOADED_GROUP,
        #     desc=self.cmd_CURRENT_LOADED_GROUP_help,
        # )
        
        gcode.register_command(
            "OAMSM_CLEAR_ERRORS",
            self.cmd_CLEAR_ERRORS,
            desc=self.cmd_CLEAR_ERRORS_help,
        )

    def _clear_all_errors(self) -> None:
        """Clear error flags on all OAMS units and restart monitors."""
        if self.monitor_timers:
            self.stop_monitors()
        for _, fps_state in self.current_state.fps_state.items():
            fps_state.encoder_samples.clear()
            fps_state.reset_clog_tracker()
            self._clear_stuck_spool_state(fps_state)
        for _, oam in self.oams.items():
            oam.clear_errors()
        self.determine_state()
        self.start_monitors()

    cmd_CLEAR_ERRORS_help = "Clear the error state of the OAMS"
    def cmd_CLEAR_ERRORS(self, gcmd):
        self._clear_all_errors()
        return
    
    cmd_FOLLOWER_help = "Enable the follower on whatever OAMS is current loaded"
    def cmd_FOLLOWER(self, gcmd):
        enable = gcmd.get_int('ENABLE')
        if enable is None:
            gcmd.respond_info("Missing ENABLE parameter")
            return
        direction = gcmd.get_int('DIRECTION')
        if direction is None:
            gcmd.respond_info("Missing DIRECTION parameter")
            return
        fps_name = gcmd.get('FPS')
        fps_name = "fps " + fps_name
        if fps_name is None:
            gcmd.respond_info("Missing FPS parameter")
            return
        if fps_name not in self.fpss:
            gcmd.respond_info(f"FPS {fps_name} does not exist")
            return
        fps_state = self.current_state.fps_state[fps_name]
        if fps_state.state_name == "UNLOADED":
            gcmd.respond_info(f"FPS {fps_name} is already unloaded")
            return
        if fps_state.state_name == "LOADING":
            gcmd.respond_info(f"FPS {fps_name} is currently loading a spool")
            return
        if fps_state.state_name == "UNLOADING":
            gcmd.respond_info(f"FPS {fps_name} is currently unloading a spool")
            return
        self.oams[fps_state.current_oams].set_oams_follower(enable, direction)
        fps_state.following = enable
        fps_state.direction = direction
        fps_state.encoder = self.oams[fps_state.current_oams].encoder_clicks
        fps_state.current_spool_idx = self.oams[fps_state.current_oams].current_spool
        return
    

    def _rebuild_group_fps_index(self) -> None:
        """Build a lookup table from filament groups to their owning FPS."""
        mapping: Dict[str, str] = {}
        for group_name, group in self.filament_groups.items():
            for fps_name, fps in self.fpss.items():
                if any(oam in fps.oams for oam in group.oams):
                    mapping[group_name] = fps_name
                    break
        self.group_to_fps = mapping

    def group_fps_name(self, group_name: str) -> Optional[str]:
        if group_name not in self.group_to_fps and self.fpss:
            self._rebuild_group_fps_index()
        return self.group_to_fps.get(group_name)

    def _normalize_group_name(self, group: Optional[str]) -> Optional[str]:
        """Return a trimmed filament group name or None if invalid."""
        if not group or not isinstance(group, str):
            return None
        group = group.strip()
        if not group:
            return None
        if " " in group:
            group = group.split()[-1]
        return group

    def _rebuild_lane_location_index(self) -> None:
        """Map each (OAMS name, bay index) tuple to its canonical AFC lane."""
        mapping: Dict[Tuple[str, int], str] = {}
        for group_name, lane_name in self._canonical_lane_by_group.items():
            group = self.filament_groups.get(group_name)
            if not group:
                continue
            for oam, bay_index in group.bays:
                mapping[(oam.name, bay_index)] = lane_name
        self._lane_by_location = mapping

    def _ensure_afc_lane_cache(self, afc) -> None:
        """Capture the canonical AFC lane mapping when AFC is available."""
        lanes = getattr(afc, "lanes", {})
        updated = False
        for lane_name, lane in lanes.items():
            canonical_group = self._normalize_group_name(getattr(lane, "_map", None))
            if canonical_group is None:
                canonical_group = self._normalize_group_name(getattr(lane, "map", None))
            if canonical_group:
                if lane_name not in self._canonical_group_by_lane:
                    self._canonical_group_by_lane[lane_name] = canonical_group
                    updated = True
                if canonical_group not in self._canonical_lane_by_group:
                    self._canonical_lane_by_group[canonical_group] = lane_name
                    updated = True
            unit_name = getattr(lane, "unit", None)
            if unit_name and lane_name not in self._lane_unit_map:
                self._lane_unit_map[lane_name] = unit_name
        if updated:
            self._rebuild_lane_location_index()

    def _resolve_lane_for_state(
        self,
        fps_state: 'FPSState',
        group_name: Optional[str],
        afc,
    ) -> Tuple[Optional[str], Optional[str]]:
        """Determine the canonical AFC lane and group for the provided FPS state."""

        normalized_group = self._normalize_group_name(group_name)
        lane_name: Optional[str] = None

        # Prefer the physical OAMS location currently tracked by the FPS state.
        if fps_state.current_oams and fps_state.current_spool_idx is not None:
            lane_name = self._lane_by_location.get(
                (fps_state.current_oams, fps_state.current_spool_idx)
            )
            if lane_name:
                lane_group = self._canonical_group_by_lane.get(lane_name)
                if lane_group:
                    normalized_group = lane_group

        # Fall back to the canonical mapping captured from AFC at startup.
        if lane_name is None and normalized_group:
            lane_name = self._canonical_lane_by_group.get(normalized_group)

        lanes = getattr(afc, "lanes", {})

        # As a last resort, inspect the lanes directly using their original map assignments.
        if lane_name is None and normalized_group:
            lane_name = next(
                (
                    name
                    for name, lane in lanes.items()
                    if self._normalize_group_name(getattr(lane, "_map", None))
                    == normalized_group
                ),
                None,
            )

        canonical_group = normalized_group
        if lane_name:
            lane = lanes.get(lane_name)
            if lane is not None:
                canonical_candidate = self._normalize_group_name(
                    getattr(lane, "_map", None)
                )
                if canonical_candidate is None:
                    canonical_candidate = self._normalize_group_name(
                        getattr(lane, "map", None)
                    )

                updated = False
                if canonical_candidate:
                    canonical_group = canonical_candidate
                    if lane_name not in self._canonical_group_by_lane:
                        self._canonical_group_by_lane[lane_name] = canonical_candidate
                        updated = True
                    if canonical_candidate not in self._canonical_lane_by_group:
                        self._canonical_lane_by_group[canonical_candidate] = lane_name
                        updated = True
                unit_name = getattr(lane, "unit", None)
                if unit_name and lane_name not in self._lane_unit_map:
                    self._lane_unit_map[lane_name] = unit_name
                if updated:
                    self._rebuild_lane_location_index()

        return lane_name, canonical_group

    def _get_afc(self):
        """Lazily retrieve the AFC object if it is available."""
        if self.afc is not None:
            return self.afc
        try:
            afc = self.printer.lookup_object('AFC')
        except Exception:
            self.afc = None
            return None
        self.afc = afc
        self._ensure_afc_lane_cache(afc)
        if not self._afc_logged:
            logging.info("OAMS: AFC integration detected; enabling same-FPS infinite runout support.")
            self._afc_logged = True
        return self.afc

    def _get_infinite_runout_target_group(
        self,
        fps_name: str,
        fps_state: 'FPSState',
    ) -> Tuple[Optional[str], Optional[str], bool, Optional[str]]:
        """
        Return the target filament group and lane for infinite runout, if configured.

        The third element of the tuple indicates whether the runout handling should be
        delegated back to AFC (for example when the configured runout lane is not on
        the same FPS and therefore cannot be handled by OAMS directly).
        """
        current_group = fps_state.current_group
        normalized_group = self._normalize_group_name(current_group)
        if normalized_group is None:
            return None, None, False, None

        afc = self._get_afc()
        if afc is None:
            return None, None, False, None

        lane_name, resolved_group = self._resolve_lane_for_state(
            fps_state,
            normalized_group,
            afc,
        )

        if resolved_group and resolved_group != normalized_group:
            normalized_group = resolved_group
            fps_state.current_group = resolved_group

        if not lane_name:
            logging.debug(
                "OAMS: Unable to resolve AFC lane for group %s on %s",
                normalized_group,
                fps_name,
            )
            return None, None, False, None

        lanes = getattr(afc, "lanes", {})
        lane = afc.lanes.get(lane_name)
        if lane is None:
            return None, None, False, lane_name

        runout_lane_name = getattr(lane, "runout_lane", None)
        if not runout_lane_name:
            return None, None, False, lane_name

        target_lane = afc.lanes.get(runout_lane_name)
        if target_lane is None:
            logging.warning(
                "OAMS: Runout lane %s for %s on %s is not available; deferring to AFC",
                runout_lane_name,
                normalized_group,
                fps_name,
            )
            return None, runout_lane_name, True, lane_name

        source_unit = self._lane_unit_map.get(lane_name)
        target_unit = self._lane_unit_map.get(runout_lane_name)
        if source_unit and target_unit and source_unit != target_unit:
            logging.debug(
                "OAMS: Runout lane %s (%s) for %s on %s belongs to different unit %s; deferring to AFC",
                runout_lane_name,
                target_unit,
                normalized_group,
                fps_name,
                source_unit,
            )
            return None, runout_lane_name, True, lane_name

        source_extruder = getattr(lane, "extruder_obj", None)
        target_extruder = getattr(target_lane, "extruder_obj", None)
        if (
            source_extruder is not None
            and target_extruder is not None
            and source_extruder is not target_extruder
        ):
            logging.debug(
                "OAMS: Deferring infinite runout for %s on %s because lane %s (%s) spools to %s (%s)",
                normalized_group,
                fps_name,
                lane_name,
                getattr(source_extruder, "name", "unknown"),
                runout_lane_name,
                getattr(target_extruder, "name", "unknown"),
            )
            return None, runout_lane_name, True, lane_name

        target_group = self._canonical_group_by_lane.get(runout_lane_name)
        if not target_group:
            target_group = self._normalize_group_name(getattr(target_lane, "_map", None))
        if not target_group:
            target_group = self._normalize_group_name(getattr(target_lane, "map", None))

        if not target_group:
            logging.debug(
                "OAMS: Runout lane %s for %s on %s has no canonical group; deferring to AFC",
                runout_lane_name,
                normalized_group,
                fps_name,
            )
            return None, runout_lane_name, True, lane_name

        updated = False
        if runout_lane_name not in self._canonical_group_by_lane:
            self._canonical_group_by_lane[runout_lane_name] = target_group
            updated = True
        if target_group not in self._canonical_lane_by_group:
            self._canonical_lane_by_group[target_group] = runout_lane_name
            updated = True
        if updated:
            self._rebuild_lane_location_index()

        if target_group == normalized_group:
            logging.debug(
                "OAMS: Runout lane %s for %s on %s does not map to a different filament group; deferring to AFC",
                runout_lane_name,
                normalized_group,
                fps_name,
            )
            return None, runout_lane_name, True, lane_name

        if normalized_group not in self.filament_groups:
            logging.debug(
                "OAMS: Source group %s is not managed by OAMS; deferring to AFC",
                normalized_group,
            )
            return None, runout_lane_name, True, lane_name

        if target_group not in self.filament_groups:
            logging.debug(
                "OAMS: Runout mapping %s -> %s is not managed by OAMS; deferring to AFC",
                normalized_group,
                target_group,
            )
            return None, runout_lane_name, True, lane_name

        source_fps = self.group_fps_name(normalized_group)
        target_fps = self.group_fps_name(target_group)
        if source_fps != fps_name or target_fps != fps_name:
            logging.info(
                "OAMS: Deferring infinite runout for %s on %s to AFC lane %s because target group %s loads via %s",
                normalized_group,
                fps_name,
                runout_lane_name,
                target_group,
                target_fps or "unknown FPS",
            )
            return None, runout_lane_name, True, lane_name

        logging.info(
            "OAMS: Infinite runout configured for %s on %s -> %s (lanes %s -> %s)",
            normalized_group,
            fps_name,
            target_group,
            lane_name,
            runout_lane_name,
        )
        return target_group, runout_lane_name, False, lane_name

    def _delegate_runout_to_afc(
        self,
        fps_name: str,
        fps_state: 'FPSState',
        source_lane_name: Optional[str],
        target_lane_name: Optional[str],
    ) -> bool:
        """Ask AFC to perform the infinite runout swap for the provided lane."""

        afc = self._get_afc()
        if afc is None:
            logging.debug(
                "OAMS: Cannot delegate infinite runout for %s; AFC not available",
                fps_name,
            )
            return False

        if not source_lane_name:
            logging.debug(
                "OAMS: Cannot delegate infinite runout for %s; no source lane recorded",
                fps_name,
            )
            return False

        lane = afc.lanes.get(source_lane_name)
        if lane is None:
            logging.warning(
                "OAMS: AFC lane %s not found while delegating infinite runout for %s",
                source_lane_name,
                fps_name,
            )
            return False

        runout_target = getattr(lane, "runout_lane", None)
        if not runout_target:
            logging.warning(
                "OAMS: AFC lane %s has no runout target while delegating infinite runout for %s",
                source_lane_name,
                fps_name,
            )
            return False

        if target_lane_name and target_lane_name != runout_target:
            logging.debug(
                "OAMS: AFC lane %s runout target mismatch (%s != %s) while delegating infinite runout for %s",
                source_lane_name,
                runout_target,
                target_lane_name,
                fps_name,
            )

        now = self.reactor.monotonic()
        if fps_state.afc_delegation_active and now < fps_state.afc_delegation_until:
            logging.debug(
                "OAMS: AFC infinite runout for %s still in progress; skipping duplicate trigger",
                fps_name,
            )
            return True

        if runout_target not in afc.lanes:
            logging.warning(
                "OAMS: AFC runout lane %s referenced by %s is unavailable",
                runout_target,
                source_lane_name,
            )
            return False

        try:
            lane._perform_infinite_runout()
        except Exception:
            logging.exception(
                "OAMS: AFC infinite runout failed for lane %s -> %s",
                source_lane_name,
                runout_target,
            )
            fps_state.afc_delegation_active = False
            fps_state.afc_delegation_until = 0.0
            return False

        fps_state.afc_delegation_active = True
        fps_state.afc_delegation_until = now + AFC_DELEGATION_TIMEOUT
        logging.info(
            "OAMS: Delegated infinite runout for %s via AFC lane %s -> %s",
            fps_name,
            source_lane_name,
            runout_target,
        )
        return True

    def _clear_error_state_for_retry(self, fps_state, oams):
        """Clear error state prior to an automatic unload retry."""
        try:
            oams.clear_errors()
        except Exception:
            logging.exception(
                "OAMS: Failed to clear errors on %s prior to unload retry",
                getattr(oams, "name", "unknown"),
            )
        fps_state.encoder_samples.clear()
        fps_state.reset_clog_tracker()

    def _nudge_filament_before_retry(self, oams, direction: int = 1,

                                     duration: Optional[float] = None) -> None:
        """Briefly move the filament to relieve tension before retrying."""
        if duration is None:
            duration = globals().get("UNLOAD_RETRY_NUDGE_TIME", 0.5)


        if duration <= 0 or not hasattr(oams, "set_oams_follower"):
            return

        enable_sent = False
        try:
            logging.info(
                "OAMS: Nudging filament forward on %s for %.2f seconds before retry",
                getattr(oams, "name", "unknown"),
                duration,
            )
            oams.set_oams_follower(1, direction)
            enable_sent = True
            self.reactor.pause(self.reactor.monotonic() + duration)
        except Exception:
            logging.exception(
                "OAMS: Failed while nudging filament on %s",
                getattr(oams, "name", "unknown"),
            )
        finally:
            if enable_sent:
                try:
                    oams.set_oams_follower(0, direction)
                except Exception:
                    logging.exception(
                        "OAMS: Failed to stop follower on %s after nudge",
                        getattr(oams, "name", "unknown"),
                    )


    def _assist_retry_with_extruder(
        self, fps_name: str, oams
    ) -> Optional[Callable[[], None]]:
        """Retract filament with the extruder prior to an unload retry.

        Returns a callback that will wait for the queued move to finish, or
        ``None`` if no assist move was scheduled.
        """

        distance = float(self.unload_retry_extruder_distance_mm or 0.0)
        speed = float(self.unload_retry_extruder_speed or 0.0)

        if distance <= 0.0 or speed <= 0.0:
            return None


        fps = self.fpss.get(fps_name)
        if fps is None:
            logging.debug(
                "OAMS: Skipping unload retry extruder assist; FPS %s not available",
                fps_name,
            )

            return None


        extruder = getattr(fps, "extruder", None)
        if extruder is None:
            logging.debug(
                "OAMS: Skipping unload retry extruder assist for %s; no extruder bound",
                fps_name,
            )

            return None


        heater = None
        get_heater = getattr(extruder, "get_heater", None)
        if callable(get_heater):
            try:
                heater = get_heater()
            except Exception:
                logging.exception(
                    "OAMS: Unable to query heater for extruder assist on %s",
                    fps_name,
                )

                return None

        if heater is None:
            heater = getattr(extruder, "heater", None)

        if heater is not None and not getattr(heater, "can_extrude", True):
            logging.info(
                "OAMS: Skipping unload retry extruder assist for %s; heater below minimum extrude temp",
                fps_name,
            )

            return None


        try:
            gcode_move = self.printer.lookup_object("gcode_move")
            toolhead = self.printer.lookup_object("toolhead")
        except Exception:
            logging.debug(
                "OAMS: Skipping unload retry extruder assist for %s; gcode_move/toolhead unavailable",
                fps_name,
            )

            return None

        if gcode_move is None or toolhead is None:
            logging.debug(
                "OAMS: Skipping unload retry extruder assist for %s; gcode_move/toolhead unavailable",
                fps_name,
            )

            return None


        last_position = getattr(gcode_move, "last_position", None)
        if not isinstance(last_position, (list, tuple)) or len(last_position) < 4:
            logging.debug(
                "OAMS: Skipping unload retry extruder assist for %s; invalid gcode position",
                fps_name,
            )

            return None

        new_position = list(last_position)
        extrude_factor = getattr(gcode_move, "extrude_factor", 1.0) or 1.0
        new_position[3] -= distance * extrude_factor

        follower_enabled = False
        move_queued = False
        wait_callback: Optional[Callable[[], None]] = None

        def disable_follower():
            nonlocal follower_enabled
            if follower_enabled:
                try:
                    oams.set_oams_follower(0, 0)
                except Exception:
                    logging.exception(
                        "OAMS: Failed to disable follower after extruder assist on %s",
                        getattr(oams, "name", "unknown"),
                    )
                finally:
                    follower_enabled = False

        extruder_name = getattr(extruder, "name", getattr(fps, "extruder_name", "extruder"))
        try:
            logging.info(
                "OAMS: Assisting unload retry for %s by retracting %.3fmm on %s at %.3f mm/s",
                fps_name,
                distance,
                extruder_name,
                speed,
            )
            oams.set_oams_follower(1, 0)
            follower_enabled = True
            gcode_move.move_with_transform(new_position, speed)
            gcode_move.last_position = new_position
            move_queued = True

            maybe_wait = getattr(toolhead, "wait_moves", None)

            def wait_and_sync(
                maybe_wait=maybe_wait, gcode_move=gcode_move, fps_name=fps_name
            ):
                try:
                    if callable(maybe_wait):
                        maybe_wait()
                finally:
                    try:
                        gcode_move.reset_last_position()
                    except Exception:
                        logging.exception(
                            "OAMS: Failed to reset last position after extruder assist on %s",
                            fps_name,
                        )
                    finally:
                        disable_follower()

            wait_callback = wait_and_sync
        finally:
            if not move_queued:
                disable_follower()


        return wait_callback if move_queued else None


    def _recover_unload_failure(
        self,
        fps_name: str,
        fps_state,
        oams,
        failure_message: str,
    ) -> Tuple[bool, str]:
        """Attempt to recover from a failed unload caused by OAMS error code 3."""

        action_code = getattr(oams, "action_status_code", None)
        if action_code != OAMSOpCode.SPOOL_ALREADY_IN_BAY:
            return False, failure_message

        logging.warning(
            "OAMS: Unload failed on %s for %s with code %s; attempting recovery",
            fps_name,
            getattr(oams, "name", "unknown"),
            action_code,
        )

        self._clear_error_state_for_retry(fps_state, oams)
        self._nudge_filament_before_retry(oams)

        wait_for_assist: Optional[Callable[[], None]] = None
        try:
            wait_for_assist = self._assist_retry_with_extruder(fps_name, oams)

        except Exception:
            logging.exception(
                "OAMS: Extruder assist failed prior to unload retry for %s on %s",
                fps_name,
                getattr(oams, "name", "unknown"),
            )

        fps_state.encoder = oams.encoder_clicks
        fps_state.since = self.reactor.monotonic()

        try:
            retry_success, retry_message = oams.unload_spool()
        finally:
            if wait_for_assist is not None:
                try:
                    wait_for_assist()
                except Exception:
                    logging.exception(
                        "OAMS: Error while waiting for extruder assist moves to finish for %s",
                        fps_name,
                    )

        if retry_success:
            logging.info(
                "OAMS: Automatic unload retry succeeded on %s for %s",
                fps_name,
                getattr(oams, "name", "unknown"),
            )
            return True, retry_message

        combined_message = retry_message or failure_message
        logging.warning(
            "OAMS: Automatic unload retry failed on %s for %s with code %s: %s",
            fps_name,
            getattr(oams, "name", "unknown"),
            getattr(oams, "action_status_code", None),
            combined_message,
        )
        return False, combined_message

    def _abort_stalled_load_and_retry(self, fps_name: str, fps_state, oams) -> bool:
        """Abort a stalled load attempt and schedule a retry for the same group."""

        if oams is None:
            logging.error("OAMS: Cannot abort stalled load on %s; no OAMS available", fps_name)
            return False

        spool_idx = fps_state.current_spool_idx
        if spool_idx is None:
            logging.error(
                "OAMS: Cannot abort stalled load on %s; spool index is undefined",
                fps_name,
            )
            return False

        group_name: Optional[str] = None
        for candidate_group, group in self.filament_groups.items():
            for candidate_oam, candidate_bay in getattr(group, "bays", []):
                if candidate_oam is oams and candidate_bay == spool_idx:
                    group_name = candidate_group
                    break
            if group_name:
                break

        if group_name is None:
            logging.error(
                "OAMS: Unable to determine filament group for stalled load on %s spool %s",
                fps_name,
                spool_idx,
            )
            return False

        oams_name = getattr(oams, "name", fps_state.current_oams or "unknown")
        logging.warning(
            "OAMS: Load stalled on %s (%s spool %s); aborting before retry",
            fps_name,
            oams_name,
            spool_idx,
        )

        try:
            unload_success, unload_message = oams.unload_spool()
        except Exception:
            logging.exception(
                "OAMS: Exception while aborting stalled load on %s spool %s",
                oams_name,
                spool_idx,
            )
            return False

        if not unload_success:
            logging.error(
                "OAMS: Failed to abort stalled load on %s spool %s: %s",
                oams_name,
                spool_idx,
                unload_message,
            )
            return False

        if unload_message and unload_message != "Spool unloaded successfully":
            logging.info(
                "OAMS: Abort unload for stalled load on %s spool %s reported: %s",
                oams_name,
                spool_idx,
                unload_message,
            )

        fps_state.state_name = FPSLoadState.UNLOADED
        fps_state.current_group = None
        fps_state.current_spool_idx = None
        fps_state.current_oams = None
        fps_state.following = False
        fps_state.direction = 0
        fps_state.encoder = oams.encoder_clicks
        fps_state.encoder_samples.clear()
        fps_state.reset_clog_tracker()
        fps_state.since = self.reactor.monotonic()

        if fps_state.monitor_load_next_spool_timer is not None:
            try:
                self.reactor.unregister_timer(fps_state.monitor_load_next_spool_timer)
            except Exception:
                logging.exception(
                    "OAMS: Failed to cancel existing load retry timer for %s",
                    fps_name,
                )
            finally:
                fps_state.monitor_load_next_spool_timer = None

        retry_delay = MONITOR_ENCODER_PERIOD

        def _retry_load(
            self,
            eventtime,
            fps_name=fps_name,
            group_name=group_name,
            spool_idx=spool_idx,
            oams=oams,
            fps_state=fps_state,
        ):
            fps_state.monitor_load_next_spool_timer = None
            try:
                success, message = self._load_filament_for_group(group_name)
            except Exception:
                logging.exception(
                    "OAMS: Unexpected error while retrying load for group %s on %s",
                    group_name,
                    fps_name,
                )
                failure_message = (
                    f"Unexpected error while retrying load for {group_name} on {fps_name}"
                )
                self._pause_printer_message(failure_message)
                try:
                    if hasattr(oams, "set_led_error"):
                        oams.set_led_error(spool_idx, 1)
                except Exception:
                    logging.exception(
                        "OAMS: Failed to set error LED after retry exception on %s spool %s",
                        getattr(oams, "name", "unknown"),
                        spool_idx,
                    )
                self.stop_monitors()
                return self.reactor.NEVER

            if success:
                logging.info(
                    "OAMS: Retry load succeeded for group %s on %s",
                    group_name,
                    fps_name,
                )
                return self.reactor.NEVER

            logging.error(
                "OAMS: Retry load failed for group %s on %s: %s",
                group_name,
                fps_name,
                message,
            )
            failure_message = (
                message or f"Retry load failed for group {group_name} on {fps_name}"
            )
            self._pause_printer_message(failure_message)
            try:
                if hasattr(oams, "set_led_error"):
                    oams.set_led_error(spool_idx, 1)
            except Exception:
                logging.exception(
                    "OAMS: Failed to set error LED after retry failure on %s spool %s",
                    getattr(oams, "name", "unknown"),
                    spool_idx,
                )
            self.stop_monitors()
            return self.reactor.NEVER

        next_time = self.reactor.monotonic() + retry_delay
        fps_state.monitor_load_next_spool_timer = self.reactor.register_timer(
            partial(_retry_load, self),
            next_time,
        )

        logging.info(
            "OAMS: Scheduled load retry for group %s on %s in %.1f seconds",
            group_name,
            fps_name,
            retry_delay,
        )
        return True

    def _unload_filament_for_fps(self, fps_name: str) -> Tuple[bool, str]:
        """Unload filament from the specified FPS and update state."""
        if fps_name not in self.fpss:
            return False, f"FPS {fps_name} does not exist"

        fps_state = self.current_state.fps_state[fps_name]
        if fps_state.state_name != FPSLoadState.LOADED:
            return False, f"FPS {fps_name} is not currently loaded"

        if fps_state.current_oams is None:
            return False, f"FPS {fps_name} has no OAMS loaded"

        oams = self.oams.get(fps_state.current_oams)
        if oams is None:
            return False, f"OAMS {fps_state.current_oams} not found for FPS {fps_name}"

        if oams.current_spool is None:
            fps_state.state_name = FPSLoadState.UNLOADED
            fps_state.following = False
            fps_state.direction = 0
            fps_state.current_group = None
            fps_state.current_spool_idx = None
            fps_state.since = self.reactor.monotonic()
            self.current_group = None
            fps_state.reset_clog_tracker()
            fps_state.reset_stuck_spool_state()
            return True, "Spool already unloaded"

        fps_state.state_name = FPSLoadState.UNLOADING
        fps_state.encoder = oams.encoder_clicks
        fps_state.since = self.reactor.monotonic()
        fps_state.current_oams = oams.name
        fps_state.current_spool_idx = oams.current_spool

        success, message = oams.unload_spool()

        if not success:

            retry_success, retry_message = self._recover_unload_failure(

                fps_name,
                fps_state,
                oams,
                message,
            )
            if retry_success:

                success = True
                message = retry_message
            elif retry_message is not None:

                message = retry_message

        if success:
            self._clear_stuck_spool_state(fps_state, restore_following=False)

            fps_state.state_name = FPSLoadState.UNLOADED
            fps_state.following = False
            fps_state.direction = 0
            fps_state.since = self.reactor.monotonic()
            fps_state.current_group = None
            fps_state.current_spool_idx = None
            self.current_group = None
            fps_state.reset_clog_tracker()
            fps_state.reset_stuck_spool_state()
            return True, message

        fps_state.state_name = FPSLoadState.LOADED
        return False, message

    def _attempt_unload_retry(
        self,
        fps_name: str,
        fps_state,
        oams,
        last_message: Optional[str],
    ) -> Tuple[bool, Optional[str]]:
        """Attempt an automatic unload retry after recovering from an error."""
        if not self.unload_retry_enabled:
            return False, last_message

        if oams.action_status_code != UNLOAD_RETRY_ERROR_CODE:
            return False, last_message

        extruder_name = getattr(self.fpss[fps_name], "extruder_name", None)
        if not extruder_name:
            logging.error(
                "OAMS: Unable to perform unload retry for %s, extruder not configured",
                fps_name,
            )
            return False, last_message

        logging.warning(
            "OAMS: Unload on %s failed with code %s, attempting automatic recovery",
            fps_name,
            oams.action_status_code,
        )

        gcode = self.printer.lookup_object("gcode")
        if self.unload_retry_push_distance != 0.0:
            command = (
                f"FORCE_MOVE STEPPER={extruder_name} "
                f"DISTANCE={self.unload_retry_push_distance:.3f} "
                f"VELOCITY={self.unload_retry_push_speed:.3f}"
            )
            try:
                logging.info(
                    "OAMS: Jogging extruder %s by %.3fmm before retry",
                    extruder_name,
                    self.unload_retry_push_distance,
                )
                gcode.run_script(command)
            except Exception:
                logging.exception(
                    "OAMS: Failed to jog extruder %s prior to unload retry",
                    extruder_name,
                )

        self._clear_all_errors()

        fps_state.state_name = FPSLoadState.UNLOADING
        fps_state.encoder = oams.encoder_clicks
        fps_state.since = self.reactor.monotonic()
        fps_state.current_oams = oams.name
        fps_state.current_spool_idx = oams.current_spool

        retry_success, retry_message = oams.unload_spool()
        if retry_success:
            logging.info("OAMS: Automatic unload retry succeeded on %s", fps_name)
            return True, retry_message

        logging.error(
            "OAMS: Automatic unload retry failed on %s: %s",
            fps_name,
            retry_message,
        )
        return False, retry_message

    def _load_filament_for_group(self, group_name: str) -> Tuple[bool, str]:
        """Load filament for the provided filament group."""
        if group_name not in self.filament_groups:
            return False, f"Group {group_name} does not exist"

        fps_name = self.group_fps_name(group_name)
        if fps_name is None:
            return False, f"No FPS associated with group {group_name}"

        fps_state = self.current_state.fps_state[fps_name]

        attempted_locations: List[str] = []
        last_failure_message: Optional[str] = None

        for (oam, bay_index) in self.filament_groups[group_name].bays:
            if not oam.is_bay_ready(bay_index):
                continue

<<<<<<< HEAD
            attempted_locations.append(
                f"{getattr(oam, 'name', 'unknown')} bay {bay_index}"
            )
=======
            attempted_locations.append(f"{getattr(oam, 'name', 'unknown')} bay {bay_index}")
>>>>>>> 5ff202d8

            fps_state.state_name = FPSLoadState.LOADING
            fps_state.encoder_samples.clear()
            fps_state.encoder = oam.encoder_clicks
            fps_state.since = self.reactor.monotonic()
            fps_state.current_oams = oam.name
            fps_state.current_spool_idx = bay_index

            success, message = oam.load_spool(bay_index)
            if success:
                fps_state.current_group = group_name
                fps_state.current_oams = oam.name
                fps_state.current_spool_idx = bay_index
                fps_state.state_name = FPSLoadState.LOADED
                fps_state.since = self.reactor.monotonic()
<<<<<<< HEAD
                if fps_state.direction not in (0, 1):
=======
   if fps_state.direction not in (0, 1):
>>>>>>> 5ff202d8
                    fps_state.direction = 1
                self.current_group = group_name
                fps_state.encoder_samples.clear()
                fps_state.reset_clog_tracker()
<<<<<<< HEAD
=======

>>>>>>> 5ff202d8
                self._clear_stuck_spool_state(
                    fps_state,
                    restore_following=False,
                )
                fps_state.following = False
<<<<<<< HEAD
=======

>>>>>>> 5ff202d8
                self._ensure_follower_active(
                    fps_state,
                    reason=f"spool load for group {group_name}",
                )
                return True, message

            failure_reason = message or "Unknown load failure"
            logging.warning(
                "OAMS: Failed to load group %s from %s bay %s: %s",
                group_name,
                getattr(oam, "name", "unknown"),
                bay_index,
                failure_reason,
            )

            retry_success, retry_message = self._attempt_unload_retry(
                fps_name,
                fps_state,
                oam,
                message,
            )
            if retry_success:
                logging.info(
                    "OAMS: Cleared stalled load on %s bay %s before trying next bay",
                    getattr(oam, "name", "unknown"),
                    bay_index,
                )
            elif retry_message:
                logging.warning(
                    "OAMS: Automatic unload retry failed for %s bay %s: %s",
                    getattr(oam, "name", "unknown"),
                    bay_index,
                    retry_message,
                )

<<<<<<< HEAD
            self._clear_stuck_spool_state(fps_state, restore_following=False)

=======

            self._clear_stuck_spool_state(fps_state, restore_following=False)


>>>>>>> 5ff202d8
            fps_state.state_name = FPSLoadState.UNLOADED
            fps_state.current_group = None
            fps_state.current_spool_idx = None
            fps_state.current_oams = None
            fps_state.following = False
            fps_state.direction = 0
            fps_state.encoder = None
            fps_state.encoder_samples.clear()
            fps_state.reset_clog_tracker()
<<<<<<< HEAD
=======

>>>>>>> 5ff202d8
            fps_state.since = self.reactor.monotonic()
            self.current_group = None

            last_failure_message = failure_reason

        if attempted_locations:
            attempts_summary = ", ".join(attempted_locations)
            detail = last_failure_message or "No detailed error provided"
            final_message = (
<<<<<<< HEAD
                "All ready bays failed to load for group "
                f"{group_name} after automatic retries "
=======
                f"All ready bays failed to load for group {group_name} after automatic retries "
>>>>>>> 5ff202d8
                f"(attempted: {attempts_summary}). Last error: {detail}"
            )
            logging.error("OAMS: %s", final_message)
            return False, final_message

        return False, f"No spool available for group {group_name}"

    cmd_UNLOAD_FILAMENT_help = "Unload a spool from any of the OAMS if any is loaded"
    def cmd_UNLOAD_FILAMENT(self, gcmd):
        fps_name = gcmd.get('FPS')
        if fps_name is None:
            gcmd.respond_info("Missing FPS parameter")
            return
        fps_name = "fps " + fps_name
        if fps_name not in self.fpss:
            gcmd.respond_info(f"FPS {fps_name} does not exist")
            return
        fps_state = self.current_state.fps_state[fps_name]
        if fps_state.state_name == "UNLOADED":
            gcmd.respond_info(f"FPS {fps_name} is already unloaded")
            return
        if fps_state.state_name == "LOADING":
            gcmd.respond_info(f"FPS {fps_name} is currently loading a spool")
            return
        if fps_state.state_name == "UNLOADING":
            gcmd.respond_info(f"FPS {fps_name} is currently unloading a spool")
            return

        success, message = self._unload_filament_for_fps(fps_name)
        if not success or (message and message != "Spool unloaded successfully"):
            gcmd.respond_info(message)
        return

    cmd_LOAD_FILAMENT_help = "Load a spool from an specific group"
    def cmd_LOAD_FILAMENT(self, gcmd):
        # determine which fps this group is assigned to
        group_name = gcmd.get('GROUP')
        if group_name not in self.filament_groups:
            gcmd.respond_info(f"Group {group_name} does not exist")
            return
        fps_name = self.group_fps_name(group_name)
        fps_state = self.current_state.fps_state[fps_name]
        if self.current_state.fps_state[fps_name].state_name == "LOADED":
            gcmd.respond_info(f"Group {group_name} is already loaded")
            return
        success, message = self._load_filament_for_group(group_name)
        gcmd.respond_info(message)
        return

        
    def _pause_printer_message(self, message):
        logging.info(f"OAMS: {message}")
        gcode = self.printer.lookup_object("gcode")
        message = f"Print has been paused: {message}"
        gcode.run_script(f"M118 {message}")
        gcode.run_script(f"M114 {message}")
        gcode.run_script("PAUSE")

<<<<<<< HEAD
=======

>>>>>>> 5ff202d8
    def _ensure_follower_active(
        self,
        fps_state: 'FPSState',
        reason: Optional[str] = None,
        preferred_direction: Optional[int] = None,
    ) -> None:
        """Enable the follower for the provided FPS if it isn't already running."""

        oams_name = fps_state.current_oams
        if oams_name is None:
            return

        oams = self.oams.get(oams_name)
        if oams is None or not hasattr(oams, "set_oams_follower"):
            return

        spool_idx = (
            fps_state.current_spool_idx
            if fps_state.current_spool_idx is not None
            else fps_state.stuck_spool_last_spool_idx
        )

        direction = preferred_direction if preferred_direction in (0, 1) else None
        if direction is None:
            if fps_state.direction in (0, 1):
                direction = fps_state.direction
            elif fps_state.stuck_spool_restore_direction in (0, 1):
                direction = fps_state.stuck_spool_restore_direction

<<<<<<< HEAD
        if direction not in (0, 1):
=======

        if direction not in (0, 1):

>>>>>>> 5ff202d8
            direction = 1

        fps_state.stuck_spool_restore_direction = direction

        if fps_state.following and fps_state.direction == direction:
            return

        suffix = f" ({reason})" if reason else ""
        spool_display = spool_idx if spool_idx is not None else "?"
        try:
            oams.set_oams_follower(1, direction)
            fps_state.following = True
            fps_state.direction = direction
            logging.info(
                "OAMS: Enabled follower on %s spool %s%s",
                getattr(oams, "name", oams_name),
                spool_display,
                suffix,
            )
        except Exception:
            logging.exception(
                "OAMS: Failed to enable follower on %s spool %s%s",
                getattr(oams, "name", oams_name),
                spool_display,
                suffix,
            )

<<<<<<< HEAD
=======

>>>>>>> 5ff202d8
    def _clear_stuck_spool_state(
        self,
        fps_state: 'FPSState',
        restore_following: bool = True,
    ) -> None:
        """Clear any latched stuck-spool indicators for the provided FPS."""

<<<<<<< HEAD
=======

>>>>>>> 5ff202d8
        had_latched_state = (
            fps_state.stuck_spool_active
            or fps_state.stuck_spool_led_asserted
            or fps_state.stuck_spool_should_restore_follower
            or fps_state.stuck_spool_last_oams is not None
            or fps_state.stuck_spool_last_spool_idx is not None
        )

        if not had_latched_state:
            fps_state.reset_stuck_spool_state()
            return

        oams_name = fps_state.stuck_spool_last_oams
        spool_idx = fps_state.stuck_spool_last_spool_idx
<<<<<<< HEAD
=======

>>>>>>> 5ff202d8
        stored_oams = self.oams.get(oams_name) if oams_name is not None else None

        if fps_state.stuck_spool_led_asserted and stored_oams is not None and spool_idx is not None:
            try:
                stored_oams.set_led_error(spool_idx, 0)
            except Exception:
                logging.exception(
                    "OAMS: Failed to clear stuck spool LED on %s spool %s",
                    getattr(stored_oams, "name", oams_name),
                    spool_idx,
                )

        active_oams_name = fps_state.current_oams or oams_name
        active_oams = (
            self.oams.get(active_oams_name)
            if active_oams_name is not None
            else stored_oams
        )

        cleared_ids = set()
        for unit, unit_name in (
            (active_oams, active_oams_name),
            (stored_oams, oams_name),
        ):
            unit_id = id(unit) if unit is not None else None
            if (
                unit is None
                or unit_id in cleared_ids
                or not hasattr(unit, "clear_errors")
            ):
                continue
            try:
                unit.clear_errors()
            except Exception:
                logging.exception(
                    "OAMS: Failed to clear stuck spool error on %s",
                    getattr(unit, "name", unit_name),
                )
            cleared_ids.add(unit_id)

<<<<<<< HEAD
=======

>>>>>>> 5ff202d8
        should_restore = (
            restore_following
            and fps_state.stuck_spool_should_restore_follower
            and fps_state.state_name == FPSLoadState.LOADED
<<<<<<< HEAD
=======

>>>>>>> 5ff202d8
            and active_oams is not None
            and hasattr(active_oams, "set_oams_follower")
        )

        if should_restore:
            direction = fps_state.stuck_spool_restore_direction
            if direction not in (0, 1):
<<<<<<< HEAD
=======

>>>>>>> 5ff202d8
                direction = fps_state.direction if fps_state.direction in (0, 1) else 1
            self._ensure_follower_active(
                fps_state,
                reason="stuck spool recovery",
                preferred_direction=direction,
            )

<<<<<<< HEAD
=======

>>>>>>> 5ff202d8
        fps_state.reset_stuck_spool_state()

    def _handle_resume_command(self, *args, **kwargs) -> None:
        """React to resume commands so stuck-spool state clears immediately."""

        if not self.ready:
            return

        self.reactor.register_callback(self._recover_after_resume)

    def _recover_after_resume(self, eventtime):
        for fps_state in self.current_state.fps_state.values():
            if (
                fps_state.stuck_spool_active
                or fps_state.stuck_spool_led_asserted
                or fps_state.stuck_spool_should_restore_follower
            ):
                self._clear_stuck_spool_state(fps_state)
        return self.reactor.NEVER

<<<<<<< HEAD
=======

>>>>>>> 5ff202d8
    def _monitor_unload_speed_for_fps(self, fps_name):
        def _monitor_unload_speed(self, eventtime):
            #logging.info("OAMS: Monitoring unloading speed state: %s" % self.current_state.name)
            fps_state = self.current_state.fps_state[fps_name]
            oams = None
            if fps_state.current_oams is not None:
                oams = self.oams[fps_state.current_oams]
            if fps_state.state_name == "UNLOADING" and self.reactor.monotonic() - fps_state.since > MONITOR_ENCODER_UNLOADING_SPEED_AFTER:
                fps_state.encoder_samples.append(oams.encoder_clicks)
                if len(fps_state.encoder_samples) < ENCODER_SAMPLES:
                    return eventtime + MONITOR_ENCODER_PERIOD
                encoder_diff = abs(fps_state.encoder_samples[-1] - fps_state.encoder_samples[0])
                logging.info("OAMS[%d] Unload Monitor: Encoder diff %d" %(oams.oams_idx, encoder_diff))
                if encoder_diff < MIN_ENCODER_DIFF:              
                    oams.set_led_error(fps_state.current_spool_idx, 1)
                    self._pause_printer_message("Printer paused because the unloading speed of the moving filament was too low")
                    logging.info("after unload speed too low")
                    self.stop_monitors()
                    return self.printer.get_reactor().NEVER
            return eventtime + MONITOR_ENCODER_PERIOD
        return partial(_monitor_unload_speed, self)
    
    def _monitor_load_speed_for_fps(self, fps_name):
        def _monitor_load_speed(self, eventtime):
            #logging.info("OAMS: Monitoring loading speed state: %s" % self.current_state.name)
            fps_state = self.current_state.fps_state[fps_name]
            oams = None
            if fps_state.current_oams is not None:
                oams = self.oams[fps_state.current_oams]
            if fps_state.state_name == "LOADING" and self.reactor.monotonic() - fps_state.since > MONITOR_ENCODER_LOADING_SPEED_AFTER:
                fps_state.encoder_samples.append(oams.encoder_clicks)
                if len(fps_state.encoder_samples) < ENCODER_SAMPLES:
                    return eventtime + MONITOR_ENCODER_PERIOD
                encoder_diff = abs(fps_state.encoder_samples[-1] - fps_state.encoder_samples[0])
                logging.info("OAMS[%d] Load Monitor: Encoder diff %d" % (oams.oams_idx, encoder_diff))
                if encoder_diff < MIN_ENCODER_DIFF:
                    spool_idx = fps_state.current_spool_idx
                    if oams is not None and spool_idx is not None:
                        try:
                            oams.set_led_error(spool_idx, 0)
                        except Exception:
                            logging.exception(
                                "OAMS: Failed to clear error LED while aborting load retry on %s spool %s",
                                getattr(oams, "name", fps_state.current_oams),
                                spool_idx,
                            )
                    if not self._abort_stalled_load_and_retry(fps_name, fps_state, oams):
                        if oams is not None and spool_idx is not None:
                            try:
                                oams.set_led_error(spool_idx, 1)
                            except Exception:
                                logging.exception(
                                    "OAMS: Failed to assert error LED after stalled load on %s spool %s",
                                    getattr(oams, "name", fps_state.current_oams),
                                    spool_idx,
                                )
                        self._pause_printer_message("Printer paused because the loading speed of the moving filament was too low")
                        self.stop_monitors()
                        return self.printer.get_reactor().NEVER
                    return eventtime + MONITOR_ENCODER_PERIOD
            return eventtime + MONITOR_ENCODER_PERIOD
        return partial(_monitor_load_speed, self)


    def _monitor_stuck_spool_for_fps(self, fps_name: str):
        idle_timeout = self.printer.lookup_object("idle_timeout")
        pause_resume = self.pause_resume
<<<<<<< HEAD
        print_stats = self.print_stats

=======

        print_stats = self.print_stats


>>>>>>> 5ff202d8
        def _monitor_stuck_spool(self, eventtime):
            fps_state = self.current_state.fps_state.get(fps_name)
            fps = self.fpss.get(fps_name)
            if fps_state is None or fps is None:
                return eventtime + self.clog_monitor_period

            try:
                is_paused = bool(pause_resume.get_status(eventtime).get("is_paused"))
            except Exception:
                logging.exception("OAMS: Failed to query pause state for stuck spool monitor")
                is_paused = False

            if fps_state.stuck_spool_active:
                spool_changed = (
                    fps_state.current_oams != fps_state.stuck_spool_last_oams
                    or fps_state.current_spool_idx != fps_state.stuck_spool_last_spool_idx
                    or fps_state.current_oams is None
                    or fps_state.current_spool_idx is None
                )
                if spool_changed:
<<<<<<< HEAD
                    self._clear_stuck_spool_state(fps_state, restore_following=False)
=======

                    self._clear_stuck_spool_state(fps_state, restore_following=False)

>>>>>>> 5ff202d8
                    return eventtime + self.clog_monitor_period
                if is_paused:
                    return eventtime + self.clog_monitor_period
                self._clear_stuck_spool_state(fps_state)

            status = idle_timeout.get_status(eventtime)
            is_printing = status.get("state") == "Printing"

<<<<<<< HEAD
=======

>>>>>>> 5ff202d8
            all_axes_homed = True
            if self.toolhead is not None:
                try:
                    homed_axes = self.toolhead.get_status(eventtime).get(
                        "homed_axes", ""
                    )
                except Exception:
                    logging.exception(
                        "OAMS: Failed to query homed axes for stuck spool monitor"
                    )
                    homed_axes = ""

                if isinstance(homed_axes, (list, tuple, set)):
                    axes = "".join(homed_axes)
                else:
                    axes = str(homed_axes)

                all_axes_homed = all(axis in axes for axis in "xyz")

            if not all_axes_homed:
                fps_state.stuck_spool_start_time = None
                return eventtime + self.clog_monitor_period

            if is_printing and print_stats is not None:
                try:
                    stats_state = print_stats.get_status(eventtime).get("state")
                except Exception:
                    logging.exception(
                        "OAMS: Failed to query print stats for stuck spool monitor"
                    )
                    stats_state = None
                is_printing = stats_state == "printing"

<<<<<<< HEAD
=======

>>>>>>> 5ff202d8
            if not is_printing or fps_state.state_name != FPSLoadState.LOADED:
                fps_state.stuck_spool_start_time = None
                return eventtime + self.clog_monitor_period

            if fps_state.current_oams is None or fps_state.current_spool_idx is None:
                fps_state.stuck_spool_start_time = None
                return eventtime + self.clog_monitor_period

            oams = self.oams.get(fps_state.current_oams)
            if oams is None:
                fps_state.stuck_spool_start_time = None
                return eventtime + self.clog_monitor_period

            pressure = float(
                getattr(oams, "fps_value", getattr(fps, "fps_value", 0.0)) or 0.0
            )
            now = self.reactor.monotonic()

            if pressure <= STUCK_SPOOL_PRESSURE_TRIGGER:
                if fps_state.stuck_spool_start_time is None:
                    fps_state.stuck_spool_start_time = now
<<<<<<< HEAD
                elif now - (fps_state.stuck_spool_start_time or now) >= self.stuck_spool_dwell_time:
=======

                elif now - (fps_state.stuck_spool_start_time or now) >= self.stuck_spool_dwell_time:

>>>>>>> 5ff202d8
                    fps_state.stuck_spool_active = True
                    fps_state.stuck_spool_last_oams = fps_state.current_oams
                    fps_state.stuck_spool_last_spool_idx = fps_state.current_spool_idx
                    fps_state.stuck_spool_start_time = None
<<<<<<< HEAD
=======

>>>>>>> 5ff202d8
                    fps_state.stuck_spool_should_restore_follower = True
                    direction = (
                        fps_state.direction
                        if fps_state.direction in (0, 1)
                        else 1
                    )
<<<<<<< HEAD
=======

>>>>>>> 5ff202d8
                    fps_state.stuck_spool_restore_direction = direction
                    if hasattr(oams, "set_oams_follower"):
                        try:
                            oams.set_oams_follower(0, direction)
                            fps_state.following = False
<<<<<<< HEAD
                            fps_state.direction = direction
=======

                            fps_state.direction = direction

>>>>>>> 5ff202d8
                            logging.info(
                                "OAMS: Disabled follower on %s spool %s due to stuck spool detection",
                                getattr(oams, "name", fps_state.current_oams),
                                fps_state.current_spool_idx,
                            )
                        except Exception:
                            logging.exception(
                                "OAMS: Failed to stop follower after stuck spool on %s spool %s",
                                getattr(oams, "name", fps_state.current_oams),
                                fps_state.current_spool_idx,
                            )
<<<<<<< HEAD
=======

>>>>>>> 5ff202d8
                    if fps_state.current_spool_idx is not None:
                        try:
                            oams.set_led_error(fps_state.current_spool_idx, 1)
                            fps_state.stuck_spool_led_asserted = True
                        except Exception:
                            logging.exception(
                                "OAMS: Failed to set stuck spool LED on %s spool %s",
                                getattr(oams, "name", fps_state.current_oams),
                                fps_state.current_spool_idx,
                            )
                    group = fps_state.current_group or fps_name
                    logging.error(
                        "OAMS: Stuck spool detected on %s (spool %s) pressure %.2f",
                        group,
                        fps_state.current_spool_idx,
                        pressure,
                    )
                    self._pause_printer_message(
                        "Spool appears stuck on %s spool %s (pressure %.2f)"
                        % (
                            group,
                            fps_state.current_spool_idx,
                            pressure,
                        )
                    )
                    return eventtime + self.clog_monitor_period
            else:
                fps_state.stuck_spool_start_time = None

            return eventtime + self.clog_monitor_period

        return partial(_monitor_stuck_spool, self)


    def _monitor_clog_for_fps(self, fps_name: str):
        idle_timeout = self.printer.lookup_object("idle_timeout")
        pause_resume = self.pause_resume
        print_stats = self.print_stats
        toolhead = self.toolhead

        def _monitor_clog(self, eventtime):
            if not self.clog_detection_enabled:
                return self.printer.get_reactor().NEVER

            fps_state = self.current_state.fps_state.get(fps_name)
            fps = self.fpss.get(fps_name)
            if fps_state is None or fps is None:
                return eventtime + self.clog_monitor_period

            is_paused = False
            if pause_resume is not None:
                try:
                    is_paused = bool(pause_resume.get_status(eventtime).get("is_paused"))
                except Exception:
                    logging.exception("OAMS: Failed to query pause state for clog monitor")
                    is_paused = False

            if is_paused or fps_state.state_name != FPSLoadState.LOADED:
                fps_state.reset_clog_tracker()
                return eventtime + self.clog_monitor_period

            status = idle_timeout.get_status(eventtime)
            is_printing = status.get("state") == "Printing"

            if is_printing and print_stats is not None:
                try:
                    stats_state = print_stats.get_status(eventtime).get("state")
                except Exception:
                    logging.exception("OAMS: Failed to query print stats for clog monitor")
                    stats_state = None
                is_printing = stats_state == "printing"

            all_axes_homed = True
            if toolhead is not None:
                try:
                    homed_axes = toolhead.get_status(eventtime).get("homed_axes", "")
                except Exception:
                    logging.exception("OAMS: Failed to query homed axes for clog monitor")
                    homed_axes = ""

                if isinstance(homed_axes, (list, tuple, set)):
                    axes = "".join(homed_axes)
                else:
                    axes = str(homed_axes)

                all_axes_homed = all(axis in axes for axis in "xyz")

            if (
                not is_printing
                or not all_axes_homed
                or fps_state.current_oams is None
                or fps_state.current_spool_idx is None
                or fps_state.stuck_spool_active
            ):
                fps_state.reset_clog_tracker()
                return eventtime + self.clog_monitor_period

            oams = self.oams.get(fps_state.current_oams)
            if oams is None:
                fps_state.reset_clog_tracker()
                return eventtime + self.clog_monitor_period

            extruder = getattr(fps, "extruder", None)
            extruder_position = getattr(extruder, "last_position", None) if extruder else None
            if extruder_position is None:
                fps_state.reset_clog_tracker()
                return eventtime + self.clog_monitor_period

            encoder_position_raw = getattr(oams, "encoder_clicks", None)
            if encoder_position_raw is None:
                fps_state.reset_clog_tracker()
                return eventtime + self.clog_monitor_period

            encoder_position = float(encoder_position_raw)
            now = self.reactor.monotonic()
            pressure = float(
                getattr(oams, "fps_value", getattr(fps, "fps_value", 0.0)) or 0.0
            )

            if fps_state.clog_extruder_start is None:
                fps_state.prime_clog_tracker(
                    float(extruder_position),
                    encoder_position,
                    now,
                    pressure,
                )
                return eventtime + self.clog_monitor_period

            last_extruder = fps_state.clog_last_extruder
            if (
                last_extruder is not None
                and float(extruder_position)
                < last_extruder - self.clog_retraction_tolerance_mm
            ):
                fps_state.reset_clog_tracker()
                fps_state.prime_clog_tracker(
                    float(extruder_position),
                    encoder_position,
                    now,
                    pressure,
                )
                return eventtime + self.clog_monitor_period

            extruder_delta = float(extruder_position) - float(fps_state.clog_extruder_start)
            if extruder_delta < 0.0:
                fps_state.reset_clog_tracker()
                fps_state.prime_clog_tracker(
                    float(extruder_position),
                    encoder_position,
                    now,
                    pressure,
                )
                return eventtime + self.clog_monitor_period

            encoder_delta = encoder_position - float(fps_state.clog_encoder_start)
            if encoder_delta < -self.clog_encoder_delta_limit:
                fps_state.reset_clog_tracker()
                fps_state.prime_clog_tracker(
                    float(extruder_position),
                    encoder_position,
                    now,
                    pressure,
                )
                return eventtime + self.clog_monitor_period

            fps_state.clog_extruder_delta = extruder_delta
            fps_state.clog_encoder_delta = encoder_delta
            fps_state.clog_max_pressure = max(fps_state.clog_max_pressure, pressure)
            fps_state.clog_min_pressure = min(fps_state.clog_min_pressure, pressure)
            fps_state.clog_last_extruder = float(extruder_position)
            fps_state.clog_last_encoder = encoder_position

            if extruder_delta < self.clog_extruder_window_mm:
                return eventtime + self.clog_monitor_period

            start_time = fps_state.clog_start_time or now
            if now - start_time < self.clog_dwell_time:
                return eventtime + self.clog_monitor_period

            target_pressure = getattr(oams, "fps_target", None)
            if target_pressure is None:
                target_pressure = getattr(fps, "fps_target", None)
            if target_pressure is None:
                target_pressure = getattr(fps, "_set_point", 0.5)
            clamped_target = max(0.0, min(1.0, float(target_pressure)))
            pressure_window = max(0.0, self.clog_pressure_offset)
            clamped_min_pressure = max(0.0, min(1.0, float(fps_state.clog_min_pressure)))
            clamped_max_pressure = max(0.0, min(1.0, float(fps_state.clog_max_pressure)))

            max_deviation = max(
                abs(clamped_max_pressure - clamped_target),
                abs(clamped_min_pressure - clamped_target),
            )

            if pressure_window and max_deviation > pressure_window:
                return eventtime + self.clog_monitor_period
            if not pressure_window and max_deviation > 0.0:
                return eventtime + self.clog_monitor_period

            if abs(encoder_delta) > self.clog_encoder_delta_limit:
                return eventtime + self.clog_monitor_period

            logging.error(
                "OAMS: Clog suspected on %s after %.1fmm extruder advance (encoder %.1f, fps window %.2f-%.2f around %.2f)",
                fps_name,
                extruder_delta,
                encoder_delta,
                clamped_min_pressure,
                clamped_max_pressure,
                clamped_target,
            )

            if fps_state.current_spool_idx is not None:
                try:
                    oams.set_led_error(fps_state.current_spool_idx, 1)
                except Exception:
                    logging.exception(
                        "OAMS: Failed to set error LED for clog on %s spool %s",
                        getattr(oams, "name", fps_state.current_oams),
                        fps_state.current_spool_idx,
                    )

            self._pause_printer_message(
                (
                    "Clog suspected on %s: extruder advanced %.1fmm while encoder moved %.1f "
                    "counts with FPS %.2f-%.2f around %.2f"
                )
                % (
                    fps_name,
                    extruder_delta,
                    encoder_delta,
                    clamped_min_pressure,
                    clamped_max_pressure,
                    clamped_target,
                )
            )
            fps_state.reset_clog_tracker()
            self.stop_monitors()
            return self.printer.get_reactor().NEVER

        return partial(_monitor_clog, self)


    def start_monitors(self):
        self.monitor_timers = []
        self.runout_monitors = {}
        reactor = self.printer.get_reactor()
        for (fps_name, fps_state) in self.current_state.fps_state.items():
            fps_state.reset_clog_tracker()
            self.monitor_timers.append(reactor.register_timer(self._monitor_unload_speed_for_fps(fps_name), reactor.NOW))
            self.monitor_timers.append(reactor.register_timer(self._monitor_load_speed_for_fps(fps_name), reactor.NOW))
            self.monitor_timers.append(
                reactor.register_timer(
                    self._monitor_stuck_spool_for_fps(fps_name),
                    reactor.NOW,
                )
            )
            if self.clog_detection_enabled:
                self.monitor_timers.append(
                    reactor.register_timer(
                        self._monitor_clog_for_fps(fps_name),
                        reactor.NOW,
                    )
                )

            def _reload_callback(fps_name=fps_name, fps_state=fps_state):
                monitor = self.runout_monitors.get(fps_name)
                source_group = fps_state.current_group
                target_group, target_lane, delegate_to_afc, source_lane = self._get_infinite_runout_target_group(
                    fps_name,
                    fps_state,
                )
                source_group = fps_state.current_group

                if delegate_to_afc:
                    delegated = self._delegate_runout_to_afc(
                        fps_name,
                        fps_state,
                        source_lane,
                        target_lane,
                    )
                    if delegated:
                        fps_state.reset_runout_positions()
                        if monitor:
                            monitor.reset()
                            monitor.start()
                        return

                    logging.error(
                        "OAMS: Failed to delegate infinite runout for %s on %s via AFC",
                        fps_name,
                        source_group or "<unknown>",
                    )
                    fps_state.reset_runout_positions()
                    self._pause_printer_message(
                        f"Unable to delegate infinite runout for {source_group or fps_name}"
                    )
                    if monitor:
                        monitor.paused()
                    return

                group_to_load = target_group or source_group

                if target_group:
                    logging.info(
                        "OAMS: Infinite runout triggered for %s on %s -> %s",
                        fps_name,
                        source_group,
                        target_group,
                    )
                    unload_success, unload_message = self._unload_filament_for_fps(fps_name)
                    if not unload_success:
                        logging.error(
                            "OAMS: Failed to unload filament during infinite runout on %s: %s",
                            fps_name,
                            unload_message,
                        )
                        failure_message = unload_message or f"Failed to unload current spool on {fps_name}"
                        self._pause_printer_message(failure_message)
                        if monitor:
                            monitor.paused()
                        return

                if group_to_load is None:
                    logging.error("OAMS: No filament group available to reload on %s", fps_name)
                    self._pause_printer_message(f"No filament group available to reload on {fps_name}")
                    if monitor:
                        monitor.paused()
                    return

                load_success, load_message = self._load_filament_for_group(group_to_load)
                if load_success:
                    logging.info(
                        "OAMS: Successfully loaded group %s on %s%s",
                        group_to_load,
                        fps_name,
                        " after infinite runout" if target_group else "",
                    )
                    if target_group:
                        if target_lane:
                            try:
                                gcode = self.printer.lookup_object("gcode")
                                gcode.run_script(f"SET_LANE_LOADED LANE={target_lane}")
                                logging.debug(
                                    "OAMS: Marked lane %s as loaded after infinite runout on %s",
                                    target_lane,
                                    fps_name,
                                )
                            except Exception:
                                logging.exception(
                                    "OAMS: Failed to mark lane %s as loaded after infinite runout on %s",
                                    target_lane,
                                    fps_name,
                                )
                        else:
                            logging.warning(
                                "OAMS: No runout lane recorded for %s on %s when marking lane loaded",
                                target_group,
                                fps_name,
                            )
                    fps_state.reset_runout_positions()
                    if monitor:
                        monitor.reset()
                        monitor.start()
                    return

                logging.error(
                    "OAMS: Failed to load group %s on %s: %s",
                    group_to_load,
                    fps_name,
                    load_message,
                )
                failure_message = load_message or f"No spool available for group {group_to_load}"
                self._pause_printer_message(failure_message)
                if monitor:
                    monitor.paused()
                return

            fps_reload_margin = getattr(
                self.fpss[fps_name],
                "reload_before_toolhead_distance",
                None,
            )
            if fps_reload_margin is None:
                fps_reload_margin = self.reload_before_toolhead_distance
            else:
                logging.debug(
                    "OAMS: Using FPS-specific reload margin %.2f mm for %s",
                    fps_reload_margin,
                    fps_name,
                )

            monitor = OAMSRunoutMonitor(
                self.printer,
                fps_name,
                self.fpss[fps_name],
                fps_state,
                self.oams,
                _reload_callback,
                reload_before_toolhead_distance=fps_reload_margin,
            )
            self.runout_monitors[fps_name] = monitor
            monitor.start()

        logging.info("OAMS: All monitors started")

    def stop_monitors(self):
        for timer in self.monitor_timers:
            self.printer.get_reactor().unregister_timer(timer)
        self.monitor_timers = []
        for fps_state in self.current_state.fps_state.values():
            timer = getattr(fps_state, "monitor_load_next_spool_timer", None)
            if timer is not None:
                try:
                    self.printer.get_reactor().unregister_timer(timer)
                except Exception:
                    logging.exception(
                        "OAMS: Failed to cancel pending load retry timer while stopping monitors",
                    )
                finally:
                    fps_state.monitor_load_next_spool_timer = None
        for monitor in self.runout_monitors.values():
            monitor.reset()
        self.runout_monitors = {}


def load_config(config):
    return OAMSManager(config)<|MERGE_RESOLUTION|>--- conflicted
+++ resolved
@@ -37,13 +37,9 @@
 CLOG_WINDOW_MAX_MM = 48.0
 CLOG_ENCODER_DELTA_MIN = 3.0
 CLOG_ENCODER_DELTA_MAX = 15.0
-<<<<<<< HEAD
+
 # Pressure tolerance (+/- window) around the target FPS value that still counts as
-=======
-
-# Pressure tolerance (+/- window) around the target FPS value that still counts as
-
->>>>>>> 5ff202d8
+
 # "on target" for clog detection. Hardware regulates around ~0.5, so we treat
 # sustained readings within this window as nominal load pressure.
 CLOG_PRESSURE_OFFSET_MIN = 0.10
@@ -307,17 +303,11 @@
         self.stuck_spool_last_oams: Optional[str] = None
         self.stuck_spool_last_spool_idx: Optional[int] = None
         self.stuck_spool_led_asserted: bool = False
-<<<<<<< HEAD
+
         self.stuck_spool_should_restore_follower: bool = False
         self.stuck_spool_restore_direction: int = 0
 
-=======
-
-        self.stuck_spool_should_restore_follower: bool = False
-        self.stuck_spool_restore_direction: int = 0
-
-
->>>>>>> 5ff202d8
+
         self.reset_stuck_spool_state()
         self.reset_clog_tracker()
 
@@ -349,15 +339,10 @@
         self.stuck_spool_last_oams = None
         self.stuck_spool_last_spool_idx = None
         self.stuck_spool_led_asserted = False
-<<<<<<< HEAD
+
         self.stuck_spool_should_restore_follower = False
         self.stuck_spool_restore_direction = 0
-=======
-
-        self.stuck_spool_should_restore_follower = False
-        self.stuck_spool_restore_direction = 0
-
->>>>>>> 5ff202d8
+
 
     def prime_clog_tracker(
         self,
@@ -407,17 +392,11 @@
         self.printer = config.get_printer()
         self.reactor = self.printer.get_reactor()
         self.pause_resume = self.printer.lookup_object("pause_resume")
-<<<<<<< HEAD
+
         self.print_stats = self.printer.lookup_object("print_stats", None)
         self.toolhead = self.printer.lookup_object("toolhead", None)
 
-=======
-
-        self.print_stats = self.printer.lookup_object("print_stats", None)
-        self.toolhead = self.printer.lookup_object("toolhead", None)
-
-
->>>>>>> 5ff202d8
+
 
         # Hardware object collections
         self.filament_groups: Dict[str, Any] = {}  # Group name -> FilamentGroup object
@@ -534,13 +513,9 @@
         )
 
         logging.debug(
-<<<<<<< HEAD
+
             "OAMS: clog detection sensitivity %.2f -> window %.1fmm, encoder slack %.1f, pressure window +/-%.2f, dwell %.1fs",
-=======
-
-            "OAMS: clog detection sensitivity %.2f -> window %.1fmm, encoder slack %.1f, pressure window +/-%.2f, dwell %.1fs",
-
->>>>>>> 5ff202d8
+
             self.clog_sensitivity,
             self.clog_extruder_window_mm,
             self.clog_encoder_delta_limit,
@@ -627,25 +602,17 @@
             if fps_state.current_oams is not None and fps_state.current_spool_idx is not None:
                 fps_state.state_name = FPSLoadState.LOADED
                 fps_state.since = self.reactor.monotonic()
-<<<<<<< HEAD
+
                 if fps_state.direction not in (0, 1):
                     fps_state.direction = 1
-=======
-
-                if fps_state.direction not in (0, 1):
-                    fps_state.direction = 1
-
->>>>>>> 5ff202d8
+
                 self._ensure_follower_active(
                     fps_state,
                     reason="detected loaded state during startup",
                 )
             else:
                 fps_state.following = False
-<<<<<<< HEAD
-=======
-
->>>>>>> 5ff202d8
+
         
     def handle_ready(self) -> None:
         """
@@ -1787,13 +1754,11 @@
             if not oam.is_bay_ready(bay_index):
                 continue
 
-<<<<<<< HEAD
+
             attempted_locations.append(
                 f"{getattr(oam, 'name', 'unknown')} bay {bay_index}"
             )
-=======
-            attempted_locations.append(f"{getattr(oam, 'name', 'unknown')} bay {bay_index}")
->>>>>>> 5ff202d8
+
 
             fps_state.state_name = FPSLoadState.LOADING
             fps_state.encoder_samples.clear()
@@ -1809,28 +1774,20 @@
                 fps_state.current_spool_idx = bay_index
                 fps_state.state_name = FPSLoadState.LOADED
                 fps_state.since = self.reactor.monotonic()
-<<<<<<< HEAD
+
                 if fps_state.direction not in (0, 1):
-=======
-   if fps_state.direction not in (0, 1):
->>>>>>> 5ff202d8
+
                     fps_state.direction = 1
                 self.current_group = group_name
                 fps_state.encoder_samples.clear()
                 fps_state.reset_clog_tracker()
-<<<<<<< HEAD
-=======
-
->>>>>>> 5ff202d8
+
                 self._clear_stuck_spool_state(
                     fps_state,
                     restore_following=False,
                 )
                 fps_state.following = False
-<<<<<<< HEAD
-=======
-
->>>>>>> 5ff202d8
+
                 self._ensure_follower_active(
                     fps_state,
                     reason=f"spool load for group {group_name}",
@@ -1866,15 +1823,10 @@
                     retry_message,
                 )
 
-<<<<<<< HEAD
+
             self._clear_stuck_spool_state(fps_state, restore_following=False)
 
-=======
-
-            self._clear_stuck_spool_state(fps_state, restore_following=False)
-
-
->>>>>>> 5ff202d8
+
             fps_state.state_name = FPSLoadState.UNLOADED
             fps_state.current_group = None
             fps_state.current_spool_idx = None
@@ -1884,10 +1836,7 @@
             fps_state.encoder = None
             fps_state.encoder_samples.clear()
             fps_state.reset_clog_tracker()
-<<<<<<< HEAD
-=======
-
->>>>>>> 5ff202d8
+
             fps_state.since = self.reactor.monotonic()
             self.current_group = None
 
@@ -1897,12 +1846,10 @@
             attempts_summary = ", ".join(attempted_locations)
             detail = last_failure_message or "No detailed error provided"
             final_message = (
-<<<<<<< HEAD
+
                 "All ready bays failed to load for group "
                 f"{group_name} after automatic retries "
-=======
-                f"All ready bays failed to load for group {group_name} after automatic retries "
->>>>>>> 5ff202d8
+
                 f"(attempted: {attempts_summary}). Last error: {detail}"
             )
             logging.error("OAMS: %s", final_message)
@@ -1961,10 +1908,7 @@
         gcode.run_script(f"M114 {message}")
         gcode.run_script("PAUSE")
 
-<<<<<<< HEAD
-=======
-
->>>>>>> 5ff202d8
+
     def _ensure_follower_active(
         self,
         fps_state: 'FPSState',
@@ -1994,13 +1938,9 @@
             elif fps_state.stuck_spool_restore_direction in (0, 1):
                 direction = fps_state.stuck_spool_restore_direction
 
-<<<<<<< HEAD
+
         if direction not in (0, 1):
-=======
-
-        if direction not in (0, 1):
-
->>>>>>> 5ff202d8
+
             direction = 1
 
         fps_state.stuck_spool_restore_direction = direction
@@ -2028,10 +1968,7 @@
                 suffix,
             )
 
-<<<<<<< HEAD
-=======
-
->>>>>>> 5ff202d8
+
     def _clear_stuck_spool_state(
         self,
         fps_state: 'FPSState',
@@ -2039,10 +1976,7 @@
     ) -> None:
         """Clear any latched stuck-spool indicators for the provided FPS."""
 
-<<<<<<< HEAD
-=======
-
->>>>>>> 5ff202d8
+
         had_latched_state = (
             fps_state.stuck_spool_active
             or fps_state.stuck_spool_led_asserted
@@ -2057,10 +1991,7 @@
 
         oams_name = fps_state.stuck_spool_last_oams
         spool_idx = fps_state.stuck_spool_last_spool_idx
-<<<<<<< HEAD
-=======
-
->>>>>>> 5ff202d8
+
         stored_oams = self.oams.get(oams_name) if oams_name is not None else None
 
         if fps_state.stuck_spool_led_asserted and stored_oams is not None and spool_idx is not None:
@@ -2101,18 +2032,12 @@
                 )
             cleared_ids.add(unit_id)
 
-<<<<<<< HEAD
-=======
-
->>>>>>> 5ff202d8
+
         should_restore = (
             restore_following
             and fps_state.stuck_spool_should_restore_follower
             and fps_state.state_name == FPSLoadState.LOADED
-<<<<<<< HEAD
-=======
-
->>>>>>> 5ff202d8
+
             and active_oams is not None
             and hasattr(active_oams, "set_oams_follower")
         )
@@ -2120,10 +2045,7 @@
         if should_restore:
             direction = fps_state.stuck_spool_restore_direction
             if direction not in (0, 1):
-<<<<<<< HEAD
-=======
-
->>>>>>> 5ff202d8
+
                 direction = fps_state.direction if fps_state.direction in (0, 1) else 1
             self._ensure_follower_active(
                 fps_state,
@@ -2131,10 +2053,7 @@
                 preferred_direction=direction,
             )
 
-<<<<<<< HEAD
-=======
-
->>>>>>> 5ff202d8
+
         fps_state.reset_stuck_spool_state()
 
     def _handle_resume_command(self, *args, **kwargs) -> None:
@@ -2155,10 +2074,7 @@
                 self._clear_stuck_spool_state(fps_state)
         return self.reactor.NEVER
 
-<<<<<<< HEAD
-=======
-
->>>>>>> 5ff202d8
+
     def _monitor_unload_speed_for_fps(self, fps_name):
         def _monitor_unload_speed(self, eventtime):
             #logging.info("OAMS: Monitoring unloading speed state: %s" % self.current_state.name)
@@ -2226,15 +2142,10 @@
     def _monitor_stuck_spool_for_fps(self, fps_name: str):
         idle_timeout = self.printer.lookup_object("idle_timeout")
         pause_resume = self.pause_resume
-<<<<<<< HEAD
+
         print_stats = self.print_stats
 
-=======
-
-        print_stats = self.print_stats
-
-
->>>>>>> 5ff202d8
+
         def _monitor_stuck_spool(self, eventtime):
             fps_state = self.current_state.fps_state.get(fps_name)
             fps = self.fpss.get(fps_name)
@@ -2255,13 +2166,9 @@
                     or fps_state.current_spool_idx is None
                 )
                 if spool_changed:
-<<<<<<< HEAD
+
                     self._clear_stuck_spool_state(fps_state, restore_following=False)
-=======
-
-                    self._clear_stuck_spool_state(fps_state, restore_following=False)
-
->>>>>>> 5ff202d8
+
                     return eventtime + self.clog_monitor_period
                 if is_paused:
                     return eventtime + self.clog_monitor_period
@@ -2270,10 +2177,7 @@
             status = idle_timeout.get_status(eventtime)
             is_printing = status.get("state") == "Printing"
 
-<<<<<<< HEAD
-=======
-
->>>>>>> 5ff202d8
+
             all_axes_homed = True
             if self.toolhead is not None:
                 try:
@@ -2307,10 +2211,7 @@
                     stats_state = None
                 is_printing = stats_state == "printing"
 
-<<<<<<< HEAD
-=======
-
->>>>>>> 5ff202d8
+
             if not is_printing or fps_state.state_name != FPSLoadState.LOADED:
                 fps_state.stuck_spool_start_time = None
                 return eventtime + self.clog_monitor_period
@@ -2332,43 +2233,29 @@
             if pressure <= STUCK_SPOOL_PRESSURE_TRIGGER:
                 if fps_state.stuck_spool_start_time is None:
                     fps_state.stuck_spool_start_time = now
-<<<<<<< HEAD
+
                 elif now - (fps_state.stuck_spool_start_time or now) >= self.stuck_spool_dwell_time:
-=======
-
-                elif now - (fps_state.stuck_spool_start_time or now) >= self.stuck_spool_dwell_time:
-
->>>>>>> 5ff202d8
+
                     fps_state.stuck_spool_active = True
                     fps_state.stuck_spool_last_oams = fps_state.current_oams
                     fps_state.stuck_spool_last_spool_idx = fps_state.current_spool_idx
                     fps_state.stuck_spool_start_time = None
-<<<<<<< HEAD
-=======
-
->>>>>>> 5ff202d8
+
                     fps_state.stuck_spool_should_restore_follower = True
                     direction = (
                         fps_state.direction
                         if fps_state.direction in (0, 1)
                         else 1
                     )
-<<<<<<< HEAD
-=======
-
->>>>>>> 5ff202d8
+
                     fps_state.stuck_spool_restore_direction = direction
                     if hasattr(oams, "set_oams_follower"):
                         try:
                             oams.set_oams_follower(0, direction)
                             fps_state.following = False
-<<<<<<< HEAD
+
                             fps_state.direction = direction
-=======
-
-                            fps_state.direction = direction
-
->>>>>>> 5ff202d8
+
                             logging.info(
                                 "OAMS: Disabled follower on %s spool %s due to stuck spool detection",
                                 getattr(oams, "name", fps_state.current_oams),
@@ -2380,10 +2267,7 @@
                                 getattr(oams, "name", fps_state.current_oams),
                                 fps_state.current_spool_idx,
                             )
-<<<<<<< HEAD
-=======
-
->>>>>>> 5ff202d8
+
                     if fps_state.current_spool_idx is not None:
                         try:
                             oams.set_led_error(fps_state.current_spool_idx, 1)
