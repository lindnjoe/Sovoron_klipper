--- conflicted
+++ resolved
@@ -54,13 +54,6 @@
 
       SET_LED LED=AFC_Sndicator INDEX=1 RED=1 GREEN=0 BLUE=0
       UNSET_LANE_LOADED
-<<<<<<< HEAD
-=======
-      {% set ams_unit = printer["AFC_AMS AMS_1"] %}
-      {% if ams_unit._virtual_tool_switch %}
-        AFC_AMS_SYNC_TOOL_SENSOR UNIT=AMS_1 FPS=fps1
-      {% endif %}
->>>>>>> bdab13b0
     {% endif %}
 
 
@@ -116,13 +109,6 @@
 
       SET_LED LED=AFC_Tndicator INDEX=1 RED=1 GREEN=0 BLUE=0
       UNSET_LANE_LOADED
-<<<<<<< HEAD
-=======
-      {% set ams_unit = printer["AFC_AMS AMS_2"] %}
-      {% if ams_unit._virtual_tool_switch %}
-        AFC_AMS_SYNC_TOOL_SENSOR UNIT=AMS_2 FPS=fps2
-      {% endif %}
->>>>>>> bdab13b0
     {% endif %}
     
 
@@ -208,13 +194,6 @@
            # SET_FILAMENT_SENSOR SENSOR=extruder4_tool_start ENABLE=1
           {% endif %}
           {% if pause_triggered == False %}
-<<<<<<< HEAD
-=======
-            {% set ams_unit = printer["AFC_AMS AMS_1"] %}
-            {% if ams_unit._virtual_tool_switch %}
-              AFC_AMS_SYNC_TOOL_SENSOR UNIT=AMS_1 FPS=fps1
-            {% endif %}
->>>>>>> bdab13b0
           {% endif %}
         {% endif %}
       {% endif %}
@@ -305,13 +284,6 @@
            # SET_FILAMENT_SENSOR SENSOR=extruder5_tool_start ENABLE=1
           {% endif %}
           {% if pause_triggered == False %}
-<<<<<<< HEAD
-=======
-            {% set ams_unit = printer["AFC_AMS AMS_2"] %}
-            {% if ams_unit._virtual_tool_switch %}
-              AFC_AMS_SYNC_TOOL_SENSOR UNIT=AMS_2 FPS=fps2
-            {% endif %}
->>>>>>> bdab13b0
           {% endif %}
         {% endif %}
       {% endif %}
