--- conflicted
+++ resolved
@@ -52,11 +52,7 @@
       UNSET_LANE_LOADED
       {% set UNIT = printer['oams_manager']['fps fps1'].current_oams %}
       {% if UNIT %}
-<<<<<<< HEAD
         AFC_AMS_SYNC_TOOL_SENSOR UNIT="{{ UNIT }}" FPS=fps1
-=======
-        AFC_AMS_SYNC_TOOL_SENSOR UNIT={UNIT} FPS=fps1
->>>>>>> b68a6084
       {% endif %}
     {% endif %}
 
@@ -115,11 +111,7 @@
       UNSET_LANE_LOADED
       {% set UNIT = printer['oams_manager']['fps fps2'].current_oams %}
       {% if UNIT %}
-<<<<<<< HEAD
         AFC_AMS_SYNC_TOOL_SENSOR UNIT="{{ UNIT }}" FPS=fps2
-=======
-        AFC_AMS_SYNC_TOOL_SENSOR UNIT={UNIT} FPS=fps2
->>>>>>> b68a6084
       {% endif %}
     {% endif %}
     
@@ -198,11 +190,7 @@
           #CLEAN_NOZZLE
           {% set UNIT = printer['oams_manager']['fps fps1'].current_oams %}
           {% if UNIT %}
-<<<<<<< HEAD
             AFC_AMS_SYNC_TOOL_SENSOR UNIT="{{ UNIT }}" FPS=fps1
-=======
-            AFC_AMS_SYNC_TOOL_SENSOR UNIT={UNIT} FPS=fps1
->>>>>>> b68a6084
           {% endif %}
           SELECT_TOOL T=4
           RESTORE_GCODE_STATE NAME=purge_ready #MOVE=1 MOVE_SPEED=400
@@ -295,11 +283,7 @@
           #CLEAN_NOZZLE
           {% set UNIT = printer['oams_manager']['fps fps2'].current_oams %}
           {% if UNIT %}
-<<<<<<< HEAD
             AFC_AMS_SYNC_TOOL_SENSOR UNIT="{{ UNIT }}" FPS=fps2
-=======
-            AFC_AMS_SYNC_TOOL_SENSOR UNIT={UNIT} FPS=fps2
->>>>>>> b68a6084
           {% endif %}
           SELECT_TOOL T=5
           RESTORE_GCODE_STATE NAME=purge_ready #MOVE=1 MOVE_SPEED=400
