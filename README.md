<<<<<<< HEAD
# Sovoron Klipper AFC & OpenAMS Integration Guide

This repository packages the firmware modules, configuration, and macros required to run Sovoron printers with both the Automatic Filament Changer (AFC) and the OpenAMS multi-spool management system. It combines the upstream `klipper_openams` Python extension with a complete Klipper configuration tailored for dual OpenAMS units feeding an AFC-based toolchanger.
=======
# Klipper StealthChanger AFC & OpenAMS Integration Guide

This repository packages the firmware modules, configuration, and macros required to run Klipper printers with both the Automatic Filament Changer (AFC) and the OpenAMS multi-spool management system. It combines the upstream `klipper_openams` Python extension with a complete Klipper configuration tailored for dual OpenAMS units feeding an AFC-based toolchanger.
>>>>>>> 83f88a88

## Table of Contents
1. [System Architecture](#system-architecture)
   1. [Software Components](#software-components)
   2. [Hardware & MCU Topology](#hardware--mcu-topology)
   3. [Filament Path & Monitoring](#filament-path--monitoring)
2. [Integration Workflow](#integration-workflow)
   1. [Spool Loading & Switchover](#spool-loading--switchover)
   2. [Runout, Clog, and Stuck Spool Handling](#runout-clog-and-stuck-spool-handling)
   3. [Macros Bridging AFC and OpenAMS](#macros-bridging-afc-and-openams)
3. [Configuration Reference](#configuration-reference)
   1. [OpenAMS Core (`printer_data/config/oamsc.cfg`)](#openams-core-printer_dataconfigoamsccfg)
   2. [OpenAMS Macros (`printer_data/config/oams_macros.cfg`)](#openams-macros-printer_dataconfigoams_macroscfg)
   3. [AFC Core Settings (`printer_data/config/AFC/AFC.cfg`)](#afc-core-settings-printer_dataconfigafcafccfg)
   4. [AFC Macro Variables (`printer_data/config/AFC/AFC_Macro_Vars.cfg`)](#afc-macro-variables-printer_dataconfigafcafc_macro_varscfg)
   5. [AFC Hardware Definition (`printer_data/config/AFC/AFC_Hardware.cfg`)](#afc-hardware-definition-printer_dataconfigafcafc_hardwarecfg)
   6. [AFC AMS/Lane Mapping (`printer_data/config/AFC/AFC_AMS*.cfg`)](#afc-amslane-mapping-printer_dataconfigafcafc_amscfg)
   7. [Box Turtle & Buffers (`printer_data/config/AFC/AFC_Turtle_1.cfg`)](#box-turtle--buffers-printer_dataconfigafcafc_turtle_1cfg)
   8. [Pico Coprocessor (`printer_data/config/AFC/AFC_Pico.cfg`)](#pico-coprocessor-printer_dataconfigafcafc_picocfg)
   9. [AFC Convenience Macros (`printer_data/config/AFC/macros/*.cfg`)](#afc-convenience-macros-printer_dataconfigafcmacroscfg)
4. [Extending the Setup](#extending-the-setup)
   1. [Adding Additional OpenAMS Units](#adding-additional-openams-units)
   2. [Customising AFC Behaviour](#customising-afc-behaviour)
   3. [Debugging & Monitoring Tips](#debugging--monitoring-tips)

---

## System Architecture

### Software Components
- **`klipper_openams` extension** – Implements the runtime logic that coordinates spool loading, runout recovery, clog detection, and stuck-spool monitoring across all filament pressure sensors (FPS) and AMS hubs. The `oams_manager.py` module provides configurable thresholds, timers, and LED control hooks that interact with the hardware macros defined in the Klipper configuration.
- **Klipper configuration** – Located under `printer_data/config`, it declares all MCUs, stepper lanes, hubs, macros, and gcode variables that tie the OpenAMS hardware to the AFC system. The configuration is separated into logical files so each subsystem can be tuned independently.

### Hardware & MCU Topology
- **OpenAMS MCUs** – `oamsc.cfg` declares the CAN-connected MCUs for each FPS and hub pair (`[mcu fps]`, `[mcu oams_mcu1]`, and matching entries for the second AMS). Multiple filament pressure sensors can be defined to support dual extruders.
- **AFC controllers** – `AFC_Turtle_1.cfg` and `AFC_Pico.cfg` register the Box Turtle CAN board and RP2040-based buffer expander that drive lane steppers, hub motors, and buffer sensors. Each lane maps to an AFC stepper with its own TMC2209 driver configuration and optional buffer logic.

### Filament Path & Monitoring
- **Filament groups & FPS definitions** – `oamsc.cfg` maps toolchanger tools (`T4`–`T11`) into OpenAMS filament groups and binds each group to an FPS (`fps1`/`fps2`) and extruder. The `reload_before_toolhead_distance` value per FPS determines how early the manager coasts followers before a swap.
- **Pressure and encoder tracking** – `klipper_openams/src/oams_manager.py` tracks encoder counts and FPS pressure, automatically retrying failed loads, pausing when loading speeds stall, and latching LEDs when a stuck spool is detected. Clog monitoring uses configurable dwell, travel, and pressure thresholds to decide when to stop a print.

## Integration Workflow

### Spool Loading & Switchover
1. **Lane selection** – AFC lanes are mapped to OpenAMS units (`[AFC_lane]` sections) so that commands like `CHANGE_TOOL` or `_TX1` select the correct group before requesting a load.
2. **Load execution** – `OAMSM_LOAD_FILAMENT` gcode is emitted by the `_TX1`/`_TX2` macros. The OpenAMS manager advances the designated hub until the FPS reaches the configured midpoint between `fps_upper_threshold` and `fps_lower_threshold`.
3. **Toolhead priming** – After a successful load, macros pull filament into the toolhead using the `_oams_macro_variables` lengths and optionally trigger purge, wipe, or brush cycles defined in AFC macro variables.

### Runout, Clog, and Stuck Spool Handling
- **Runout** – When an FPS detects hub HES sensors dropping out, `OAMSRunoutMonitor` transitions through pause, coast, and reload states before pulling the next spool in the group.
- **Clog detection** – Encoder deltas, extruder travel, and pressure offsets are sampled over the configurable window to determine whether extrusion has stalled. If a clog is confirmed, the print is paused and LEDs illuminate for the offending spool.
- **Stuck spool detection** – While printing, the stuck spool monitor watches FPS pressure for sustained readings below `STUCK_SPOOL_PRESSURE_TRIGGER`. If the pressure stays low for at least the clog dwell time, the system pauses, asserts the spool LED, and waits for the user to resume after clearing the jam. Resuming or switching spools automatically clears the latch and LED.

### Macros Bridging AFC and OpenAMS
- **Safe unload routines** – `SAFE_UNLOAD_FILAMENT1/2` macros coordinate nozzle heating, cutter actuation, follower reversal, and hub unload commands for each AMS.
- **Transfer macros** – `_TX1` and `_TX2` manage changeovers by unloading the currently loaded group (if any), loading the requested OpenAMS group, and priming the toolhead before returning to print moves.
- **Convenience wrappers** – `BT_CHANGE_TOOL`, `BT_LANE_EJECT`, and related macros provide high-level commands for tool changes and manual lane operations while respecting the underlying AFC lane naming conventions.

## Configuration Reference

### OpenAMS Core (`printer_data/config/oamsc.cfg`)

#### MCU & Sensor Blocks
| Section | Settings | Purpose |
| --- | --- | --- |
| `[mcu fps]` | `canbus_uuid` | CAN address for the first filament pressure sensor MCU. |
| `[mcu oams_mcu1]` | `canbus_uuid` | CAN address for the first OpenAMS hub MCU. |
| `[mcu fps2]` | `canbus_uuid` | Optional second FPS MCU for dual extruders. |
| `[mcu oams_mcu2]` | `canbus_uuid` | Optional second OpenAMS hub MCU. |
| `[filament_switch_sensor extruder_in1]` | `switch_pin`, `pause_on_runout` | Optional inline filament sensor for the first toolhead. |
| `[filament_switch_sensor extruder_in2]` | `switch_pin`, `pause_on_runout` | Optional inline filament sensor for the second toolhead. |

#### Macro Variable Block
| Section | Variable | Description |
| --- | --- | --- |
| `[gcode_macro _oams_macro_variables]` | `variable_pre_cut_x`, `variable_pre_cut_y`, `variable_pre_cut_speed`, `variable_cut_x`, `variable_cut_y`, `variable_cut_speed` | Cutter entry positions and speeds. |
|  | `variable_hotend_meltzone_compensation`, `variable_retract_length`, `variable_extrusion_reload_length`, `variable_extrusion_unload_length`, `variable_reload_speed` | Toolhead extrusion lengths and speeds for load/unload cycles. |
|  | `variable_fs_extruder_in1`, `variable_fs_extruder_out1`, `variable_fs_extruder_in2`, `variable_fs_extruder_out2` | Enable flags for auxiliary filament sensors per extruder. |

#### OpenAMS Unit Blocks
| Section | Key Settings | Description |
| --- | --- | --- |
| `[oams oams1]` & `[oams oams2]` | `fps_upper_threshold`, `fps_lower_threshold`, `fps_is_reversed`, `f1s_hes_on`, `f1s_hes_is_above`, `hub_hes_on`, `hub_hes_is_above`, `ptfe_length`, `current_target`, `current_kp`, `current_ki`, `current_kd`, `oams_idx` | Tune how each AMS responds to FPS pressure, HES sensors, PTFE length, and rewind PID. |

#### Filament Groups & FPS Definitions
| Section | Settings | Description |
| --- | --- | --- |
| `[filament_group T4]` … `[filament_group T11]` | `group` | Map toolchanger tools to OpenAMS spool groups. |
| `[fps fps1]` & `[fps fps2]` | `pin`, `reversed`, `oams`, `extruder`, `reload_before_toolhead_distance` | Bind an FPS sensor to its AMS, extruder, and follower safety margin. |

#### Manager & Includes
| Section | Settings | Description |
| --- | --- | --- |
| `[oams_manager]` | (commented) `UNLOAD_RETRY_NUDGE_TIME`, `reload_before_toolhead_distance` | Optional overrides for retry timing and follower safety margin. |
| `[include oams_macros.cfg]` | — | Pulls in all macros that cooperate with the manager. |

### OpenAMS Macros (`printer_data/config/oams_macros.cfg`)

| Macro | Role |
| --- | --- |
| `SAFE_UNLOAD_FILAMENT1`, `SAFE_UNLOAD_FILAMENT2` | Heat the nozzle, actuate the cutter, command follower reversal, and unload the active spool for AMS 1 and 2 respectively. |
| `_TX1`, `_TX2` | High-level transfer macros that unload the current group, request an OpenAMS load (`OAMSM_LOAD_FILAMENT`), prime the extruder, and restore print state for each FPS. |
| `_UNLOAD_FS_OUT1`, `_UNLOAD_FS_OUT2`, `_LOAD_FS_IN1`, `_LOAD_FS_OUT1` (and similar helpers) | Internal helper macros that synchronise auxiliary filament sensors with hub and toolhead movement. |

### AFC Core Settings (`printer_data/config/AFC/AFC.cfg`)

#### Speed & Motion
| Setting | Description |
| --- | --- |
| `long_moves_speed`, `long_moves_accel` | Feed rate/acceleration for long lane moves. |
| `short_moves_speed`, `short_moves_accel`, `short_move_dis` | Parameters for short failsafe moves used during retries. |
| `load_to_hub` | Global toggle for automatically fast-loading filament to the hub when a spool is inserted. |
| `assisted_unload` | Whether the hub assists retracts during unload to prevent loose windings. |
| `unload_on_runout` | Enables automatic unload on runout if no fallback spool is configured. |
| `print_short_stats`, `debug`, `auto_home`, `debounce_delay` | Runtime logging and safety toggles. |

#### Material & Sensor Defaults
| Setting | Description |
| --- | --- |
| `enable_sensors_in_gui` | Expose sensors in the UI for monitoring. |
| `default_material_temps`, `common_density_values`, `default_material_type` | Default extrusion parameters when Spoolman data is unavailable. |

#### Pause/Resume Behaviour
| Setting | Description |
| --- | --- |
| `z_hop`, `resume_speed`, `resume_z_speed`, `error_timeout` | Head movement and timeout behaviour around tool changes and errors. |

#### LED Colours
| Setting | Description |
| --- | --- |
| `led_name`, `led_fault`, `led_ready`, `led_not_ready`, `led_loading`, `led_tool_loaded`, `led_buffer_advancing`, `led_buffer_trailing`, `led_buffer_disable`, `led_spool_illuminate` | Neopixel colours used to indicate AFC state transitions. |

#### Macro Enablement
| Setting | Description |
| --- | --- |
| `tool_cut`, `tool_cut_threshold`, `tool_cut_cmd` | Enable and configure cutter usage during unload. |
| `park`, `park_cmd` | Enable toolhead park routine. |
| `poop`, `poop_cmd`, `kick`, `kick_cmd`, `wipe`, `wipe_cmd`, `form_tip`, `form_tip_cmd` | Toggle purge, kick, brush, and tip-form routines. |

#### Startup & Tip Forming
| Section | Key Settings |
| --- | --- |
| `[AFC_prep]` | `enable` toggles the PREP routine executed by `delayed_gcode welcome`. |
| `[AFC_form_tip]` | `ramming_volume`, `toolchange_temp`, `unloading_speed_start`, `unloading_speed`, `cooling_tube_position`, `cooling_tube_length`, `initial_cooling_speed`, `final_cooling_speed`, `cooling_moves`, `use_skinnydip`, `skinnydip_distance`, `dip_insertion_speed`, `dip_extraction_speed`, `melt_zone_pause`, `cooling_zone_pause`. |

### AFC Macro Variables (`printer_data/config/AFC/AFC_Macro_Vars.cfg`)

#### `_AFC_GLOBAL_VARS`
| Variable | Description |
| --- | --- |
| `variable_stepper_name` | Prefix for AFC lane steppers (e.g., `lane`). |
| `variable_travel_speed`, `variable_z_travel_speed`, `variable_accel` | Default travel speeds and acceleration for macro moves. |
| `variable_verbose` | Console verbosity level (0–2). |

#### `_AFC_CUT_TIP_VARS`
| Variable | Description |
| --- | --- |
| `variable_pin_loc_xy`, `variable_pin_park_dist`, `variable_cut_move_dist` | Cutter positioning parameters. |
| `variable_cut_accel`, `variable_cut_direction`, `variable_cut_fast_move_speed`, `variable_cut_slow_move_speed`, `variable_evacuate_speed`, `variable_cut_dwell_time`, `variable_cut_fast_move_fraction`, `variable_extruder_move_speed` | Motion profile for cutting. |
| `variable_restore_position`, `variable_retract_length`, `variable_quick_tip_forming`, `variable_cut_count`, `variable_rip_length`, `variable_rip_speed`, `variable_pushback_length`, `variable_pushback_dwell_time` | Behavioural tweaks for retracting and tip shaping. |
| `variable_safe_margin_xy` | Safety envelope when approaching the cutter. |
| `variable_cut_current_stepper_x`, `variable_cut_current_stepper_y`, `variable_cut_current_stepper_z`, `variable_conf_name_stepper_x`, `variable_conf_name_stepper_y`, `variable_conf_name_stepper_z` | Optional current overrides and matching TMC section names. |
| `variable_tool_servo_enable`, `variable_tool_servo_name`, `variable_tool_servo_angle_out`, `variable_tool_servo_angle_in` | Servo configuration for blade actuation. |

#### `_AFC_POOP_VARS`
| Variable | Description |
| --- | --- |
| `variable_purge_loc_xy`, `variable_purge_spd`, `variable_z_purge_move`, `variable_fast_z`, `variable_z_lift` | Purge path geometry and speeds. |
| `variable_restore_position`, `variable_purge_start` | Toolhead positioning before/after purging. |
| `variable_part_cooling_fan`, `variable_part_cooling_fan_speed`, `variable_purge_cool_time` | Cooling fan usage during purge. |
| `variable_purge_length`, `variable_purge_length_minimum` (+ optional modifiers) | Filament length heuristics for purging. |

#### `_AFC_KICK_VARS`
| Variable | Description |
| --- | --- |
| `variable_kick_start_loc`, `variable_kick_z`, `variable_kick_speed`, `variable_kick_accel`, `variable_kick_direction`, `variable_kick_move_dist`, `variable_z_after_kick` | Parameters for the kick routine that knocks purge blobs off the deck. |

#### `_AFC_BRUSH_VARS`
| Variable | Description |
| --- | --- |
| `variable_brush_loc`, `variable_brush_clean_speed`, `variable_brush_clean_accel`, `variable_brush_width`, `variable_brush_depth`, `variable_y_brush`, `variable_brush_count`, `variable_z_move` | Define brush location, speeds, passes, and optional Z hop. |

#### `_AFC_PARK_VARS`
| Variable | Description |
| --- | --- |
| `variable_park_loc_xy`, `variable_z_hop`, `variable_park_z` | Position and Z management during park moves. |

### AFC Hardware Definition (`printer_data/config/AFC/AFC_Hardware.cfg`)

| Section | Key Settings |
| --- | --- |
| `[force_move]` | `enable_force_move` enables manual jogs with unloaded steppers. |
| `[AFC_extruder extruder*]` | `pin_tool_start`, optional `pin_tool_end`, `tool_stn`, `tool_stn_unload`, `tool_sensor_after_extruder`, `tool_unload_speed`, `tool_load_speed`, `deadband` define toolhead sensor geometry and speeds for each extruder channel. |
| `[#filament_switch_sensor bypass]` | Template for an additional bypass sensor if needed. |

### AFC AMS/Lane Mapping (`printer_data/config/AFC/AFC_AMS*.cfg`)

| Section | Purpose |
| --- | --- |
| `[gcode_button T4_unload_button]`, `[gcode_button T5_unload_button]` | Hardware buttons that trigger `SAFE_UNLOAD_FILAMENT` routines when the printer is idle. |
| `[AFC_AMS AMS_1]`, `[AFC_AMS AMS_2]` | Bind an OpenAMS unit (`oams1`/`oams2`) to the AFC extruder channel that services it. |
| `[AFC_lane lane4]` … `[AFC_lane lane11]` | Assign individual lanes to AMS slots, define LED indices, hub IDs, tool mappings, and custom load/unload macros per lane. |
| `[AFC_hub Hub_1]` … `[AFC_hub Hub_8]` | Configure bowden lengths, movement distances, and cutter availability for each hub. |

### Box Turtle & Buffers (`printer_data/config/AFC/AFC_Turtle_1.cfg`)

| Section | Highlights |
| --- | --- |
| `[AFC_BoxTurtle Turtle_1]` | Enables assist and kick-start behaviour for the Box Turtle hub controller and optionally links buffers. |
| `[AFC_stepper lane0]` … `[AFC_stepper lane3]` | Define CAN pins, rotation distances, hub associations, buffers, and tool mappings for the four primary AFC lanes serviced by the Turtle board. |
| `[tmc2209 AFC_stepper lane*]` | UART pins and current settings for each lane’s stepper driver. |
| `[AFC_buffer TN*]` | Buffer advance/trailing sensors and gain multipliers (including those hosted on the Pico coprocessor). |
| `[AFC_led AFC_Indicator]`, `[AFC_led AFC_Tndicator]`, `[AFC_led AFC_Sndicator]` | LED strips that visualise AFC state per AMS. |

### Pico Coprocessor (`printer_data/config/AFC/AFC_Pico.cfg`)

| Section | Highlights |
| --- | --- |
| `[mcu Pico]` | Registers the USB-connected RP2040 board that supplies additional GPIO for buffer sensors. |

### AFC Convenience Macros (`printer_data/config/AFC/macros/*.cfg`)

| Macro | Description |
| --- | --- |
| `BT_TOOL_UNLOAD` | Wrapper that issues `TOOL_UNLOAD` to drop the current filament. |
| `BT_CHANGE_TOOL` | Calculates the lane name from `_AFC_GLOBAL_VARS.variable_stepper_name` and calls `CHANGE_TOOL`. |
| `BT_LANE_EJECT` | Fully ejects filament from a specified lane. |
| `BT_LANE_MOVE` | Manually advances or retracts a lane by a user-specified distance. |
| `BT_RESUME` | Ensures AFC resume logic runs before resuming a paused print. |
| `BT_PREP` | Runs the AFC PREP sequence via the `PREP` macro. |

## Extending the Setup

### Adding Additional OpenAMS Units
- Duplicate the `[mcu fps]`, `[mcu oams_mcu]`, `[oams]`, `[filament_group]`, and `[fps]` sections with new UUIDs and group names. Ensure each new FPS is mapped to an extruder and lane macros reference the expanded group list.

### Customising AFC Behaviour
- Adjust macro variables in `AFC_Macro_Vars.cfg` to tune cutter timing, purge lengths, and brush routines for your specific toolhead and waste handling setup.
- Modify lane definitions in `AFC_Turtle_1.cfg` to change hub assignments, add buffers, or alter LED indices when you relocate hardware.

### Debugging & Monitoring Tips
- Follow the comments in `oamsc.cfg` to calibrate FPS reversal, HES thresholds, and PTFE lengths. Use `tail -f ~/printer_data/logs/klippy.log` during calibration.
- Inspect the AFC LEDs defined in `AFC.cfg` and `AFC_Turtle_1.cfg` to confirm status changes during loads, unloads, and error states.
- Use the `SAFE_UNLOAD_FILAMENT` macros when clearing jams—resuming the print will clear stuck spool latches and LEDs automatically.

---

<<<<<<< HEAD
With these references, you can tune every aspect of the Sovoron AFC + OpenAMS integration, extend it to additional lanes or AMS units, and understand how the runtime code and macros cooperate to keep filament flowing reliably.
=======
With these references, you can tune every aspect of the Klipper AFC + OpenAMS integration, extend it to additional lanes or AMS units, and understand how the runtime code and macros cooperate to keep filament flowing reliably.
>>>>>>> 83f88a88
<|MERGE_RESOLUTION|>--- conflicted
+++ resolved
@@ -1,12 +1,8 @@
-<<<<<<< HEAD
+
 # Sovoron Klipper AFC & OpenAMS Integration Guide
 
 This repository packages the firmware modules, configuration, and macros required to run Sovoron printers with both the Automatic Filament Changer (AFC) and the OpenAMS multi-spool management system. It combines the upstream `klipper_openams` Python extension with a complete Klipper configuration tailored for dual OpenAMS units feeding an AFC-based toolchanger.
-=======
-# Klipper StealthChanger AFC & OpenAMS Integration Guide
-
-This repository packages the firmware modules, configuration, and macros required to run Klipper printers with both the Automatic Filament Changer (AFC) and the OpenAMS multi-spool management system. It combines the upstream `klipper_openams` Python extension with a complete Klipper configuration tailored for dual OpenAMS units feeding an AFC-based toolchanger.
->>>>>>> 83f88a88
+
 
 ## Table of Contents
 1. [System Architecture](#system-architecture)
@@ -254,8 +250,5 @@
 
 ---
 
-<<<<<<< HEAD
+
 With these references, you can tune every aspect of the Sovoron AFC + OpenAMS integration, extend it to additional lanes or AMS units, and understand how the runtime code and macros cooperate to keep filament flowing reliably.
-=======
-With these references, you can tune every aspect of the Klipper AFC + OpenAMS integration, extend it to additional lanes or AMS units, and understand how the runtime code and macros cooperate to keep filament flowing reliably.
->>>>>>> 83f88a88
