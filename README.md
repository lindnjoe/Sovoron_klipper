
<<<<<<< HEAD
=======

>>>>>>> d2f2bfd0
This backup is provided by [Klipper-Backup](https://github.com/Staubgeborener/klipper-backup).

## Virtual input pins

This repository includes a small Klipper module that provides software
**input** pins. Each pin behaves as an endstop-style input so other
<<<<<<< HEAD
modules treat it like any physical input pin.  Define a pin with an
`[ams_pin]` section and reference it elsewhere as `ams_pin:<name>`.

Use the `SET_AMS_PIN` and `QUERY_AMS_PIN` gcode commands to
manually update or read the pin state.

If other modules parse pin names before any `[ams_pin]` section is
encountered, add an empty `[ams_pin]` section near the start of the
config file to register the virtual chip before those modules load.

Example:

```
[ams_pin runout_button]
initial_value: 1
```

Use `SET_AMS_PIN PIN=runout_button VALUE=0` to toggle the pin at runtime
and `QUERY_AMS_PIN PIN=runout_button` to report its current state.

Pin names are matched case-insensitively, so `RUNOUT_BUTTON` and
`runout_button` refer to the same pin.  Pins also register with an
`ams_pin:` prefix for modules that expect the chip name to be present.

Each pin is stored internally under a single normalized name.  This
ensures that multiple `[ams_pin]` sections act independently even when
names differ only by case.

As of this version every pin allocates its own unique OID so subsystems
like the button handler can treat each virtual pin as a separate MCU
input.  Button events now include this OID so handlers can distinguish
between multiple virtual pins.  This fixes issues where only the first
configured pin responded to changes.
=======
modules treat it like any physical input pin.  Define a pin with an
>>>>>>> d2f2bfd0
<|MERGE_RESOLUTION|>--- conflicted
+++ resolved
@@ -1,48 +1,9 @@
 
-<<<<<<< HEAD
-=======
 
->>>>>>> d2f2bfd0
 This backup is provided by [Klipper-Backup](https://github.com/Staubgeborener/klipper-backup).
 
 ## Virtual input pins
 
 This repository includes a small Klipper module that provides software
 **input** pins. Each pin behaves as an endstop-style input so other
-<<<<<<< HEAD
-modules treat it like any physical input pin.  Define a pin with an
-`[ams_pin]` section and reference it elsewhere as `ams_pin:<name>`.
-
-Use the `SET_AMS_PIN` and `QUERY_AMS_PIN` gcode commands to
-manually update or read the pin state.
-
-If other modules parse pin names before any `[ams_pin]` section is
-encountered, add an empty `[ams_pin]` section near the start of the
-config file to register the virtual chip before those modules load.
-
-Example:
-
-```
-[ams_pin runout_button]
-initial_value: 1
-```
-
-Use `SET_AMS_PIN PIN=runout_button VALUE=0` to toggle the pin at runtime
-and `QUERY_AMS_PIN PIN=runout_button` to report its current state.
-
-Pin names are matched case-insensitively, so `RUNOUT_BUTTON` and
-`runout_button` refer to the same pin.  Pins also register with an
-`ams_pin:` prefix for modules that expect the chip name to be present.
-
-Each pin is stored internally under a single normalized name.  This
-ensures that multiple `[ams_pin]` sections act independently even when
-names differ only by case.
-
-As of this version every pin allocates its own unique OID so subsystems
-like the button handler can treat each virtual pin as a separate MCU
-input.  Button events now include this OID so handlers can distinguish
-between multiple virtual pins.  This fixes issues where only the first
-configured pin responded to changes.
-=======
-modules treat it like any physical input pin.  Define a pin with an
->>>>>>> d2f2bfd0
+modules treat it like any physical input pin.  Define a pin with an