--- conflicted
+++ resolved
@@ -1,13 +1,4 @@
-<<<<<<< HEAD
-# Klipper-Backup 💾
-Klipper backup script for manual or automated GitHub backups
 
-=======
-
-# Klipper-Backup 💾
-Klipper backup script for manual or automated GitHub backups
-
->>>>>>> 2cc9f5e7
 This backup is provided by [Klipper-Backup](https://github.com/Staubgeborener/klipper-backup).
 
 ## AMS virtual pins
@@ -37,9 +28,6 @@
 # The `PIN` parameter may use either `pin1` or `virtual_pin:pin1`.
 ```
 
-<<<<<<< HEAD
 These pins behave like real endstop inputs, so they can be used anywhere
-an input pin is expected.
-=======
-These pins behave like real endstop inputs, so they can be used anywhere
->>>>>>> 2cc9f5e7
+
+an input pin is expected.