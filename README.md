<<<<<<< HEAD
=======

>>>>>>> 6c5cacc5
# Sovoron Klipper AFC & OpenAMS Integration Guide

This repository packages the firmware modules, configuration, and macros required to run Sovoron printers with both the Automatic Filament Changer (AFC) and the OpenAMS multi-spool management system. It combines the upstream `klipper_openams` Python extension with a complete Klipper configuration tailored for dual OpenAMS units feeding an AFC-based toolchanger.

<<<<<<< HEAD
=======

>>>>>>> 6c5cacc5
## Table of Contents
1. [System Architecture](#system-architecture)
   1. [Software Components](#software-components)
   2. [Hardware & MCU Topology](#hardware--mcu-topology)
   3. [Filament Path & Monitoring](#filament-path--monitoring)
2. [Integration Workflow](#integration-workflow)
   1. [Spool Loading & Switchover](#spool-loading--switchover)
   2. [Runout, Clog, and Stuck Spool Handling](#runout-clog-and-stuck-spool-handling)
   3. [Macros Bridging AFC and OpenAMS](#macros-bridging-afc-and-openams)
3. [Configuration Reference](#configuration-reference)
   1. [OpenAMS Core (`printer_data/config/oamsc.cfg`)](#openams-core-printer_dataconfigoamsccfg)
   2. [OpenAMS Macros (`printer_data/config/oams_macros.cfg`)](#openams-macros-printer_dataconfigoams_macroscfg)
   3. [AFC Core Settings (`printer_data/config/AFC/AFC.cfg`)](#afc-core-settings-printer_dataconfigafcafccfg)
   4. [AFC Macro Variables (`printer_data/config/AFC/AFC_Macro_Vars.cfg`)](#afc-macro-variables-printer_dataconfigafcafc_macro_varscfg)
   5. [AFC Hardware Definition (`printer_data/config/AFC/AFC_Hardware.cfg`)](#afc-hardware-definition-printer_dataconfigafcafc_hardwarecfg)
   6. [AFC AMS/Lane Mapping (`printer_data/config/AFC/AFC_AMS*.cfg`)](#afc-amslane-mapping-printer_dataconfigafcafc_amscfg)
   7. [Box Turtle & Buffers (`printer_data/config/AFC/AFC_Turtle_1.cfg`)](#box-turtle--buffers-printer_dataconfigafcafc_turtle_1cfg)
   8. [Pico Coprocessor (`printer_data/config/AFC/AFC_Pico.cfg`)](#pico-coprocessor-printer_dataconfigafcafc_picocfg)
   9. [AFC Convenience Macros (`printer_data/config/AFC/macros/*.cfg`)](#afc-convenience-macros-printer_dataconfigafcmacroscfg)
4. [Extending the Setup](#extending-the-setup)
   1. [Adding Additional OpenAMS Units](#adding-additional-openams-units)
   2. [Customising AFC Behaviour](#customising-afc-behaviour)
   3. [Debugging & Monitoring Tips](#debugging--monitoring-tips)

---

## System Architecture

### Software Components
- **`klipper_openams` extension** – Implements the runtime logic that coordinates spool loading, runout recovery, clog detection, and stuck-spool monitoring across all filament pressure sensors (FPS) and AMS hubs. The `oams_manager.py` module provides configurable thresholds, timers, and LED control hooks that interact with the hardware macros defined in the Klipper configuration.
- **Klipper configuration** – Located under `printer_data/config`, it declares all MCUs, stepper lanes, hubs, macros, and gcode variables that tie the OpenAMS hardware to the AFC system. The configuration is separated into logical files so each subsystem can be tuned independently.

### Hardware & MCU Topology
- **OpenAMS MCUs** – `oamsc.cfg` declares the CAN-connected MCUs for each FPS and hub pair (`[mcu fps]`, `[mcu oams_mcu1]`, and matching entries for the second AMS). Multiple filament pressure sensors can be defined to support dual extruders.
- **AFC controllers** – `AFC_Turtle_1.cfg` and `AFC_Pico.cfg` register the Box Turtle CAN board and RP2040-based buffer expander that drive lane steppers, hub motors, and buffer sensors. Each lane maps to an AFC stepper with its own TMC2209 driver configuration and optional buffer logic.

### Filament Path & Monitoring
- **Filament groups & FPS definitions** – `oamsc.cfg` maps toolchanger tools (`T4`–`T11`) into OpenAMS filament groups and binds each group to an FPS (`fps1`/`fps2`) and extruder. The `reload_before_toolhead_distance` value per FPS determines how early the manager coasts followers before a swap.
- **Pressure and encoder tracking** – `klipper_openams/src/oams_manager.py` tracks encoder counts and FPS pressure, automatically retrying failed loads, pausing when loading speeds stall, and latching LEDs when a stuck spool is detected. Clog monitoring uses configurable dwell, travel, and pressure thresholds to decide when to stop a print.

## Integration Workflow

### Spool Loading & Switchover
1. **Lane selection** – AFC lanes are mapped to OpenAMS units (`[AFC_lane]` sections) so that commands like `CHANGE_TOOL` or `_TX1` select the correct group before requesting a load.
2. **Load execution** – `OAMSM_LOAD_FILAMENT` gcode is emitted by the `_TX1`/`_TX2` macros. The OpenAMS manager advances the designated hub until the FPS reaches the configured midpoint between `fps_upper_threshold` and `fps_lower_threshold`.
3. **Toolhead priming** – After a successful load, macros pull filament into the toolhead using the `_oams_macro_variables` lengths and optionally trigger purge, wipe, or brush cycles defined in AFC macro variables.

### Runout, Clog, and Stuck Spool Handling
- **Runout** – When an FPS detects hub HES sensors dropping out, `OAMSRunoutMonitor` transitions through pause, coast, and reload states before pulling the next spool in the group.
- **Clog detection** – Encoder deltas, extruder travel, and pressure offsets are sampled over the configurable window to determine whether extrusion has stalled. If a clog is confirmed, the print is paused and LEDs illuminate for the offending spool.
- **Stuck spool detection** – While printing, the stuck spool monitor watches FPS pressure for sustained readings below `STUCK_SPOOL_PRESSURE_TRIGGER`. If the pressure stays low for at least the clog dwell time, the system pauses, asserts the spool LED, and waits for the user to resume after clearing the jam. Resuming or switching spools automatically clears the latch and LED.

### Macros Bridging AFC and OpenAMS
- **Safe unload routines** – `SAFE_UNLOAD_FILAMENT1/2` macros coordinate nozzle heating, cutter actuation, follower reversal, and hub unload commands for each AMS.
- **Transfer macros** – `_TX1` and `_TX2` manage changeovers by unloading the currently loaded group (if any), loading the requested OpenAMS group, and priming the toolhead before returning to print moves.
- **Convenience wrappers** – `BT_CHANGE_TOOL`, `BT_LANE_EJECT`, and related macros provide high-level commands for tool changes and manual lane operations while respecting the underlying AFC lane naming conventions.

## Configuration Reference

### OpenAMS Core (`printer_data/config/oamsc.cfg`)

#### MCU & Sensor Blocks
| Section | Settings | Purpose |
| --- | --- | --- |
| `[mcu fps]` | `canbus_uuid` | CAN address for the first filament pressure sensor MCU. |
| `[mcu oams_mcu1]` | `canbus_uuid` | CAN address for the first OpenAMS hub MCU. |
| `[mcu fps2]` | `canbus_uuid` | Optional second FPS MCU for dual extruders. |
| `[mcu oams_mcu2]` | `canbus_uuid` | Optional second OpenAMS hub MCU. |
| `[filament_switch_sensor extruder_in1]` | `switch_pin`, `pause_on_runout` | Optional inline filament sensor for the first toolhead. |
| `[filament_switch_sensor extruder_in2]` | `switch_pin`, `pause_on_runout` | Optional inline filament sensor for the second toolhead. |

#### Macro Variable Block
| Section | Variable | Description |
| --- | --- | --- |
| `[gcode_macro _oams_macro_variables]` | `variable_pre_cut_x`, `variable_pre_cut_y`, `variable_pre_cut_speed`, `variable_cut_x`, `variable_cut_y`, `variable_cut_speed` | Cutter entry positions and speeds. |
|  | `variable_hotend_meltzone_compensation`, `variable_retract_length`, `variable_extrusion_reload_length`, `variable_extrusion_unload_length`, `variable_reload_speed` | Toolhead extrusion lengths and speeds for load/unload cycles. |
|  | `variable_fs_extruder_in1`, `variable_fs_extruder_out1`, `variable_fs_extruder_in2`, `variable_fs_extruder_out2` | Enable flags for auxiliary filament sensors per extruder. |

#### OpenAMS Unit Blocks
| Section | Key Settings | Description |
| --- | --- | --- |
| `[oams oams1]` & `[oams oams2]` | `fps_upper_threshold`, `fps_lower_threshold`, `fps_is_reversed`, `f1s_hes_on`, `f1s_hes_is_above`, `hub_hes_on`, `hub_hes_is_above`, `ptfe_length`, `current_target`, `current_kp`, `current_ki`, `current_kd`, `oams_idx` | Tune how each AMS responds to FPS pressure, HES sensors, PTFE length, and rewind PID. |

#### Filament Groups & FPS Definitions
| Section | Settings | Description |
| --- | --- | --- |
| `[filament_group T4]` … `[filament_group T11]` | `group` | Map toolchanger tools to OpenAMS spool groups. |
| `[fps fps1]` & `[fps fps2]` | `pin`, `reversed`, `oams`, `extruder`, `reload_before_toolhead_distance` | Bind an FPS sensor to its AMS, extruder, and follower safety margin. |

#### Manager & Includes
| Section | Settings | Description |
| --- | --- | --- |
| `[oams_manager]` | (commented) `UNLOAD_RETRY_NUDGE_TIME`, `reload_before_toolhead_distance` | Optional overrides for retry timing and follower safety margin. |
| `[include oams_macros.cfg]` | — | Pulls in all macros that cooperate with the manager. |

### OpenAMS Macros (`printer_data/config/oams_macros.cfg`)

| Macro | Role |
| --- | --- |
| `SAFE_UNLOAD_FILAMENT1`, `SAFE_UNLOAD_FILAMENT2` | Heat the nozzle, actuate the cutter, command follower reversal, and unload the active spool for AMS 1 and 2 respectively. |
| `_TX1`, `_TX2` | High-level transfer macros that unload the current group, request an OpenAMS load (`OAMSM_LOAD_FILAMENT`), prime the extruder, and restore print state for each FPS. |
| `_UNLOAD_FS_OUT1`, `_UNLOAD_FS_OUT2`, `_LOAD_FS_IN1`, `_LOAD_FS_OUT1` (and similar helpers) | Internal helper macros that synchronise auxiliary filament sensors with hub and toolhead movement. |

### AFC Core Settings (`printer_data/config/AFC/AFC.cfg`)

#### Speed & Motion
| Setting | Description |
| --- | --- |
| `long_moves_speed`, `long_moves_accel` | Feed rate/acceleration for long lane moves. |
| `short_moves_speed`, `short_moves_accel`, `short_move_dis` | Parameters for short failsafe moves used during retries. |
| `load_to_hub` | Global toggle for automatically fast-loading filament to the hub when a spool is inserted. |
| `assisted_unload` | Whether the hub assists retracts during unload to prevent loose windings. |
| `unload_on_runout` | Enables automatic unload on runout if no fallback spool is configured. |
| `print_short_stats`, `debug`, `auto_home`, `debounce_delay` | Runtime logging and safety toggles. |

#### Material & Sensor Defaults
| Setting | Description |
| --- | --- |
| `enable_sensors_in_gui` | Expose sensors in the UI for monitoring. |
| `default_material_temps`, `common_density_values`, `default_material_type` | Default extrusion parameters when Spoolman data is unavailable. |

#### Pause/Resume Behaviour
| Setting | Description |
| --- | --- |
| `z_hop`, `resume_speed`, `resume_z_speed`, `error_timeout` | Head movement and timeout behaviour around tool changes and errors. |

#### LED Colours
| Setting | Description |
| --- | --- |
| `led_name`, `led_fault`, `led_ready`, `led_not_ready`, `led_loading`, `led_tool_loaded`, `led_buffer_advancing`, `led_buffer_trailing`, `led_buffer_disable`, `led_spool_illuminate` | Neopixel colours used to indicate AFC state transitions. |

#### Macro Enablement
| Setting | Description |
| --- | --- |
| `tool_cut`, `tool_cut_threshold`, `tool_cut_cmd` | Enable and configure cutter usage during unload. |
| `park`, `park_cmd` | Enable toolhead park routine. |
| `poop`, `poop_cmd`, `kick`, `kick_cmd`, `wipe`, `wipe_cmd`, `form_tip`, `form_tip_cmd` | Toggle purge, kick, brush, and tip-form routines. |

#### Startup & Tip Forming
| Section | Key Settings |
| --- | --- |
| `[AFC_prep]` | `enable` toggles the PREP routine executed by `delayed_gcode welcome`. |
| `[AFC_form_tip]` | `ramming_volume`, `toolchange_temp`, `unloading_speed_start`, `unloading_speed`, `cooling_tube_position`, `cooling_tube_length`, `initial_cooling_speed`, `final_cooling_speed`, `cooling_moves`, `use_skinnydip`, `skinnydip_distance`, `dip_insertion_speed`, `dip_extraction_speed`, `melt_zone_pause`, `cooling_zone_pause`. |

### AFC Macro Variables (`printer_data/config/AFC/AFC_Macro_Vars.cfg`)

#### `_AFC_GLOBAL_VARS`
| Variable | Description |
| --- | --- |
| `variable_stepper_name` | Prefix for AFC lane steppers (e.g., `lane`). |
| `variable_travel_speed`, `variable_z_travel_speed`, `variable_accel` | Default travel speeds and acceleration for macro moves. |
| `variable_verbose` | Console verbosity level (0–2). |

#### `_AFC_CUT_TIP_VARS`
| Variable | Description |
| --- | --- |
| `variable_pin_loc_xy`, `variable_pin_park_dist`, `variable_cut_move_dist` | Cutter positioning parameters. |
| `variable_cut_accel`, `variable_cut_direction`, `variable_cut_fast_move_speed`, `variable_cut_slow_move_speed`, `variable_evacuate_speed`, `variable_cut_dwell_time`, `variable_cut_fast_move_fraction`, `variable_extruder_move_speed` | Motion profile for cutting. |
| `variable_restore_position`, `variable_retract_length`, `variable_quick_tip_forming`, `variable_cut_count`, `variable_rip_length`, `variable_rip_speed`, `variable_pushback_length`, `variable_pushback_dwell_time` | Behavioural tweaks for retracting and tip shaping. |
| `variable_safe_margin_xy` | Safety envelope when approaching the cutter. |
| `variable_cut_current_stepper_x`, `variable_cut_current_stepper_y`, `variable_cut_current_stepper_z`, `variable_conf_name_stepper_x`, `variable_conf_name_stepper_y`, `variable_conf_name_stepper_z` | Optional current overrides and matching TMC section names. |
| `variable_tool_servo_enable`, `variable_tool_servo_name`, `variable_tool_servo_angle_out`, `variable_tool_servo_angle_in` | Servo configuration for blade actuation. |

#### `_AFC_POOP_VARS`
| Variable | Description |
| --- | --- |
| `variable_purge_loc_xy`, `variable_purge_spd`, `variable_z_purge_move`, `variable_fast_z`, `variable_z_lift` | Purge path geometry and speeds. |
| `variable_restore_position`, `variable_purge_start` | Toolhead positioning before/after purging. |
| `variable_part_cooling_fan`, `variable_part_cooling_fan_speed`, `variable_purge_cool_time` | Cooling fan usage during purge. |
| `variable_purge_length`, `variable_purge_length_minimum` (+ optional modifiers) | Filament length heuristics for purging. |

#### `_AFC_KICK_VARS`
| Variable | Description |
| --- | --- |
| `variable_kick_start_loc`, `variable_kick_z`, `variable_kick_speed`, `variable_kick_accel`, `variable_kick_direction`, `variable_kick_move_dist`, `variable_z_after_kick` | Parameters for the kick routine that knocks purge blobs off the deck. |

#### `_AFC_BRUSH_VARS`
| Variable | Description |
| --- | --- |
| `variable_brush_loc`, `variable_brush_clean_speed`, `variable_brush_clean_accel`, `variable_brush_width`, `variable_brush_depth`, `variable_y_brush`, `variable_brush_count`, `variable_z_move` | Define brush location, speeds, passes, and optional Z hop. |

#### `_AFC_PARK_VARS`
| Variable | Description |
| --- | --- |
| `variable_park_loc_xy`, `variable_z_hop`, `variable_park_z` | Position and Z management during park moves. |

### AFC Hardware Definition (`printer_data/config/AFC/AFC_Hardware.cfg`)

| Section | Key Settings |
| --- | --- |
| `[force_move]` | `enable_force_move` enables manual jogs with unloaded steppers. |
| `[AFC_extruder extruder*]` | `pin_tool_start`, optional `pin_tool_end`, `tool_stn`, `tool_stn_unload`, `tool_sensor_after_extruder`, `tool_unload_speed`, `tool_load_speed`, `deadband` define toolhead sensor geometry and speeds for each extruder channel. |
| `[#filament_switch_sensor bypass]` | Template for an additional bypass sensor if needed. |

### AFC AMS/Lane Mapping (`printer_data/config/AFC/AFC_AMS*.cfg`)

| Section | Purpose |
| --- | --- |
| `[gcode_button T4_unload_button]`, `[gcode_button T5_unload_button]` | Hardware buttons that trigger `SAFE_UNLOAD_FILAMENT` routines when the printer is idle. |
| `[AFC_AMS AMS_1]`, `[AFC_AMS AMS_2]` | Bind an OpenAMS unit (`oams1`/`oams2`) to the AFC extruder channel that services it. |
| `[AFC_lane lane4]` … `[AFC_lane lane11]` | Assign individual lanes to AMS slots, define LED indices, hub IDs, tool mappings, and custom load/unload macros per lane. |
| `[AFC_hub Hub_1]` … `[AFC_hub Hub_8]` | Configure bowden lengths, movement distances, and cutter availability for each hub. |

### Box Turtle & Buffers (`printer_data/config/AFC/AFC_Turtle_1.cfg`)

| Section | Highlights |
| --- | --- |
| `[AFC_BoxTurtle Turtle_1]` | Enables assist and kick-start behaviour for the Box Turtle hub controller and optionally links buffers. |
| `[AFC_stepper lane0]` … `[AFC_stepper lane3]` | Define CAN pins, rotation distances, hub associations, buffers, and tool mappings for the four primary AFC lanes serviced by the Turtle board. |
| `[tmc2209 AFC_stepper lane*]` | UART pins and current settings for each lane’s stepper driver. |
| `[AFC_buffer TN*]` | Buffer advance/trailing sensors and gain multipliers (including those hosted on the Pico coprocessor). |
| `[AFC_led AFC_Indicator]`, `[AFC_led AFC_Tndicator]`, `[AFC_led AFC_Sndicator]` | LED strips that visualise AFC state per AMS. |

### Pico Coprocessor (`printer_data/config/AFC/AFC_Pico.cfg`)

| Section | Highlights |
| --- | --- |
| `[mcu Pico]` | Registers the USB-connected RP2040 board that supplies additional GPIO for buffer sensors. |

### AFC Convenience Macros (`printer_data/config/AFC/macros/*.cfg`)

| Macro | Description |
| --- | --- |
| `BT_TOOL_UNLOAD` | Wrapper that issues `TOOL_UNLOAD` to drop the current filament. |
| `BT_CHANGE_TOOL` | Calculates the lane name from `_AFC_GLOBAL_VARS.variable_stepper_name` and calls `CHANGE_TOOL`. |
| `BT_LANE_EJECT` | Fully ejects filament from a specified lane. |
| `BT_LANE_MOVE` | Manually advances or retracts a lane by a user-specified distance. |
| `BT_RESUME` | Ensures AFC resume logic runs before resuming a paused print. |
| `BT_PREP` | Runs the AFC PREP sequence via the `PREP` macro. |

## Extending the Setup

### Adding Additional OpenAMS Units
- Duplicate the `[mcu fps]`, `[mcu oams_mcu]`, `[oams]`, `[filament_group]`, and `[fps]` sections with new UUIDs and group names. Ensure each new FPS is mapped to an extruder and lane macros reference the expanded group list.

### Customising AFC Behaviour
- Adjust macro variables in `AFC_Macro_Vars.cfg` to tune cutter timing, purge lengths, and brush routines for your specific toolhead and waste handling setup.
- Modify lane definitions in `AFC_Turtle_1.cfg` to change hub assignments, add buffers, or alter LED indices when you relocate hardware.

### Debugging & Monitoring Tips
- Follow the comments in `oamsc.cfg` to calibrate FPS reversal, HES thresholds, and PTFE lengths. Use `tail -f ~/printer_data/logs/klippy.log` during calibration.
- Inspect the AFC LEDs defined in `AFC.cfg` and `AFC_Turtle_1.cfg` to confirm status changes during loads, unloads, and error states.
- Use the `SAFE_UNLOAD_FILAMENT` macros when clearing jams—resuming the print will clear stuck spool latches and LEDs automatically.

---

<<<<<<< HEAD
With these references, you can tune every aspect of the Sovoron AFC + OpenAMS integration, extend it to additional lanes or AMS units, and understand how the runtime code and macros cooperate to keep filament flowing reliably.
=======

With these references, you can tune every aspect of the Sovoron AFC + OpenAMS integration, extend it to additional lanes or AMS units, and understand how the runtime code and macros cooperate to keep filament flowing reliably.
>>>>>>> 6c5cacc5
<|MERGE_RESOLUTION|>--- conflicted
+++ resolved
@@ -1,15 +1,9 @@
-<<<<<<< HEAD
-=======
-
->>>>>>> 6c5cacc5
+
 # Sovoron Klipper AFC & OpenAMS Integration Guide
 
 This repository packages the firmware modules, configuration, and macros required to run Sovoron printers with both the Automatic Filament Changer (AFC) and the OpenAMS multi-spool management system. It combines the upstream `klipper_openams` Python extension with a complete Klipper configuration tailored for dual OpenAMS units feeding an AFC-based toolchanger.
 
-<<<<<<< HEAD
-=======
-
->>>>>>> 6c5cacc5
+
 ## Table of Contents
 1. [System Architecture](#system-architecture)
    1. [Software Components](#software-components)
@@ -256,9 +250,5 @@
 
 ---
 
-<<<<<<< HEAD
+
 With these references, you can tune every aspect of the Sovoron AFC + OpenAMS integration, extend it to additional lanes or AMS units, and understand how the runtime code and macros cooperate to keep filament flowing reliably.
-=======
-
-With these references, you can tune every aspect of the Sovoron AFC + OpenAMS integration, extend it to additional lanes or AMS units, and understand how the runtime code and macros cooperate to keep filament flowing reliably.
->>>>>>> 6c5cacc5
