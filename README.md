<<<<<<< HEAD
# Klipper-Backup 💾
Klipper backup script for manual or automated GitHub backups

=======

# Klipper-Backup 💾
Klipper backup script for manual or automated GitHub backups

>>>>>>> 28849667
This backup is provided by [Klipper-Backup](https://github.com/Staubgeborener/klipper-backup).

## AMS virtual pins

This repository includes a small Klipper module that creates eight
software input pins on a fake MCU named `ams`.  After adding the section

```
[ams_virtual_pins]
```

to your configuration, pins `pin1` through `pin8` become available under
the chip name `ams` (or the alias `virtual_pin`).  They may be referenced
like normal endstop pins,
for example:

```
[filament_switch_sensor my_sensor]
    switch_pin: ams:pin1
```

Change a pin state at runtime with:

```
SET_AMS_PIN PIN=pin1 VALUE=1
QUERY_AMS_PIN PIN=pin1
# The `PIN` parameter may use either `pin1` or `virtual_pin:pin1`.
```

These pins behave like real endstop inputs, so they can be used anywhere
<<<<<<< HEAD
an input pin is expected.
=======
an input pin is expected.
=======
>>>>>>> 28849667
<|MERGE_RESOLUTION|>--- conflicted
+++ resolved
@@ -1,13 +1,7 @@
-<<<<<<< HEAD
-# Klipper-Backup 💾
-Klipper backup script for manual or automated GitHub backups
-
-=======
 
 # Klipper-Backup 💾
 Klipper backup script for manual or automated GitHub backups
 
->>>>>>> 28849667
 This backup is provided by [Klipper-Backup](https://github.com/Staubgeborener/klipper-backup).
 
 ## AMS virtual pins
@@ -38,9 +32,4 @@
 ```
 
 These pins behave like real endstop inputs, so they can be used anywhere
-<<<<<<< HEAD
-an input pin is expected.
-=======
-an input pin is expected.
-=======
->>>>>>> 28849667
+an input pin is expected.