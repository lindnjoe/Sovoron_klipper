--- conflicted
+++ resolved
@@ -1,4 +1,4 @@
-<<<<<<< HEAD
+
 # Sovoron Klipper AFC + OpenAMS Reference
 
 This repository bundles the Klipper configuration, helper macros, and Python
@@ -176,267 +176,3 @@
 With the pieces above you should have a clear map of how Sovoron’s AFC and
 OpenAMS integration works, what safeguards are active at runtime, and where to
 adjust parameters for your own hardware.
-=======
-
-# Sovoron Klipper AFC & OpenAMS Integration Guide
-
-This repository packages the firmware modules, configuration, and macros required to run Sovoron printers with both the Automatic Filament Changer (AFC) and the OpenAMS multi-spool management system. It combines the upstream `klipper_openams` Python extension with a complete Klipper configuration tailored for dual OpenAMS units feeding an AFC-based toolchanger.
-
-
-## Table of Contents
-1. [System Architecture](#system-architecture)
-   1. [Software Components](#software-components)
-   2. [Hardware & MCU Topology](#hardware--mcu-topology)
-   3. [Filament Path & Monitoring](#filament-path--monitoring)
-2. [Integration Workflow](#integration-workflow)
-   1. [Spool Loading & Switchover](#spool-loading--switchover)
-
-   2. [Runout and Stuck Spool Handling](#runout-and-stuck-spool-handling)
-
-   3. [Macros Bridging AFC and OpenAMS](#macros-bridging-afc-and-openams)
-3. [Configuration Reference](#configuration-reference)
-   1. [OpenAMS Core (`printer_data/config/oamsc.cfg`)](#openams-core-printer_dataconfigoamsccfg)
-   2. [OpenAMS Macros (`printer_data/config/oams_macros.cfg`)](#openams-macros-printer_dataconfigoams_macroscfg)
-   3. [AFC Core Settings (`printer_data/config/AFC/AFC.cfg`)](#afc-core-settings-printer_dataconfigafcafccfg)
-   4. [AFC Macro Variables (`printer_data/config/AFC/AFC_Macro_Vars.cfg`)](#afc-macro-variables-printer_dataconfigafcafc_macro_varscfg)
-   5. [AFC Hardware Definition (`printer_data/config/AFC/AFC_Hardware.cfg`)](#afc-hardware-definition-printer_dataconfigafcafc_hardwarecfg)
-   6. [AFC AMS/Lane Mapping (`printer_data/config/AFC/AFC_AMS*.cfg`)](#afc-amslane-mapping-printer_dataconfigafcafc_amscfg)
-   7. [Box Turtle & Buffers (`printer_data/config/AFC/AFC_Turtle_1.cfg`)](#box-turtle--buffers-printer_dataconfigafcafc_turtle_1cfg)
-   8. [Pico Coprocessor (`printer_data/config/AFC/AFC_Pico.cfg`)](#pico-coprocessor-printer_dataconfigafcafc_picocfg)
-   9. [AFC Convenience Macros (`printer_data/config/AFC/macros/*.cfg`)](#afc-convenience-macros-printer_dataconfigafcmacroscfg)
-4. [Extending the Setup](#extending-the-setup)
-   1. [Adding Additional OpenAMS Units](#adding-additional-openams-units)
-   2. [Customising AFC Behaviour](#customising-afc-behaviour)
-   3. [Debugging & Monitoring Tips](#debugging--monitoring-tips)
-
----
-
-## System Architecture
-
-### Software Components
-
-- **`klipper_openams` extension** – Implements the runtime logic that coordinates spool loading, runout recovery, and stuck-spool monitoring across all filament pressure sensors (FPS) and AMS hubs. The `oams_manager.py` module provides configurable thresholds, timers, and LED control hooks that interact with the hardware macros defined in the Klipper configuration.
-
-- **Klipper configuration** – Located under `printer_data/config`, it declares all MCUs, stepper lanes, hubs, macros, and gcode variables that tie the OpenAMS hardware to the AFC system. The configuration is separated into logical files so each subsystem can be tuned independently.
-
-### Hardware & MCU Topology
-- **OpenAMS MCUs** – `oamsc.cfg` declares the CAN-connected MCUs for each FPS and hub pair (`[mcu fps]`, `[mcu oams_mcu1]`, and matching entries for the second AMS). Multiple filament pressure sensors can be defined to support dual extruders.
-- **AFC controllers** – `AFC_Turtle_1.cfg` and `AFC_Pico.cfg` register the Box Turtle CAN board and RP2040-based buffer expander that drive lane steppers, hub motors, and buffer sensors. Each lane maps to an AFC stepper with its own TMC2209 driver configuration and optional buffer logic.
-
-### Filament Path & Monitoring
-- **Filament groups & FPS definitions** – `oamsc.cfg` maps toolchanger tools (`T4`–`T11`) into OpenAMS filament groups and binds each group to an FPS (`fps1`/`fps2`) and extruder. The `reload_before_toolhead_distance` value per FPS determines how early the manager coasts followers before a swap.
-
-- **Pressure and encoder tracking** – `klipper_openams/src/oams_manager.py` tracks encoder counts and FPS pressure, automatically retrying failed loads, pausing when loading speeds stall, and latching LEDs when a stuck spool is detected. The current baseline no longer performs automatic clog detection inside the manager.
-
-
-## Integration Workflow
-
-### Spool Loading & Switchover
-1. **Lane selection** – AFC lanes are mapped to OpenAMS units (`[AFC_lane]` sections) so that commands like `CHANGE_TOOL` or `_TX1` select the correct group before requesting a load.
-2. **Load execution** – `OAMSM_LOAD_FILAMENT` gcode is emitted by the `_TX1`/`_TX2` macros. The OpenAMS manager advances the designated hub until the FPS reaches the configured midpoint between `fps_upper_threshold` and `fps_lower_threshold`.
-3. **Toolhead priming** – After a successful load, macros pull filament into the toolhead using the `_oams_macro_variables` lengths and optionally trigger purge, wipe, or brush cycles defined in AFC macro variables.
-
-
-### Runout and Stuck Spool Handling
-- **Runout** – When an FPS detects hub HES sensors dropping out, `OAMSRunoutMonitor` transitions through pause, coast, and reload states before pulling the next spool in the group.
-- **Stuck spool detection** – While printing, the stuck spool monitor watches FPS pressure for sustained readings below `STUCK_SPOOL_PRESSURE_THRESHOLD` for the configured dwell window. If the pressure stays low long enough, the system pauses, asserts the spool LED, and waits for the user to resume after clearing the jam. Resuming or switching spools automatically clears the latch, resets the follower, and turns the LED off.
-- **Clog detection** – The baseline manager no longer performs extruder/encoder-based clog checks. Any future clog monitoring should be implemented in macros or external modules without relying on the previous in-manager logic.
-
-
-### Macros Bridging AFC and OpenAMS
-- **Safe unload routines** – `SAFE_UNLOAD_FILAMENT1/2` macros coordinate nozzle heating, cutter actuation, follower reversal, and hub unload commands for each AMS.
-- **Transfer macros** – `_TX1` and `_TX2` manage changeovers by unloading the currently loaded group (if any), loading the requested OpenAMS group, and priming the toolhead before returning to print moves.
-- **Convenience wrappers** – `BT_CHANGE_TOOL`, `BT_LANE_EJECT`, and related macros provide high-level commands for tool changes and manual lane operations while respecting the underlying AFC lane naming conventions.
-
-## Configuration Reference
-
-### OpenAMS Core (`printer_data/config/oamsc.cfg`)
-
-#### MCU & Sensor Blocks
-| Section | Settings | Purpose |
-| --- | --- | --- |
-| `[mcu fps]` | `canbus_uuid` | CAN address for the first filament pressure sensor MCU. |
-| `[mcu oams_mcu1]` | `canbus_uuid` | CAN address for the first OpenAMS hub MCU. |
-| `[mcu fps2]` | `canbus_uuid` | Optional second FPS MCU for dual extruders. |
-| `[mcu oams_mcu2]` | `canbus_uuid` | Optional second OpenAMS hub MCU. |
-| `[filament_switch_sensor extruder_in1]` | `switch_pin`, `pause_on_runout` | Optional inline filament sensor for the first toolhead. |
-| `[filament_switch_sensor extruder_in2]` | `switch_pin`, `pause_on_runout` | Optional inline filament sensor for the second toolhead. |
-
-#### Macro Variable Block
-| Section | Variable | Description |
-| --- | --- | --- |
-| `[gcode_macro _oams_macro_variables]` | `variable_pre_cut_x`, `variable_pre_cut_y`, `variable_pre_cut_speed`, `variable_cut_x`, `variable_cut_y`, `variable_cut_speed` | Cutter entry positions and speeds. |
-|  | `variable_hotend_meltzone_compensation`, `variable_retract_length`, `variable_extrusion_reload_length`, `variable_extrusion_unload_length`, `variable_reload_speed` | Toolhead extrusion lengths and speeds for load/unload cycles. |
-|  | `variable_fs_extruder_in1`, `variable_fs_extruder_out1`, `variable_fs_extruder_in2`, `variable_fs_extruder_out2` | Enable flags for auxiliary filament sensors per extruder. |
-
-#### OpenAMS Unit Blocks
-| Section | Key Settings | Description |
-| --- | --- | --- |
-| `[oams oams1]` & `[oams oams2]` | `fps_upper_threshold`, `fps_lower_threshold`, `fps_is_reversed`, `f1s_hes_on`, `f1s_hes_is_above`, `hub_hes_on`, `hub_hes_is_above`, `ptfe_length`, `current_target`, `current_kp`, `current_ki`, `current_kd`, `oams_idx` | Tune how each AMS responds to FPS pressure, HES sensors, PTFE length, and rewind PID. |
-
-#### Filament Groups & FPS Definitions
-| Section | Settings | Description |
-| --- | --- | --- |
-| `[filament_group T4]` … `[filament_group T11]` | `group` | Map toolchanger tools to OpenAMS spool groups. |
-| `[fps fps1]` & `[fps fps2]` | `pin`, `reversed`, `oams`, `extruder`, `reload_before_toolhead_distance` | Bind an FPS sensor to its AMS, extruder, and follower safety margin. |
-
-#### Manager & Includes
-| Section | Settings | Description |
-| --- | --- | --- |
-| `[oams_manager]` | (commented) `UNLOAD_RETRY_NUDGE_TIME`, `reload_before_toolhead_distance` | Optional overrides for retry timing and follower safety margin. |
-| `[include oams_macros.cfg]` | — | Pulls in all macros that cooperate with the manager. |
-
-### OpenAMS Macros (`printer_data/config/oams_macros.cfg`)
-
-| Macro | Role |
-| --- | --- |
-| `SAFE_UNLOAD_FILAMENT1`, `SAFE_UNLOAD_FILAMENT2` | Heat the nozzle, actuate the cutter, command follower reversal, and unload the active spool for AMS 1 and 2 respectively. |
-| `_TX1`, `_TX2` | High-level transfer macros that unload the current group, request an OpenAMS load (`OAMSM_LOAD_FILAMENT`), prime the extruder, and restore print state for each FPS. |
-| `_UNLOAD_FS_OUT1`, `_UNLOAD_FS_OUT2`, `_LOAD_FS_IN1`, `_LOAD_FS_OUT1` (and similar helpers) | Internal helper macros that synchronise auxiliary filament sensors with hub and toolhead movement. |
-
-### AFC Core Settings (`printer_data/config/AFC/AFC.cfg`)
-
-#### Speed & Motion
-| Setting | Description |
-| --- | --- |
-| `long_moves_speed`, `long_moves_accel` | Feed rate/acceleration for long lane moves. |
-| `short_moves_speed`, `short_moves_accel`, `short_move_dis` | Parameters for short failsafe moves used during retries. |
-| `load_to_hub` | Global toggle for automatically fast-loading filament to the hub when a spool is inserted. |
-| `assisted_unload` | Whether the hub assists retracts during unload to prevent loose windings. |
-| `unload_on_runout` | Enables automatic unload on runout if no fallback spool is configured. |
-| `print_short_stats`, `debug`, `auto_home`, `debounce_delay` | Runtime logging and safety toggles. |
-
-#### Material & Sensor Defaults
-| Setting | Description |
-| --- | --- |
-| `enable_sensors_in_gui` | Expose sensors in the UI for monitoring. |
-| `default_material_temps`, `common_density_values`, `default_material_type` | Default extrusion parameters when Spoolman data is unavailable. |
-
-#### Pause/Resume Behaviour
-| Setting | Description |
-| --- | --- |
-| `z_hop`, `resume_speed`, `resume_z_speed`, `error_timeout` | Head movement and timeout behaviour around tool changes and errors. |
-
-#### LED Colours
-| Setting | Description |
-| --- | --- |
-| `led_name`, `led_fault`, `led_ready`, `led_not_ready`, `led_loading`, `led_tool_loaded`, `led_buffer_advancing`, `led_buffer_trailing`, `led_buffer_disable`, `led_spool_illuminate` | Neopixel colours used to indicate AFC state transitions. |
-
-#### Macro Enablement
-| Setting | Description |
-| --- | --- |
-| `tool_cut`, `tool_cut_threshold`, `tool_cut_cmd` | Enable and configure cutter usage during unload. |
-| `park`, `park_cmd` | Enable toolhead park routine. |
-| `poop`, `poop_cmd`, `kick`, `kick_cmd`, `wipe`, `wipe_cmd`, `form_tip`, `form_tip_cmd` | Toggle purge, kick, brush, and tip-form routines. |
-
-#### Startup & Tip Forming
-| Section | Key Settings |
-| --- | --- |
-| `[AFC_prep]` | `enable` toggles the PREP routine executed by `delayed_gcode welcome`. |
-| `[AFC_form_tip]` | `ramming_volume`, `toolchange_temp`, `unloading_speed_start`, `unloading_speed`, `cooling_tube_position`, `cooling_tube_length`, `initial_cooling_speed`, `final_cooling_speed`, `cooling_moves`, `use_skinnydip`, `skinnydip_distance`, `dip_insertion_speed`, `dip_extraction_speed`, `melt_zone_pause`, `cooling_zone_pause`. |
-
-### AFC Macro Variables (`printer_data/config/AFC/AFC_Macro_Vars.cfg`)
-
-#### `_AFC_GLOBAL_VARS`
-| Variable | Description |
-| --- | --- |
-| `variable_stepper_name` | Prefix for AFC lane steppers (e.g., `lane`). |
-| `variable_travel_speed`, `variable_z_travel_speed`, `variable_accel` | Default travel speeds and acceleration for macro moves. |
-| `variable_verbose` | Console verbosity level (0–2). |
-
-#### `_AFC_CUT_TIP_VARS`
-| Variable | Description |
-| --- | --- |
-| `variable_pin_loc_xy`, `variable_pin_park_dist`, `variable_cut_move_dist` | Cutter positioning parameters. |
-| `variable_cut_accel`, `variable_cut_direction`, `variable_cut_fast_move_speed`, `variable_cut_slow_move_speed`, `variable_evacuate_speed`, `variable_cut_dwell_time`, `variable_cut_fast_move_fraction`, `variable_extruder_move_speed` | Motion profile for cutting. |
-| `variable_restore_position`, `variable_retract_length`, `variable_quick_tip_forming`, `variable_cut_count`, `variable_rip_length`, `variable_rip_speed`, `variable_pushback_length`, `variable_pushback_dwell_time` | Behavioural tweaks for retracting and tip shaping. |
-| `variable_safe_margin_xy` | Safety envelope when approaching the cutter. |
-| `variable_cut_current_stepper_x`, `variable_cut_current_stepper_y`, `variable_cut_current_stepper_z`, `variable_conf_name_stepper_x`, `variable_conf_name_stepper_y`, `variable_conf_name_stepper_z` | Optional current overrides and matching TMC section names. |
-| `variable_tool_servo_enable`, `variable_tool_servo_name`, `variable_tool_servo_angle_out`, `variable_tool_servo_angle_in` | Servo configuration for blade actuation. |
-
-#### `_AFC_POOP_VARS`
-| Variable | Description |
-| --- | --- |
-| `variable_purge_loc_xy`, `variable_purge_spd`, `variable_z_purge_move`, `variable_fast_z`, `variable_z_lift` | Purge path geometry and speeds. |
-| `variable_restore_position`, `variable_purge_start` | Toolhead positioning before/after purging. |
-| `variable_part_cooling_fan`, `variable_part_cooling_fan_speed`, `variable_purge_cool_time` | Cooling fan usage during purge. |
-| `variable_purge_length`, `variable_purge_length_minimum` (+ optional modifiers) | Filament length heuristics for purging. |
-
-#### `_AFC_KICK_VARS`
-| Variable | Description |
-| --- | --- |
-| `variable_kick_start_loc`, `variable_kick_z`, `variable_kick_speed`, `variable_kick_accel`, `variable_kick_direction`, `variable_kick_move_dist`, `variable_z_after_kick` | Parameters for the kick routine that knocks purge blobs off the deck. |
-
-#### `_AFC_BRUSH_VARS`
-| Variable | Description |
-| --- | --- |
-| `variable_brush_loc`, `variable_brush_clean_speed`, `variable_brush_clean_accel`, `variable_brush_width`, `variable_brush_depth`, `variable_y_brush`, `variable_brush_count`, `variable_z_move` | Define brush location, speeds, passes, and optional Z hop. |
-
-#### `_AFC_PARK_VARS`
-| Variable | Description |
-| --- | --- |
-| `variable_park_loc_xy`, `variable_z_hop`, `variable_park_z` | Position and Z management during park moves. |
-
-### AFC Hardware Definition (`printer_data/config/AFC/AFC_Hardware.cfg`)
-
-| Section | Key Settings |
-| --- | --- |
-| `[force_move]` | `enable_force_move` enables manual jogs with unloaded steppers. |
-| `[AFC_extruder extruder*]` | `pin_tool_start`, optional `pin_tool_end`, `tool_stn`, `tool_stn_unload`, `tool_sensor_after_extruder`, `tool_unload_speed`, `tool_load_speed`, `deadband` define toolhead sensor geometry and speeds for each extruder channel. |
-| `[#filament_switch_sensor bypass]` | Template for an additional bypass sensor if needed. |
-
-### AFC AMS/Lane Mapping (`printer_data/config/AFC/AFC_AMS*.cfg`)
-
-| Section | Purpose |
-| --- | --- |
-| `[gcode_button T4_unload_button]`, `[gcode_button T5_unload_button]` | Hardware buttons that trigger `SAFE_UNLOAD_FILAMENT` routines when the printer is idle. |
-| `[AFC_AMS AMS_1]`, `[AFC_AMS AMS_2]` | Bind an OpenAMS unit (`oams1`/`oams2`) to the AFC extruder channel that services it. |
-| `[AFC_lane lane4]` … `[AFC_lane lane11]` | Assign individual lanes to AMS slots, define LED indices, hub IDs, tool mappings, and custom load/unload macros per lane. |
-| `[AFC_hub Hub_1]` … `[AFC_hub Hub_8]` | Configure bowden lengths, movement distances, and cutter availability for each hub. |
-
-### Box Turtle & Buffers (`printer_data/config/AFC/AFC_Turtle_1.cfg`)
-
-| Section | Highlights |
-| --- | --- |
-| `[AFC_BoxTurtle Turtle_1]` | Enables assist and kick-start behaviour for the Box Turtle hub controller and optionally links buffers. |
-| `[AFC_stepper lane0]` … `[AFC_stepper lane3]` | Define CAN pins, rotation distances, hub associations, buffers, and tool mappings for the four primary AFC lanes serviced by the Turtle board. |
-| `[tmc2209 AFC_stepper lane*]` | UART pins and current settings for each lane’s stepper driver. |
-| `[AFC_buffer TN*]` | Buffer advance/trailing sensors and gain multipliers (including those hosted on the Pico coprocessor). |
-| `[AFC_led AFC_Indicator]`, `[AFC_led AFC_Tndicator]`, `[AFC_led AFC_Sndicator]` | LED strips that visualise AFC state per AMS. |
-
-### Pico Coprocessor (`printer_data/config/AFC/AFC_Pico.cfg`)
-
-| Section | Highlights |
-| --- | --- |
-| `[mcu Pico]` | Registers the USB-connected RP2040 board that supplies additional GPIO for buffer sensors. |
-
-### AFC Convenience Macros (`printer_data/config/AFC/macros/*.cfg`)
-
-| Macro | Description |
-| --- | --- |
-| `BT_TOOL_UNLOAD` | Wrapper that issues `TOOL_UNLOAD` to drop the current filament. |
-| `BT_CHANGE_TOOL` | Calculates the lane name from `_AFC_GLOBAL_VARS.variable_stepper_name` and calls `CHANGE_TOOL`. |
-| `BT_LANE_EJECT` | Fully ejects filament from a specified lane. |
-| `BT_LANE_MOVE` | Manually advances or retracts a lane by a user-specified distance. |
-| `BT_RESUME` | Ensures AFC resume logic runs before resuming a paused print. |
-| `BT_PREP` | Runs the AFC PREP sequence via the `PREP` macro. |
-
-## Extending the Setup
-
-### Adding Additional OpenAMS Units
-- Duplicate the `[mcu fps]`, `[mcu oams_mcu]`, `[oams]`, `[filament_group]`, and `[fps]` sections with new UUIDs and group names. Ensure each new FPS is mapped to an extruder and lane macros reference the expanded group list.
-
-### Customising AFC Behaviour
-- Adjust macro variables in `AFC_Macro_Vars.cfg` to tune cutter timing, purge lengths, and brush routines for your specific toolhead and waste handling setup.
-- Modify lane definitions in `AFC_Turtle_1.cfg` to change hub assignments, add buffers, or alter LED indices when you relocate hardware.
-
-### Debugging & Monitoring Tips
-- Follow the comments in `oamsc.cfg` to calibrate FPS reversal, HES thresholds, and PTFE lengths. Use `tail -f ~/printer_data/logs/klippy.log` during calibration.
-- Inspect the AFC LEDs defined in `AFC.cfg` and `AFC_Turtle_1.cfg` to confirm status changes during loads, unloads, and error states.
-- Use the `SAFE_UNLOAD_FILAMENT` macros when clearing jams—resuming the print will clear stuck spool latches and LEDs automatically.
-
----
-
-
-With these references, you can tune every aspect of the Sovoron AFC + OpenAMS integration, extend it to additional lanes or AMS units, and understand how the runtime code and macros cooperate to keep filament flowing reliably.
->>>>>>> 7fea586c
