--- conflicted
+++ resolved
@@ -1,8 +1,5 @@
 
-<<<<<<< HEAD
-=======
 
->>>>>>> 362f6058
 This backup is provided by [Klipper-Backup](https://github.com/Staubgeborener/klipper-backup).
 
 ## Virtual input pins
@@ -39,11 +36,4 @@
 names differ only by case.
 
 As of this version every pin allocates its own unique OID so subsystems
-<<<<<<< HEAD
-like the button handler can treat each virtual pin as a separate MCU
-input.  Button events now include this OID so handlers can distinguish
-between multiple virtual pins.  This fixes issues where only the first
-configured pin responded to changes.
-=======
-like the button handler can treat each virtual pin as a separate MCU
->>>>>>> 362f6058
+like the button handler can treat each virtual pin as a separate MCU