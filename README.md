This is an example with 2 ams units that are hooked up to indivdual tool heads. This is for use with AFC_klipper_addon

Put the pins.py file in klipper/klippy replacing the original file *this will result in a "dirty" klipper install*

Put auto_ams_update.py and virtual_input_pin.py in klipper/klippy/extras

AFC_AMS1.cfg and AFC_AMS2.cfg are example AFC configs that go in printer_data/config/AFC.

Add [virtual_input_pin enable] in your cfg, or create at least one virtual pin to enable the module


## AMS virtual pins

<<<<<<< HEAD
Enable the virtual pin system with an empty `[virtual_pin_chip]`
section, create virtual pins for each AMS lane and hub input, and use
`auto_ams_update` to mirror AMS status. For two AMS units the
configuration might look like:

```
[virtual_pin_chip]

[virtual_input_pin ams1lane0pl]
[virtual_input_pin ams1lane1pl]
[virtual_input_pin ams1lane2pl]
[virtual_input_pin ams1lane3pl]
[virtual_input_pin ams2lane0pl]
[virtual_input_pin ams2lane1pl]
[virtual_input_pin ams2lane2pl]
[virtual_input_pin ams2lane3pl]
[virtual_input_pin ams1hub0]
[virtual_input_pin ams1hub1]
[virtual_input_pin ams1hub2]
[virtual_input_pin ams1hub3]
[virtual_input_pin ams2hub0]
[virtual_input_pin ams2hub1]
[virtual_input_pin ams2hub2]
[virtual_input_pin ams2hub3]

[auto_ams_update]
oams1: oams1
oams2: oams2
pins: ams1lane0pl, ams1lane1pl, ams1lane2pl, ams1lane3pl, \\
      ams2lane0pl, ams2lane1pl, ams2lane2pl, ams2lane3pl, \\
      ams1hub0, ams1hub1, ams1hub2, ams1hub3, \\
      ams2hub0, ams2hub1, ams2hub2, ams2hub3
interval: 1
```

Add more `oams#` options (for example, `oams3: oams3`) and extend the
`pins` list with that AMS's pin names. List the lane pins for all AMS
units first, followed by the hub pins for all AMS units.

If no `oams#` options are given, `auto_ams_update` defaults to tracking
`oams1` only.

Use these pins like normal endstop pins:

```
[filament_switch_sensor my_sensor]
    switch_pin: virtual_pin:ams1lane0pl
```

To emulate a filament sensor directly with a virtual pin, use the
`virtual_filament_sensor` module:

```
[virtual_filament_sensor my_sensor]
pin: virtual_pin:ams1lane0pl
=======

Use Klipper's `virtual_input_pin` module with `auto_ams_update` to
mirror AMS lane status. `auto_ams_update` will automatically create
virtual pins for each configured AMS using the naming pattern
`ams#lane{0-3}pl` and `ams#hub{0-3}`. List AMS objects under
`oams#:` options:

```
[auto_ams_update]
oams1: oams1
oams2: oams2
interval: 1
#pins: ams1lane0pl, ams1lane1pl, ams1lane2pl, ams1lane3pl, ams2lane0pl, ams2lane1pl, ams2lane2pl, ams2lane3pl, ams1hub0, ams1hub1, ams1hub2, ams1hub3, ams2hub0, ams2hub1, ams2hub2, ams2hub3
```

Pins `ams1lane0pl` through `ams1hub3` and `ams2lane0pl` through
`ams2hub3` are created automatically. Add more `oams#` options (for
example, `oams3: oams3`) to manage additional AMS units. To override the
default pin names, supply a `pins` option listing lane pins for all AMS
units followed by the hub pins. Additional virtual pins may still be
defined manually using `[virtual_input_pin my_pin]` if needed.





Add more `oams#` options (for example, `oams3: oams3`) and extend the
`pins` list with that AMS's pin names. List the lane pins for all AMS
units first, followed by the hub pins for all AMS units.


Use these pins like normal endstop pins:

```
[filament_switch_sensor my_sensor]
    switch_pin: virtual_pin:ams1lane0pl
>>>>>>> df115bb3
```

Change a pin state at runtime with `SET_VIRTUAL_PIN` and query it with
`QUERY_VIRTUAL_PIN`. These pins behave like real endstop inputs, so they
can be used anywhere an input pin is expected.

## Virtual input pins

All virtual pin features require the `[virtual_pin_chip]` section to be
present. Individual pins are created with `[virtual_input_pin <name>]`
and may set an `initial_value`:

```
[virtual_pin_chip]

[virtual_input_pin my_pin]
initial_value: 0
```

Pins can be used anywhere an endstop pin is accepted by referencing
`virtual_pin:my_pin`. Change a pin at runtime using:

```
SET_VIRTUAL_PIN PIN=my_pin VALUE=1
QUERY_VIRTUAL_PIN PIN=my_pin
<<<<<<< HEAD
```

To expose a virtual pin as an endstop object use the `virtual_endstop`
module:

```
[virtual_endstop my_vstop]
pin: my_pin
invert: False
```
=======

>>>>>>> df115bb3
<|MERGE_RESOLUTION|>--- conflicted
+++ resolved
@@ -10,137 +10,3 @@
 
 
 ## AMS virtual pins
-
-<<<<<<< HEAD
-Enable the virtual pin system with an empty `[virtual_pin_chip]`
-section, create virtual pins for each AMS lane and hub input, and use
-`auto_ams_update` to mirror AMS status. For two AMS units the
-configuration might look like:
-
-```
-[virtual_pin_chip]
-
-[virtual_input_pin ams1lane0pl]
-[virtual_input_pin ams1lane1pl]
-[virtual_input_pin ams1lane2pl]
-[virtual_input_pin ams1lane3pl]
-[virtual_input_pin ams2lane0pl]
-[virtual_input_pin ams2lane1pl]
-[virtual_input_pin ams2lane2pl]
-[virtual_input_pin ams2lane3pl]
-[virtual_input_pin ams1hub0]
-[virtual_input_pin ams1hub1]
-[virtual_input_pin ams1hub2]
-[virtual_input_pin ams1hub3]
-[virtual_input_pin ams2hub0]
-[virtual_input_pin ams2hub1]
-[virtual_input_pin ams2hub2]
-[virtual_input_pin ams2hub3]
-
-[auto_ams_update]
-oams1: oams1
-oams2: oams2
-pins: ams1lane0pl, ams1lane1pl, ams1lane2pl, ams1lane3pl, \\
-      ams2lane0pl, ams2lane1pl, ams2lane2pl, ams2lane3pl, \\
-      ams1hub0, ams1hub1, ams1hub2, ams1hub3, \\
-      ams2hub0, ams2hub1, ams2hub2, ams2hub3
-interval: 1
-```
-
-Add more `oams#` options (for example, `oams3: oams3`) and extend the
-`pins` list with that AMS's pin names. List the lane pins for all AMS
-units first, followed by the hub pins for all AMS units.
-
-If no `oams#` options are given, `auto_ams_update` defaults to tracking
-`oams1` only.
-
-Use these pins like normal endstop pins:
-
-```
-[filament_switch_sensor my_sensor]
-    switch_pin: virtual_pin:ams1lane0pl
-```
-
-To emulate a filament sensor directly with a virtual pin, use the
-`virtual_filament_sensor` module:
-
-```
-[virtual_filament_sensor my_sensor]
-pin: virtual_pin:ams1lane0pl
-=======
-
-Use Klipper's `virtual_input_pin` module with `auto_ams_update` to
-mirror AMS lane status. `auto_ams_update` will automatically create
-virtual pins for each configured AMS using the naming pattern
-`ams#lane{0-3}pl` and `ams#hub{0-3}`. List AMS objects under
-`oams#:` options:
-
-```
-[auto_ams_update]
-oams1: oams1
-oams2: oams2
-interval: 1
-#pins: ams1lane0pl, ams1lane1pl, ams1lane2pl, ams1lane3pl, ams2lane0pl, ams2lane1pl, ams2lane2pl, ams2lane3pl, ams1hub0, ams1hub1, ams1hub2, ams1hub3, ams2hub0, ams2hub1, ams2hub2, ams2hub3
-```
-
-Pins `ams1lane0pl` through `ams1hub3` and `ams2lane0pl` through
-`ams2hub3` are created automatically. Add more `oams#` options (for
-example, `oams3: oams3`) to manage additional AMS units. To override the
-default pin names, supply a `pins` option listing lane pins for all AMS
-units followed by the hub pins. Additional virtual pins may still be
-defined manually using `[virtual_input_pin my_pin]` if needed.
-
-
-
-
-
-Add more `oams#` options (for example, `oams3: oams3`) and extend the
-`pins` list with that AMS's pin names. List the lane pins for all AMS
-units first, followed by the hub pins for all AMS units.
-
-
-Use these pins like normal endstop pins:
-
-```
-[filament_switch_sensor my_sensor]
-    switch_pin: virtual_pin:ams1lane0pl
->>>>>>> df115bb3
-```
-
-Change a pin state at runtime with `SET_VIRTUAL_PIN` and query it with
-`QUERY_VIRTUAL_PIN`. These pins behave like real endstop inputs, so they
-can be used anywhere an input pin is expected.
-
-## Virtual input pins
-
-All virtual pin features require the `[virtual_pin_chip]` section to be
-present. Individual pins are created with `[virtual_input_pin <name>]`
-and may set an `initial_value`:
-
-```
-[virtual_pin_chip]
-
-[virtual_input_pin my_pin]
-initial_value: 0
-```
-
-Pins can be used anywhere an endstop pin is accepted by referencing
-`virtual_pin:my_pin`. Change a pin at runtime using:
-
-```
-SET_VIRTUAL_PIN PIN=my_pin VALUE=1
-QUERY_VIRTUAL_PIN PIN=my_pin
-<<<<<<< HEAD
-```
-
-To expose a virtual pin as an endstop object use the `virtual_endstop`
-module:
-
-```
-[virtual_endstop my_vstop]
-pin: my_pin
-invert: False
-```
-=======
-
->>>>>>> df115bb3
