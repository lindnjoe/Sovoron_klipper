

This backup is provided by [Klipper-Backup](https://github.com/Staubgeborener/klipper-backup).

## AMS virtual pins

Create virtual pins with Klipper's `virtual_input_pin` module and use
<<<<<<< HEAD
`auto_ams_update` to automatically mirror AMS lane status. Define
virtual pins for each AMS lane and hub input and configure
`auto_ams_update` to update them:

```
[virtual_input_pin ams1lane0pl]
[virtual_input_pin ams1lane1pl]
[virtual_input_pin ams1lane2pl]
[virtual_input_pin ams1lane3pl]
[virtual_input_pin ams2lane0pl]
[virtual_input_pin ams2lane1pl]
[virtual_input_pin ams2lane2pl]
[virtual_input_pin ams2lane3pl]
[virtual_input_pin ams1hub0]
[virtual_input_pin ams1hub1]
[virtual_input_pin ams1hub2]
[virtual_input_pin ams1hub3]
[virtual_input_pin ams2hub0]
[virtual_input_pin ams2hub1]
[virtual_input_pin ams2hub2]
[virtual_input_pin ams2hub3]
=======
`auto_ams_update` to automatically mirror AMS lane status. Define pin
sections named `pin1` through `pin16` and configure `auto_ams_update`
to update them:

```
[virtual_input_pin pin1]
[virtual_input_pin pin2]
...
[virtual_input_pin pin16]
>>>>>>> 38bbda15

[auto_ams_update]
oams1: oams1
oams2: oams2
<<<<<<< HEAD
pins: ams1lane0pl, ams1lane1pl, ams1lane2pl, ams1lane3pl, \
      ams2lane0pl, ams2lane1pl, ams2lane2pl, ams2lane3pl, \
      ams1hub0, ams1hub1, ams1hub2, ams1hub3, \
      ams2hub0, ams2hub1, ams2hub2, ams2hub3
interval: 1
```

Add more `oams#` options (for example, `oams3: oams3`) and extend the
`pins` list with that AMS's pin names. List the lane pins for all AMS
units first, followed by the hub pins for all AMS units.

=======
pins: pin1, pin2, pin3, pin4, pin5, pin6, pin7, pin8, \
      pin9, pin10, pin11, pin12, pin13, pin14, pin15, pin16
interval: 1
```

>>>>>>> 38bbda15
Use these pins like normal endstop pins:

```
[filament_switch_sensor my_sensor]
<<<<<<< HEAD
    switch_pin: virtual_pin:ams1lane0pl
=======
    switch_pin: virtual_pin:pin1
>>>>>>> 38bbda15
```

Change a pin state at runtime with `SET_VIRTUAL_PIN` and query it with
`QUERY_VIRTUAL_PIN`. These pins behave like real endstop inputs, so they
can be used anywhere an input pin is expected.

## Virtual input pins

A generic module allows defining arbitrary software pins. Add sections like:

```
[virtual_input_pin my_pin]
initial_value: 0
```

Use these pins anywhere an endstop pin is accepted by referencing
`virtual_pin:my_pin`. Change a pin at runtime using:

```
SET_VIRTUAL_PIN PIN=my_pin VALUE=1
QUERY_VIRTUAL_PIN PIN=my_pin
```
<|MERGE_RESOLUTION|>--- conflicted
+++ resolved
@@ -4,91 +4,4 @@
 
 ## AMS virtual pins
 
-Create virtual pins with Klipper's `virtual_input_pin` module and use
-<<<<<<< HEAD
-`auto_ams_update` to automatically mirror AMS lane status. Define
-virtual pins for each AMS lane and hub input and configure
-`auto_ams_update` to update them:
-
-```
-[virtual_input_pin ams1lane0pl]
-[virtual_input_pin ams1lane1pl]
-[virtual_input_pin ams1lane2pl]
-[virtual_input_pin ams1lane3pl]
-[virtual_input_pin ams2lane0pl]
-[virtual_input_pin ams2lane1pl]
-[virtual_input_pin ams2lane2pl]
-[virtual_input_pin ams2lane3pl]
-[virtual_input_pin ams1hub0]
-[virtual_input_pin ams1hub1]
-[virtual_input_pin ams1hub2]
-[virtual_input_pin ams1hub3]
-[virtual_input_pin ams2hub0]
-[virtual_input_pin ams2hub1]
-[virtual_input_pin ams2hub2]
-[virtual_input_pin ams2hub3]
-=======
-`auto_ams_update` to automatically mirror AMS lane status. Define pin
-sections named `pin1` through `pin16` and configure `auto_ams_update`
-to update them:
-
-```
-[virtual_input_pin pin1]
-[virtual_input_pin pin2]
-...
-[virtual_input_pin pin16]
->>>>>>> 38bbda15
-
-[auto_ams_update]
-oams1: oams1
-oams2: oams2
-<<<<<<< HEAD
-pins: ams1lane0pl, ams1lane1pl, ams1lane2pl, ams1lane3pl, \
-      ams2lane0pl, ams2lane1pl, ams2lane2pl, ams2lane3pl, \
-      ams1hub0, ams1hub1, ams1hub2, ams1hub3, \
-      ams2hub0, ams2hub1, ams2hub2, ams2hub3
-interval: 1
-```
-
-Add more `oams#` options (for example, `oams3: oams3`) and extend the
-`pins` list with that AMS's pin names. List the lane pins for all AMS
-units first, followed by the hub pins for all AMS units.
-
-=======
-pins: pin1, pin2, pin3, pin4, pin5, pin6, pin7, pin8, \
-      pin9, pin10, pin11, pin12, pin13, pin14, pin15, pin16
-interval: 1
-```
-
->>>>>>> 38bbda15
-Use these pins like normal endstop pins:
-
-```
-[filament_switch_sensor my_sensor]
-<<<<<<< HEAD
-    switch_pin: virtual_pin:ams1lane0pl
-=======
-    switch_pin: virtual_pin:pin1
->>>>>>> 38bbda15
-```
-
-Change a pin state at runtime with `SET_VIRTUAL_PIN` and query it with
-`QUERY_VIRTUAL_PIN`. These pins behave like real endstop inputs, so they
-can be used anywhere an input pin is expected.
-
-## Virtual input pins
-
-A generic module allows defining arbitrary software pins. Add sections like:
-
-```
-[virtual_input_pin my_pin]
-initial_value: 0
-```
-
-Use these pins anywhere an endstop pin is accepted by referencing
-`virtual_pin:my_pin`. Change a pin at runtime using:
-
-```
-SET_VIRTUAL_PIN PIN=my_pin VALUE=1
-QUERY_VIRTUAL_PIN PIN=my_pin
-```
+Create virtual pins with Klipper's `virtual_input_pin` module and use