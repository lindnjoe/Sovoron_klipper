<<<<<<< HEAD
=======

>>>>>>> f3558cf8
# Sovoron Klipper AFC + OpenAMS Reference

This repository bundles the Klipper configuration, helper macros, and Python
extensions needed to run Sovoron printers with dual OpenAMS units feeding an
AFC-based toolchanger.  It tracks a customised copy of the upstream
`klipper_openams` manager and the configuration layout that stitches the
hardware together.

The goal of this document is to give you an up-to-date view of how the system
is wired, the runtime protections it provides, and where each piece of
configuration lives so that you can maintain or extend your own installation.

---

## 1. System overview

### 1.1 Software components
- **`klipper_openams/src/oams_manager.py`** – Coordinates filament loading,
  monitors for runout and jam conditions, and orchestrates infinite-runout
  hand-offs to AFC when a lane change crosses FPS boundaries.
- **`printer_data/config`** – Modular Klipper configuration that defines every
  MCU, stepper, lane, sensor, and macro required for the AFC/OpenAMS pairing.
- **`printer_data/config/AFC`** – AFC specific configuration, including lane
  definitions, Box Turtle and Pico coprocessors, resume logic, and user-facing
  macros.

### 1.2 Hardware topology
- **Filament Pressure Sensors (`[fps]`)** – One per extruder path (e.g. `fps1`
  for tools mapped to T4–T7, `fps2` for T8–T11).  Each FPS object references an
  OpenAMS unit and the Klipper extruder it services.
- **OpenAMS hubs (`[oams]`)** – CAN-connected controllers that advance the
  spool follower motors, read hub sensors, and drive LEDs for four lanes each.
- **AFC controllers** – A Box Turtle CAN board provides the primary lane
  steppers, while an RP2040 “Pico” board extends the buffer sensor inputs.  The
  AFC configuration glues the OpenAMS hardware to Klipper tool changes.

### 1.3 Filament path at a glance
```
Spool → OpenAMS hub → Follower → FPS → Toolhead sensor → Extruder
```
The manager keeps the follower engaged while the lane is loaded, watches the
FPS pressure, and uses the extruder encoder to decide when to unload or swap
lanes.

---

## 2. Runtime behaviour

### 2.1 Loading and unloading
1. **Lane selection** – Macros such as `_TX1`/`_TX2` translate a requested tool
   into an OpenAMS filament group and call `OAMSM_LOAD_FILAMENT`.
2. **Load execution** – The manager commands the follower forward until the FPS
   reaches the midpoint between each hub’s `fps_lower_threshold` and
   `fps_upper_threshold`.  If the load stalls, an automatic unload retry is
   attempted before trying the next ready bay.
3. **Priming** – Once the toolhead sensor detects filament, the macro takes
   over to purge, wipe, or brush according to the AFC macro variables.
4. **Unloading** – Manual or automatic unloads call `OAMSM_UNLOAD_FILAMENT`
   which reverses the follower, clears LEDs, and updates FPS state so that the
   next load starts from a clean slate.

### 2.2 Runout management
- **Follower coasting** – When the hub’s HES sensor reports empty filament the
  `OAMSRunoutMonitor` waits `PAUSE_DISTANCE` millimetres before stopping the
  follower, giving the extruder time to coast while the next spool is prepared.
- **Reload threshold** – After coasting, the monitor continues tracking
  extruder travel until the estimated PTFE length (minus
  `reload_before_toolhead_distance`) is consumed, then triggers the reload
  callback.
- **Infinite runout** – If AFC has a mapped fall-back lane on the same FPS, the
  manager unloads the empty spool and loads the replacement.  When the mapping
  crosses FPS boundaries or another unit must take over, the manager delegates
  the swap back to AFC to avoid conflicting motion.

### 2.3 Stuck-spool protection
- **Detection** – While the printer is actively printing and the lane is
  `LOADED`, the stuck-spool monitor samples the FPS value.  If the pressure
  stays below `STUCK_SPOOL_PRESSURE_THRESHOLD` (default `0.08`) for longer than
  `STUCK_SPOOL_DWELL` seconds, the spool is treated as jammed.
- **Response** – The affected hub LED is latched red, the follower is stopped,
  and the printer is paused with a descriptive console message.
- **Recovery** – Clearing the jam and resuming the print runs the recovery
  helper: LEDs are cleared, the hub error state is reset, and the follower is
  re-enabled in its stored direction before monitoring resumes.

### 2.4 Load/unload speed guards
Separate timers watch the encoder ticks during manual or automatic loads and
unloads.  If the encoder fails to advance by at least `MIN_ENCODER_DIFF`
counts within the `MONITOR_ENCODER_*_AFTER` window the printer is paused and
the offending lane is highlighted so the user can inspect the hardware.

---

## 3. Commands and macros

| Command | Parameters | Description |
| --- | --- | --- |
| `OAMSM_LOAD_FILAMENT` | `GROUP=<name>` | Load the named filament group (e.g. `T4`).  Tries each ready bay once, performing an unload retry after a failed attempt. |
| `OAMSM_UNLOAD_FILAMENT` | `FPS=<id>` | Unload the currently loaded spool on the specified FPS (`fps1`, `fps2`, …). |
| `OAMSM_FOLLOWER` | `ENABLE=0|1`, `DIRECTION=0|1`, `FPS=<id>` | Manually control the follower motor for debugging. |
| `OAMSM_CLEAR_ERRORS` | — | Stops all monitors, clears hub LEDs, resets FPS encoder samples, and restarts monitoring. |

Common higher-level macros are defined in
`printer_data/config/oams_macros.cfg` and the AFC macro folders:

- `_TX1` / `_TX2` – Primary toolchange helpers that unload the current group,
  invoke `OAMSM_LOAD_FILAMENT`, prime the extruder, and hand control back to the
  print.
- `SAFE_UNLOAD_FILAMENT1` / `SAFE_UNLOAD_FILAMENT2` – Heat the nozzle (if
  required), actuate the cutter, reverse the follower, and park the lane.
- `BT_CHANGE_TOOL`, `BT_LANE_EJECT`, `BT_RESUME`, etc. – AFC utility macros for
  orchestrating tool changes and manual lane manipulation from the console or
  UI buttons.

---

## 4. Configuration reference

The configuration files are grouped by subsystem so you can customise specific
behaviour without touching the entire stack.

### 4.1 OpenAMS core – `printer_data/config/oamsc.cfg`
- **MCUs & sensors** – `[mcu fps*]`, `[mcu oams_mcu*]`, and optional
  `[filament_switch_sensor extruder_*]` sections declare the CAN devices and
  inline runout sensors.
- **Macro variables** – `_oams_macro_variables` stores cutter coordinates,
  retract amounts, and feed lengths used by the load/unload macros.
- **OpenAMS units** – `[oams oams1]`, `[oams oams2]` tune PID values,
  FPS thresholds, PTFE lengths, and LED channel indices for each hub.
- **Filament groups & FPS definitions** – `[filament_group T4]` …
  `[filament_group T11]` map tools to lanes; `[fps fps1]`, `[fps fps2]` bind
  groups to an extruder and set lane-specific `reload_before_toolhead_distance`
  overrides if needed.
- **Manager include** – `[include oams_macros.cfg]` pulls in the macros that
  partner with the Python manager.

### 4.2 OpenAMS macros – `printer_data/config/oams_macros.cfg`
Defines the sequence of operations around loading, unloading, filament sensor
sync, and cutter usage.  Adjust these macros to change toolhead preparation or
purge routines without modifying the manager itself.

### 4.3 AFC configuration – `printer_data/config/AFC`
- **`AFC.cfg`** – Global AFC behaviour (speeds, purge/kick/wipe toggles, LED
  colours, resume behaviour).
- **`AFC_Hardware.cfg`** – Lane steppers, hub geometry, and optional bypass
  sensors.
- **`AFC_AMS*.cfg`** – Maps OpenAMS units and lanes to AFC tool numbers and
  defines UI buttons for manual unloads.
- **`AFC_Turtle_1.cfg` & `AFC_Pico.cfg`** – Hardware definitions for the Box
  Turtle CAN board and Pico GPIO expander.
- **`AFC_Macro_Vars.cfg` & `macros/`** – Parameter blocks and helper macros
  used by purge, cut, brush, and resume routines.

---

## 5. Troubleshooting tips

1. **Identify the lane** – Hub LEDs and console messages from the manager
   always include the AMS index and spool position (0–3).  Use `BT_LANE_EJECT`
   or the UI buttons to investigate the physical lane.
2. **Clearing errors** – Run `OAMSM_CLEAR_ERRORS` after fixing hardware issues
   to reset LEDs, followers, and encoder history.
3. **Follower status** – If a follower fails to restart after maintenance, run
   `OAMSM_FOLLOWER ENABLE=1 DIRECTION=1 FPS=fps1` (or the appropriate FPS) to
   verify wiring and direction before reloading a spool.
4. **Monitoring logs** – `tail -f printer_data/logs/klippy.log` while loading or
   swapping lanes to watch the manager’s detailed logging for runout, retries,
  and jam detection decisions.
5. **Extending the system** – When adding another OpenAMS unit, duplicate the
   relevant `[mcu]`, `[oams]`, `[fps]`, and `[filament_group]` sections, update
   the UUIDs, and create matching AFC lane definitions.

---

With the pieces above you should have a clear map of how Sovoron’s AFC and
OpenAMS integration works, what safeguards are active at runtime, and where to
<<<<<<< HEAD
adjust parameters for your own hardware.
=======
adjust parameters for your own hardware.
>>>>>>> f3558cf8
<|MERGE_RESOLUTION|>--- conflicted
+++ resolved
@@ -1,7 +1,4 @@
-<<<<<<< HEAD
-=======
 
->>>>>>> f3558cf8
 # Sovoron Klipper AFC + OpenAMS Reference
 
 This repository bundles the Klipper configuration, helper macros, and Python
@@ -178,8 +175,4 @@
 
 With the pieces above you should have a clear map of how Sovoron’s AFC and
 OpenAMS integration works, what safeguards are active at runtime, and where to
-<<<<<<< HEAD
 adjust parameters for your own hardware.
-=======
-adjust parameters for your own hardware.
->>>>>>> f3558cf8
