
<<<<<<< HEAD
=======

>>>>>>> 021d6051
This backup is provided by [Klipper-Backup](https://github.com/Staubgeborener/klipper-backup).

## Virtual input pins

This repository includes a small Klipper module that provides software
**input** pins. Each pin behaves as an endstop-style input so other
modules treat it like any physical input pin.  Define a pin with an
<<<<<<< HEAD
`[virtual_input_pin]` section and reference it elsewhere as `virtual_pin:<name>`.

Use the `SET_VIRTUAL_PIN` and `QUERY_VIRTUAL_PIN` gcode commands to
manually update or read the pin state.

If other modules parse pin names before any `[virtual_input_pin]` section is
encountered, add an empty `[virtual_input_pin]` section near the start of the
config file to register the virtual chip before those modules load.
=======
`[ams_pin]` section and reference it elsewhere as `ams_pin:<name>`.

Use the `SET_AMS_PIN` and `QUERY_AMS_PIN` gcode commands to
manually update or read the pin state.

If other modules parse pin names before any `[ams_pin]` section is
encountered (for example `duplicate_pin_override`), add an empty
`[ams_pins]` section **near the start of the config file** to register the
`ams_pin` chip before those modules load.
>>>>>>> 021d6051

Example:

```
<<<<<<< HEAD
[virtual_input_pin runout_button]
initial_value: 1
```

Use `SET_VIRTUAL_PIN PIN=runout_button VALUE=0` to toggle the pin at runtime
and `QUERY_VIRTUAL_PIN PIN=runout_button` to report its current state.

Pin names are matched case-insensitively, so `RUNOUT_BUTTON` and
`runout_button` refer to the same pin.  Pins also register with an
`virtual_pin:` prefix for modules that expect the chip name to be present.

Each pin is stored internally under a single normalized name.  This
ensures that multiple `[virtual_input_pin]` sections act independently even when
names differ only by case.

As of this version every pin allocates its own unique OID so subsystems
like the button handler can treat each virtual pin as a separate MCU
input.  Button events now include this OID so handlers can distinguish
between multiple virtual pins.  This fixes issues where only the first
configured pin responded to changes.
=======
[ams_pin runout_button]
initial_value: 1
```

Use `SET_AMS_PIN PIN=runout_button VALUE=0` to toggle the pin at runtime
and `QUERY_AMS_PIN PIN=runout_button` to report its current state.

Pin names are matched case-insensitively, so `RUNOUT_BUTTON` and
`runout_button` refer to the same pin.  Pins also register with an
`ams_pin:` prefix for modules that expect the chip name to be present.

Each pin is stored internally under a single normalized name.  This
ensures that multiple `[ams_pin]` sections act independently even when
names differ only by case.

As of this version every pin allocates its own unique OID so subsystems
like the button handler can treat each virtual pin as a separate MCU
>>>>>>> 021d6051
<|MERGE_RESOLUTION|>--- conflicted
+++ resolved
@@ -1,76 +1,9 @@
 
-<<<<<<< HEAD
-=======
 
->>>>>>> 021d6051
 This backup is provided by [Klipper-Backup](https://github.com/Staubgeborener/klipper-backup).
 
 ## Virtual input pins
 
 This repository includes a small Klipper module that provides software
 **input** pins. Each pin behaves as an endstop-style input so other
-modules treat it like any physical input pin.  Define a pin with an
-<<<<<<< HEAD
-`[virtual_input_pin]` section and reference it elsewhere as `virtual_pin:<name>`.
-
-Use the `SET_VIRTUAL_PIN` and `QUERY_VIRTUAL_PIN` gcode commands to
-manually update or read the pin state.
-
-If other modules parse pin names before any `[virtual_input_pin]` section is
-encountered, add an empty `[virtual_input_pin]` section near the start of the
-config file to register the virtual chip before those modules load.
-=======
-`[ams_pin]` section and reference it elsewhere as `ams_pin:<name>`.
-
-Use the `SET_AMS_PIN` and `QUERY_AMS_PIN` gcode commands to
-manually update or read the pin state.
-
-If other modules parse pin names before any `[ams_pin]` section is
-encountered (for example `duplicate_pin_override`), add an empty
-`[ams_pins]` section **near the start of the config file** to register the
-`ams_pin` chip before those modules load.
->>>>>>> 021d6051
-
-Example:
-
-```
-<<<<<<< HEAD
-[virtual_input_pin runout_button]
-initial_value: 1
-```
-
-Use `SET_VIRTUAL_PIN PIN=runout_button VALUE=0` to toggle the pin at runtime
-and `QUERY_VIRTUAL_PIN PIN=runout_button` to report its current state.
-
-Pin names are matched case-insensitively, so `RUNOUT_BUTTON` and
-`runout_button` refer to the same pin.  Pins also register with an
-`virtual_pin:` prefix for modules that expect the chip name to be present.
-
-Each pin is stored internally under a single normalized name.  This
-ensures that multiple `[virtual_input_pin]` sections act independently even when
-names differ only by case.
-
-As of this version every pin allocates its own unique OID so subsystems
-like the button handler can treat each virtual pin as a separate MCU
-input.  Button events now include this OID so handlers can distinguish
-between multiple virtual pins.  This fixes issues where only the first
-configured pin responded to changes.
-=======
-[ams_pin runout_button]
-initial_value: 1
-```
-
-Use `SET_AMS_PIN PIN=runout_button VALUE=0` to toggle the pin at runtime
-and `QUERY_AMS_PIN PIN=runout_button` to report its current state.
-
-Pin names are matched case-insensitively, so `RUNOUT_BUTTON` and
-`runout_button` refer to the same pin.  Pins also register with an
-`ams_pin:` prefix for modules that expect the chip name to be present.
-
-Each pin is stored internally under a single normalized name.  This
-ensures that multiple `[ams_pin]` sections act independently even when
-names differ only by case.
-
-As of this version every pin allocates its own unique OID so subsystems
-like the button handler can treat each virtual pin as a separate MCU
->>>>>>> 021d6051
+modules treat it like any physical input pin.  Define a pin with an