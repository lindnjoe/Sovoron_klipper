<<<<<<< HEAD
# Armored Turtle Automated Filament Changer
#
# Copyright (C) 2024 Armored Turtle
#
# This file may be distributed under the terms of the GNU GPLv3 license.
import traceback

from configparser import Error as error

try: from extras.AFC_utils import ERROR_STR
except: raise error("Error when trying to import AFC_utils.ERROR_STR\n{trace}".format(trace=traceback.format_exc()))

try: from extras.AFC_utils import add_filament_switch
except: raise error(ERROR_STR.format(import_lib="AFC_utils", trace=traceback.format_exc()))

class afc_hub:
    def __init__(self, config):
        self.printer    = config.get_printer()
        self.printer.register_event_handler("klippy:connect", self.handle_connect)
        self.afc        = self.printer.lookup_object('AFC')
        self.reactor    = self.printer.get_reactor()

        self.fullname   = config.get_name()
        self.name       = self.fullname.split()[-1]

        self.unit = None
        self.lanes = {}
        self.state = False

        # HUB Cut variables
        # Next two variables are used in AFC
        self.switch_pin             = config.get('switch_pin', None)                # Pin hub sensor it connected to
        self.hub_clear_move_dis     = config.getfloat("hub_clear_move_dis", 25)     # How far to move filament so that it's not block the hub exit
        self.afc_bowden_length      = config.getfloat("afc_bowden_length", 900)     # Length of the Bowden tube from the hub to the toolhead sensor in mm.
        self.afc_unload_bowden_length= config.getfloat("afc_unload_bowden_length", self.afc_bowden_length) # Length to unload when retracting back from toolhead to hub in mm. Defaults to afc_bowden_length
        self.assisted_retract       = config.getboolean("assisted_retract", False)  # if True, retracts are assisted to prevent loose windings on the spool
        self.move_dis               = config.getfloat("move_dis", 50)               # Distance to move the filament within the hub in mm.
        # Servo settings
        self.cut                    = config.getboolean("cut", False)               # Set True if Hub cutter installed (e.g. Snappy)
        self.cut_cmd                = config.get('cut_cmd', None)                   # Macro to use for cut.
        self.cut_servo_name         = config.get('cut_servo_name', 'cut')           # Name of servo to use for cutting
        self.cut_dist               = config.getfloat("cut_dist", 50)               # How much filament to cut off (in mm).
        self.cut_clear              = config.getfloat("cut_clear", 120)             # How far the filament should retract back from the hub (in mm).
        self.cut_min_length         = config.getfloat("cut_min_length", 200)        # Minimum length of filament to cut off
        self.cut_servo_pass_angle   = config.getfloat("cut_servo_pass_angle", 0)    # Servo angle to align the Bowden tube with the hole for loading the toolhead.
        self.cut_servo_clip_angle   = config.getfloat("cut_servo_clip_angle", 160)  # Servo angle for cutting the filament.
        self.cut_servo_prep_angle   = config.getfloat("cut_servo_prep_angle", 75)   # Servo angle to prepare the filament for cutting (aligning the exit hole).
        self.cut_confirm            = config.getboolean("cut_confirm", 0)           # Set True to cut filament twice

        self.config_bowden_length   = self.afc_bowden_length                        # Used by SET_BOWDEN_LENGTH macro
        self.config_unload_bowden_length = self.afc_unload_bowden_length
        self.enable_sensors_in_gui  = config.getboolean("enable_sensors_in_gui",    self.afc.enable_sensors_in_gui) # Set to True to show hub sensor switches as filament sensor in mainsail/fluidd gui, overrides value set in AFC.cfg
        self.debounce_delay         = config.getfloat("debounce_delay",             self.afc.debounce_delay)
        self.enable_runout          = config.getboolean("enable_hub_runout",        self.afc.enable_hub_runout)

        buttons = self.printer.load_object(config, "buttons")

        self.fila = None
        self.debounce_button = None
        if self.switch_pin:
            self.state = False
            buttons.register_buttons([self.switch_pin], self.switch_pin_callback)

            self.fila, self.debounce_button = add_filament_switch(
                f"{self.name}_Hub", self.switch_pin, self.printer,
                self.enable_sensors_in_gui, self.handle_runout, self.enable_runout,
                self.debounce_delay)

        # Adding self to AFC hubs
        self.afc.hubs[self.name]=self

    def __str__(self):
        return self.name

    def handle_runout(self, eventtime):
        """
        Callback function for hub runout, this is different than `switch_pin_callback` function as this function
        can be delayed and is called from filament_switch_sensor class when it detects a runout event.

        Before exiting `min_event_systime` is updated as this mimics how its done in `_exec_gcode` function in RunoutHelper class
        as AFC overrides `_runout_event_handler` function with this function callback. If `min_event_systime` does not get
        updated then future switch changes will not be detected.

        :param eventtime: Event time from the button press
        """
        if self.fila is None:
            return
        # Only trigger runout for the currently loaded lane (in the toolhead) if it belongs to this hub
        current_lane_name = getattr(self.afc, 'current', None)
        if current_lane_name and current_lane_name in self.lanes:
            lane = self.lanes[current_lane_name]
            lane.handle_hub_runout(sensor=self.name)
        self.fila.runout_helper.min_event_systime = self.reactor.monotonic() + self.fila.runout_helper.event_delay

    def handle_connect(self):
        """
        Handle the connection event.
        This function is called when the printer connects. It looks up AFC info
        and assigns it to the instance variable `self.AFC`.
        """
        self.gcode = self.afc.gcode
        self.reactor = self.afc.reactor

        self.printer.send_event("afc_hub:register_macros", self)

    def switch_pin_callback(self, eventtime, state):
        self.state = state

    def hub_cut(self, cur_lane):
        servo_string = 'SET_SERVO SERVO={servo} ANGLE={{angle}}'.format(servo=self.cut_servo_name)

        # Prep the servo for cutting.
        self.gcode.run_script_from_command(servo_string.format(angle=self.cut_servo_prep_angle))
        # Load the lane until the hub is triggered.
        while not self.state:
            cur_lane.move(self.move_dis, cur_lane.short_moves_speed, cur_lane.short_moves_accel)

        # To have an accurate reference position for `hub_cut_dist`, move back and forth in smaller steps
        # to find the point where the hub just triggers.
        while self.state:
            cur_lane.move(-10, cur_lane.short_moves_speed, cur_lane.short_moves_accel, self.assisted_retract)
        while not self.state:
            cur_lane.move(2, cur_lane.short_moves_speed, cur_lane.short_moves_accel)

        # Feed the `hub_cut_dist` amount.
        cur_lane.move(self.cut_dist, cur_lane.short_moves_speed, cur_lane.short_moves_accel)
        # Have a snooze
        self.reactor.pause(self.reactor.monotonic() + 0.5)


        # Choppy Chop
        self.gcode.run_script_from_command(servo_string.format(angle=self.cut_servo_clip_angle))
        if self.cut_confirm:
            self.reactor.pause(self.reactor.monotonic() + 0.5)
            # ReChop, To be doubly choppy sure.
            self.gcode.run_script_from_command(servo_string.format(angle=self.cut_servo_prep_angle))

            self.reactor.pause(self.reactor.monotonic() + 1)
            self.gcode.run_script_from_command(servo_string.format(angle=self.cut_servo_clip_angle))
        # Longer Snooze
        self.reactor.pause(self.reactor.monotonic() + 1)
        # Align bowden tube (reset)
        self.gcode.run_script_from_command(servo_string.format(angle=self.cut_servo_pass_angle))

        # Retract lane by `hub_cut_clear`.
        cur_lane.move(-self.cut_clear, cur_lane.short_moves_speed, cur_lane.short_moves_accel, self.assisted_retract)

    def get_status(self, eventtime=None):
        self.response = {}
        self.response['state'] = bool(self.state)
        self.response['cut'] = self.cut
        self.response['cut_cmd'] = self.cut_cmd
        self.response['cut_dist'] = self.cut_dist
        self.response['cut_clear'] = self.cut_clear
        self.response['cut_min_length'] = self.cut_min_length
        self.response['cut_servo_pass_angle'] = self.cut_servo_pass_angle
        self.response['cut_servo_clip_angle'] = self.cut_servo_clip_angle
        self.response['cut_servo_prep_angle'] = self.cut_servo_prep_angle
        self.response['lanes'] = [lane.name for lane in self.lanes.values()]
        self.response['afc_bowden_length'] = self.afc_bowden_length

        return self.response

def load_config_prefix(config):
=======
# Armored Turtle Automated Filament Changer
#
# Copyright (C) 2024 Armored Turtle
#
# This file may be distributed under the terms of the GNU GPLv3 license.
import traceback

from configparser import Error as error

try: from extras.AFC_utils import ERROR_STR
except: raise error("Error when trying to import AFC_utils.ERROR_STR\n{trace}".format(trace=traceback.format_exc()))

try: from extras.AFC_utils import add_filament_switch
except: raise error(ERROR_STR.format(import_lib="AFC_utils", trace=traceback.format_exc()))

class afc_hub:
    def __init__(self, config):
        self.printer    = config.get_printer()
        self.printer.register_event_handler("klippy:connect", self.handle_connect)
        self.afc        = self.printer.lookup_object('AFC')
        self.reactor    = self.printer.get_reactor()

        self.fullname   = config.get_name()
        self.name       = self.fullname.split()[-1]

        self.unit = None
        self.lanes = {}
        self.state = False

        # HUB Cut variables
        # Next two variables are used in AFC
        self.switch_pin             = config.get('switch_pin')                      # Pin hub sensor it connected to
        self.hub_clear_move_dis     = config.getfloat("hub_clear_move_dis", 25)     # How far to move filament so that it's not block the hub exit
        self.afc_bowden_length      = config.getfloat("afc_bowden_length", 900)     # Length of the Bowden tube from the hub to the toolhead sensor in mm.
        self.afc_unload_bowden_length= config.getfloat("afc_unload_bowden_length", self.afc_bowden_length) # Length to unload when retracting back from toolhead to hub in mm. Defaults to afc_bowden_length
        self.assisted_retract       = config.getboolean("assisted_retract", False)  # if True, retracts are assisted to prevent loose windings on the spool
        self.move_dis               = config.getfloat("move_dis", 50)               # Distance to move the filament within the hub in mm.
        # Servo settings
        self.cut                    = config.getboolean("cut", False)               # Set True if Hub cutter installed (e.g. Snappy)
        self.cut_cmd                = config.get('cut_cmd', None)                   # Macro to use for cut.
        self.cut_servo_name         = config.get('cut_servo_name', 'cut')           # Name of servo to use for cutting
        self.cut_dist               = config.getfloat("cut_dist", 50)               # How much filament to cut off (in mm).
        self.cut_clear              = config.getfloat("cut_clear", 120)             # How far the filament should retract back from the hub (in mm).
        self.cut_min_length         = config.getfloat("cut_min_length", 200)        # Minimum length of filament to cut off
        self.cut_servo_pass_angle   = config.getfloat("cut_servo_pass_angle", 0)    # Servo angle to align the Bowden tube with the hole for loading the toolhead.
        self.cut_servo_clip_angle   = config.getfloat("cut_servo_clip_angle", 160)  # Servo angle for cutting the filament.
        self.cut_servo_prep_angle   = config.getfloat("cut_servo_prep_angle", 75)   # Servo angle to prepare the filament for cutting (aligning the exit hole).
        self.cut_confirm            = config.getboolean("cut_confirm", 0)           # Set True to cut filament twice

        self.config_bowden_length   = self.afc_bowden_length                        # Used by SET_BOWDEN_LENGTH macro
        self.config_unload_bowden_length = self.afc_unload_bowden_length
        self.enable_sensors_in_gui  = config.getboolean("enable_sensors_in_gui",    self.afc.enable_sensors_in_gui) # Set to True to show hub sensor switches as filament sensor in mainsail/fluidd gui, overrides value set in AFC.cfg
        self.debounce_delay         = config.getfloat("debounce_delay",             self.afc.debounce_delay)
        self.enable_runout          = config.getboolean("enable_hub_runout",        self.afc.enable_hub_runout)

        buttons = self.printer.load_object(config, "buttons")
        if self.switch_pin is not None:
            self.state = False
            buttons.register_buttons([self.switch_pin], self.switch_pin_callback)

        self.fila, self.debounce_button = add_filament_switch( f"{self.name}_Hub", self.switch_pin, self.printer,
                                                                self.enable_sensors_in_gui, self.handle_runout, self.enable_runout,
                                                                self.debounce_delay)

        # Adding self to AFC hubs
        self.afc.hubs[self.name]=self

    def __str__(self):
        return self.name

    def handle_runout(self, eventtime):
        """
        Callback function for hub runout, this is different than `switch_pin_callback` function as this function
        can be delayed and is called from filament_switch_sensor class when it detects a runout event.

        Before exiting `min_event_systime` is updated as this mimics how its done in `_exec_gcode` function in RunoutHelper class
        as AFC overrides `_runout_event_handler` function with this function callback. If `min_event_systime` does not get
        updated then future switch changes will not be detected.

        :param eventtime: Event time from the button press
        """
        # Only trigger runout for the currently loaded lane (in the toolhead) if it belongs to this hub
        current_lane_name = getattr(self.afc, 'current', None)
        if current_lane_name and current_lane_name in self.lanes:
            lane = self.lanes[current_lane_name]
            lane.handle_hub_runout(sensor=self.name)
        self.fila.runout_helper.min_event_systime = self.reactor.monotonic() + self.fila.runout_helper.event_delay

    def handle_connect(self):
        """
        Handle the connection event.
        This function is called when the printer connects. It looks up AFC info
        and assigns it to the instance variable `self.AFC`.
        """
        self.gcode = self.afc.gcode
        self.reactor = self.afc.reactor

        self.printer.send_event("afc_hub:register_macros", self)

    def switch_pin_callback(self, eventtime, state):
        self.state = state

    def hub_cut(self, cur_lane):
        servo_string = 'SET_SERVO SERVO={servo} ANGLE={{angle}}'.format(servo=self.cut_servo_name)

        # Prep the servo for cutting.
        self.gcode.run_script_from_command(servo_string.format(angle=self.cut_servo_prep_angle))
        # Load the lane until the hub is triggered.
        while not self.state:
            cur_lane.move(self.move_dis, cur_lane.short_moves_speed, cur_lane.short_moves_accel)

        # To have an accurate reference position for `hub_cut_dist`, move back and forth in smaller steps
        # to find the point where the hub just triggers.
        while self.state:
            cur_lane.move(-10, cur_lane.short_moves_speed, cur_lane.short_moves_accel, self.assisted_retract)
        while not self.state:
            cur_lane.move(2, cur_lane.short_moves_speed, cur_lane.short_moves_accel)

        # Feed the `hub_cut_dist` amount.
        cur_lane.move(self.cut_dist, cur_lane.short_moves_speed, cur_lane.short_moves_accel)
        # Have a snooze
        self.reactor.pause(self.reactor.monotonic() + 0.5)


        # Choppy Chop
        self.gcode.run_script_from_command(servo_string.format(angle=self.cut_servo_clip_angle))
        if self.cut_confirm:
            self.reactor.pause(self.reactor.monotonic() + 0.5)
            # ReChop, To be doubly choppy sure.
            self.gcode.run_script_from_command(servo_string.format(angle=self.cut_servo_prep_angle))

            self.reactor.pause(self.reactor.monotonic() + 1)
            self.gcode.run_script_from_command(servo_string.format(angle=self.cut_servo_clip_angle))
        # Longer Snooze
        self.reactor.pause(self.reactor.monotonic() + 1)
        # Align bowden tube (reset)
        self.gcode.run_script_from_command(servo_string.format(angle=self.cut_servo_pass_angle))

        # Retract lane by `hub_cut_clear`.
        cur_lane.move(-self.cut_clear, cur_lane.short_moves_speed, cur_lane.short_moves_accel, self.assisted_retract)

    def get_status(self, eventtime=None):
        self.response = {}
        self.response['state'] = bool(self.state)
        self.response['cut'] = self.cut
        self.response['cut_cmd'] = self.cut_cmd
        self.response['cut_dist'] = self.cut_dist
        self.response['cut_clear'] = self.cut_clear
        self.response['cut_min_length'] = self.cut_min_length
        self.response['cut_servo_pass_angle'] = self.cut_servo_pass_angle
        self.response['cut_servo_clip_angle'] = self.cut_servo_clip_angle
        self.response['cut_servo_prep_angle'] = self.cut_servo_prep_angle
        self.response['lanes'] = [lane.name for lane in self.lanes.values()]
        self.response['afc_bowden_length'] = self.afc_bowden_length

        return self.response

def load_config_prefix(config):
>>>>>>> 4632f0f9
    return afc_hub(config)<|MERGE_RESOLUTION|>--- conflicted
+++ resolved
@@ -1,4 +1,4 @@
-<<<<<<< HEAD
+
 # Armored Turtle Automated Filament Changer
 #
 # Copyright (C) 2024 Armored Turtle
@@ -163,164 +163,5 @@
         return self.response
 
 def load_config_prefix(config):
-=======
-# Armored Turtle Automated Filament Changer
-#
-# Copyright (C) 2024 Armored Turtle
-#
-# This file may be distributed under the terms of the GNU GPLv3 license.
-import traceback
 
-from configparser import Error as error
-
-try: from extras.AFC_utils import ERROR_STR
-except: raise error("Error when trying to import AFC_utils.ERROR_STR\n{trace}".format(trace=traceback.format_exc()))
-
-try: from extras.AFC_utils import add_filament_switch
-except: raise error(ERROR_STR.format(import_lib="AFC_utils", trace=traceback.format_exc()))
-
-class afc_hub:
-    def __init__(self, config):
-        self.printer    = config.get_printer()
-        self.printer.register_event_handler("klippy:connect", self.handle_connect)
-        self.afc        = self.printer.lookup_object('AFC')
-        self.reactor    = self.printer.get_reactor()
-
-        self.fullname   = config.get_name()
-        self.name       = self.fullname.split()[-1]
-
-        self.unit = None
-        self.lanes = {}
-        self.state = False
-
-        # HUB Cut variables
-        # Next two variables are used in AFC
-        self.switch_pin             = config.get('switch_pin')                      # Pin hub sensor it connected to
-        self.hub_clear_move_dis     = config.getfloat("hub_clear_move_dis", 25)     # How far to move filament so that it's not block the hub exit
-        self.afc_bowden_length      = config.getfloat("afc_bowden_length", 900)     # Length of the Bowden tube from the hub to the toolhead sensor in mm.
-        self.afc_unload_bowden_length= config.getfloat("afc_unload_bowden_length", self.afc_bowden_length) # Length to unload when retracting back from toolhead to hub in mm. Defaults to afc_bowden_length
-        self.assisted_retract       = config.getboolean("assisted_retract", False)  # if True, retracts are assisted to prevent loose windings on the spool
-        self.move_dis               = config.getfloat("move_dis", 50)               # Distance to move the filament within the hub in mm.
-        # Servo settings
-        self.cut                    = config.getboolean("cut", False)               # Set True if Hub cutter installed (e.g. Snappy)
-        self.cut_cmd                = config.get('cut_cmd', None)                   # Macro to use for cut.
-        self.cut_servo_name         = config.get('cut_servo_name', 'cut')           # Name of servo to use for cutting
-        self.cut_dist               = config.getfloat("cut_dist", 50)               # How much filament to cut off (in mm).
-        self.cut_clear              = config.getfloat("cut_clear", 120)             # How far the filament should retract back from the hub (in mm).
-        self.cut_min_length         = config.getfloat("cut_min_length", 200)        # Minimum length of filament to cut off
-        self.cut_servo_pass_angle   = config.getfloat("cut_servo_pass_angle", 0)    # Servo angle to align the Bowden tube with the hole for loading the toolhead.
-        self.cut_servo_clip_angle   = config.getfloat("cut_servo_clip_angle", 160)  # Servo angle for cutting the filament.
-        self.cut_servo_prep_angle   = config.getfloat("cut_servo_prep_angle", 75)   # Servo angle to prepare the filament for cutting (aligning the exit hole).
-        self.cut_confirm            = config.getboolean("cut_confirm", 0)           # Set True to cut filament twice
-
-        self.config_bowden_length   = self.afc_bowden_length                        # Used by SET_BOWDEN_LENGTH macro
-        self.config_unload_bowden_length = self.afc_unload_bowden_length
-        self.enable_sensors_in_gui  = config.getboolean("enable_sensors_in_gui",    self.afc.enable_sensors_in_gui) # Set to True to show hub sensor switches as filament sensor in mainsail/fluidd gui, overrides value set in AFC.cfg
-        self.debounce_delay         = config.getfloat("debounce_delay",             self.afc.debounce_delay)
-        self.enable_runout          = config.getboolean("enable_hub_runout",        self.afc.enable_hub_runout)
-
-        buttons = self.printer.load_object(config, "buttons")
-        if self.switch_pin is not None:
-            self.state = False
-            buttons.register_buttons([self.switch_pin], self.switch_pin_callback)
-
-        self.fila, self.debounce_button = add_filament_switch( f"{self.name}_Hub", self.switch_pin, self.printer,
-                                                                self.enable_sensors_in_gui, self.handle_runout, self.enable_runout,
-                                                                self.debounce_delay)
-
-        # Adding self to AFC hubs
-        self.afc.hubs[self.name]=self
-
-    def __str__(self):
-        return self.name
-
-    def handle_runout(self, eventtime):
-        """
-        Callback function for hub runout, this is different than `switch_pin_callback` function as this function
-        can be delayed and is called from filament_switch_sensor class when it detects a runout event.
-
-        Before exiting `min_event_systime` is updated as this mimics how its done in `_exec_gcode` function in RunoutHelper class
-        as AFC overrides `_runout_event_handler` function with this function callback. If `min_event_systime` does not get
-        updated then future switch changes will not be detected.
-
-        :param eventtime: Event time from the button press
-        """
-        # Only trigger runout for the currently loaded lane (in the toolhead) if it belongs to this hub
-        current_lane_name = getattr(self.afc, 'current', None)
-        if current_lane_name and current_lane_name in self.lanes:
-            lane = self.lanes[current_lane_name]
-            lane.handle_hub_runout(sensor=self.name)
-        self.fila.runout_helper.min_event_systime = self.reactor.monotonic() + self.fila.runout_helper.event_delay
-
-    def handle_connect(self):
-        """
-        Handle the connection event.
-        This function is called when the printer connects. It looks up AFC info
-        and assigns it to the instance variable `self.AFC`.
-        """
-        self.gcode = self.afc.gcode
-        self.reactor = self.afc.reactor
-
-        self.printer.send_event("afc_hub:register_macros", self)
-
-    def switch_pin_callback(self, eventtime, state):
-        self.state = state
-
-    def hub_cut(self, cur_lane):
-        servo_string = 'SET_SERVO SERVO={servo} ANGLE={{angle}}'.format(servo=self.cut_servo_name)
-
-        # Prep the servo for cutting.
-        self.gcode.run_script_from_command(servo_string.format(angle=self.cut_servo_prep_angle))
-        # Load the lane until the hub is triggered.
-        while not self.state:
-            cur_lane.move(self.move_dis, cur_lane.short_moves_speed, cur_lane.short_moves_accel)
-
-        # To have an accurate reference position for `hub_cut_dist`, move back and forth in smaller steps
-        # to find the point where the hub just triggers.
-        while self.state:
-            cur_lane.move(-10, cur_lane.short_moves_speed, cur_lane.short_moves_accel, self.assisted_retract)
-        while not self.state:
-            cur_lane.move(2, cur_lane.short_moves_speed, cur_lane.short_moves_accel)
-
-        # Feed the `hub_cut_dist` amount.
-        cur_lane.move(self.cut_dist, cur_lane.short_moves_speed, cur_lane.short_moves_accel)
-        # Have a snooze
-        self.reactor.pause(self.reactor.monotonic() + 0.5)
-
-
-        # Choppy Chop
-        self.gcode.run_script_from_command(servo_string.format(angle=self.cut_servo_clip_angle))
-        if self.cut_confirm:
-            self.reactor.pause(self.reactor.monotonic() + 0.5)
-            # ReChop, To be doubly choppy sure.
-            self.gcode.run_script_from_command(servo_string.format(angle=self.cut_servo_prep_angle))
-
-            self.reactor.pause(self.reactor.monotonic() + 1)
-            self.gcode.run_script_from_command(servo_string.format(angle=self.cut_servo_clip_angle))
-        # Longer Snooze
-        self.reactor.pause(self.reactor.monotonic() + 1)
-        # Align bowden tube (reset)
-        self.gcode.run_script_from_command(servo_string.format(angle=self.cut_servo_pass_angle))
-
-        # Retract lane by `hub_cut_clear`.
-        cur_lane.move(-self.cut_clear, cur_lane.short_moves_speed, cur_lane.short_moves_accel, self.assisted_retract)
-
-    def get_status(self, eventtime=None):
-        self.response = {}
-        self.response['state'] = bool(self.state)
-        self.response['cut'] = self.cut
-        self.response['cut_cmd'] = self.cut_cmd
-        self.response['cut_dist'] = self.cut_dist
-        self.response['cut_clear'] = self.cut_clear
-        self.response['cut_min_length'] = self.cut_min_length
-        self.response['cut_servo_pass_angle'] = self.cut_servo_pass_angle
-        self.response['cut_servo_clip_angle'] = self.cut_servo_clip_angle
-        self.response['cut_servo_prep_angle'] = self.cut_servo_prep_angle
-        self.response['lanes'] = [lane.name for lane in self.lanes.values()]
-        self.response['afc_bowden_length'] = self.afc_bowden_length
-
-        return self.response
-
-def load_config_prefix(config):
->>>>>>> 4632f0f9
     return afc_hub(config)