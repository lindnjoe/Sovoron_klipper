--- conflicted
+++ resolved
@@ -1958,22 +1958,15 @@
         lowered = resolved_name.lower()
         for candidate_name, candidate in self.lanes.items():
             if candidate_name.lower() == lowered:
-<<<<<<< HEAD
                 trace.append(f"matched case-insensitive lane {candidate_name}")
                 return candidate, trace
 
         normalized_tool = _normalize_tool_token(resolved_name)
         trace.append(f"normalized tool token '{normalized_tool}'" if normalized_tool else "no tool token available")
-=======
-                return candidate
-
-        normalized_tool = _normalize_tool_token(resolved_name)
->>>>>>> 50a4e6dc
         if normalized_tool:
             for candidate in self.lanes.values():
                 candidate_tool = _normalize_tool_token(getattr(candidate, "map", None))
                 if candidate_tool and candidate_tool == normalized_tool:
-<<<<<<< HEAD
                     trace.append(
                         f"matched tool mapping '{getattr(candidate, 'map', None)}' -> lane {candidate.name}"
                     )
@@ -1981,10 +1974,6 @@
 
         trace.append("no lane resolved")
         return None, trace
-=======
-                    return candidate
-        return None
->>>>>>> 50a4e6dc
 
     def handle_runout_detected(self, spool_index: Optional[int], monitor=None, *, lane_name: Optional[str] = None) -> None:
         """Handle runout notifications coming from OpenAMS monitors."""
@@ -2004,11 +1993,7 @@
         # Only handle the AMS same-extruder case here. Any other runout should fall back to
         # AFC's normal handling without OpenAMS interjection.
         runout_lane_name = getattr(lane, "runout_lane", None)
-<<<<<<< HEAD
         target_lane, handoff_trace = self._resolve_lane_reference_with_trace(runout_lane_name) if runout_lane_name else (None, [])
-=======
-        target_lane = self._resolve_lane_reference(runout_lane_name) if runout_lane_name else None
->>>>>>> 50a4e6dc
         same_extruder_handoff = False
 
         source_extruder = _normalize_extruder_name(getattr(lane.extruder_obj, "name", None) if hasattr(lane, "extruder_obj") else None)
@@ -2023,15 +2008,12 @@
             source_extruder,
             target_extruder,
         )
-<<<<<<< HEAD
         if runout_lane_name:
             self.logger.debug(
                 "Runout handoff resolution trace for %s: %s",
                 lane.name,
                 " > ".join(handoff_trace) if handoff_trace else "(no trace)",
             )
-=======
->>>>>>> 50a4e6dc
 
         if target_lane:
             if source_extruder and target_extruder and source_extruder == target_extruder:
