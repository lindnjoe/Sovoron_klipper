--- conflicted
+++ resolved
@@ -13,11 +13,7 @@
 import traceback
 from textwrap import dedent
 from types import MethodType
-<<<<<<< HEAD
 from typing import Dict, List, Optional
-=======
-from typing import Any, Dict, List, Optional
->>>>>>> eed6eba6
 
 from configparser import Error as ConfigError
 try: from extras.AFC_utils import ERROR_STR
@@ -267,12 +263,6 @@
                 self.event_bus.subscribe("spool_unloaded", self._handle_spool_unloaded_event, priority=10)
             except Exception:
                 self.logger.exception("Failed to subscribe to AMS events")
-<<<<<<< HEAD
-=======
-
-        #  Build lane index map for O(1) lookup (retained as local cache)
-        self._lane_by_index: Dict[int, Any] = {}
->>>>>>> eed6eba6
 
         self._last_lane_states: Dict[str, bool] = {}
         self._last_hub_states: Dict[str, bool] = {}
@@ -382,22 +372,13 @@
 
         self._ensure_virtual_tool_sensor()
 
-<<<<<<< HEAD
         #  Register each lane with the shared registry
-=======
-        #  Build lane index map once and register with lane registry
-        self._lane_by_index = {}
->>>>>>> eed6eba6
         for lane in self.lanes.values():
             lane.prep_state = False
             lane.load_state = False
             lane.status = AFCLaneState.NONE
             lane.ams_share_prep_load = getattr(lane, "load", None) is None
 
-<<<<<<< HEAD
-=======
-            # Build index map
->>>>>>> eed6eba6
             idx = getattr(lane, "index", 0) - 1
             if idx >= 0 and self.registry is not None:
                 lane_name = getattr(lane, "name", None)
@@ -1128,7 +1109,6 @@
     def _lane_for_spool_index(self, spool_index: Optional[int]):
         """Use indexed lookup instead of iteration."""
         if spool_index is None:
-<<<<<<< HEAD
             return None
 
         try:
@@ -1148,27 +1128,6 @@
             return None
 
         return self._lane_by_local_index(normalized)
-=======
-            return None
-
-        try:
-            normalized = int(spool_index)
-        except (TypeError, ValueError):
-            return None
-
-        registry_unit = self.oams_name or self.name
-        if self.registry is not None:
-            lane_info = self.registry.get_by_spool(registry_unit, normalized)
-            if lane_info is not None:
-                lane = self.lanes.get(lane_info.lane_name)
-                if lane is not None:
-                    return lane
-
-        if normalized < 0 or normalized >= 4:
-            return None
-
-        return self._lane_by_index.get(normalized)
->>>>>>> eed6eba6
 
     def _resolve_lane_reference(self, lane_name: Optional[str]):
         """Return a lane object by name (or alias), case-insensitively."""
@@ -1757,7 +1716,6 @@
                 if lane is not None:
                     return lane
 
-<<<<<<< HEAD
         return self._lane_by_local_index(normalized)
 
     def _lane_by_local_index(self, normalized: int):
@@ -1772,9 +1730,6 @@
                 return candidate
 
         return None
-=======
-        return self._lane_by_index.get(normalized)
->>>>>>> eed6eba6
 
     def _get_openams_index(self):
         """Helper to extract OAMS index."""
