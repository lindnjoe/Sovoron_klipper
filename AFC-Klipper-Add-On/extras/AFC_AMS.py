"""AMS integration helpers for Armored Turtle AFC."""

from __future__ import annotations

import re
import traceback
from textwrap import dedent
from typing import Dict, Optional

from configparser import Error as ConfigError


class _VirtualRunoutHelper:
    """Minimal runout helper used by AMS-managed virtual sensors."""

    def __init__(self, printer, name, runout_cb=None, enable_runout=False):
        self.printer = printer
        self._reactor = printer.get_reactor()
        self.name = name
        self.runout_callback = runout_cb
        self.sensor_enabled = bool(enable_runout)
        self.filament_present = False
        self.insert_gcode = None
        self.runout_gcode = None
        self.event_delay = 0.0
        self.min_event_systime = self._reactor.NEVER

    def note_filament_present(self, eventtime=None, is_filament_present=False, **_kwargs):
        if eventtime is None:
            eventtime = self._reactor.monotonic()

        new_state = bool(is_filament_present)
        if new_state == self.filament_present:
            return

        self.filament_present = new_state

        if (
            not new_state
            and self.sensor_enabled
            and callable(self.runout_callback)
        ):
            try:
                self.runout_callback(eventtime)
            except TypeError:
                self.runout_callback(eventtime=eventtime)

    def get_status(self, _eventtime=None):
        return {
            "filament_detected": bool(self.filament_present),
            "enabled": bool(self.sensor_enabled),
        }


class _VirtualFilamentSensor:
    """Lightweight filament sensor placeholder for AMS virtual pins."""

    QUERY_HELP = "Query the status of the Filament Sensor"
    SET_HELP = "Sets the filament sensor on/off"

    def __init__(self, printer, name, show_in_gui=True, runout_cb=None, enable_runout=False):
        self.printer = printer
        self.name = name
        self._object_name = f"filament_switch_sensor {name}"
        self.runout_helper = _VirtualRunoutHelper(
            printer,
            name,
            runout_cb=runout_cb,
            enable_runout=enable_runout,
        )

        objects = getattr(printer, "objects", None)
        if isinstance(objects, dict):
            objects.setdefault(self._object_name, self)
            if not show_in_gui:
                hidden_key = "_" + self._object_name
                objects[hidden_key] = objects.pop(self._object_name)

        gcode = printer.lookup_object("gcode")
        try:
            gcode.register_mux_command(
                "QUERY_FILAMENT_SENSOR",
                "SENSOR",
                name,
                self.cmd_QUERY_FILAMENT_SENSOR,
                desc=self.QUERY_HELP,
            )
        except Exception:
            pass

        try:
            gcode.register_mux_command(
                "SET_FILAMENT_SENSOR",
                "SENSOR",
                name,
                self.cmd_SET_FILAMENT_SENSOR,
                desc=self.SET_HELP,
            )
        except Exception:
            pass

    def get_status(self, eventtime):
        return self.runout_helper.get_status(eventtime)

    def cmd_QUERY_FILAMENT_SENSOR(self, gcmd):
        status = self.runout_helper.get_status(None)
        if status["filament_detected"]:
            msg = f"Filament Sensor {self.name}: filament detected"
        else:
            msg = f"Filament Sensor {self.name}: filament not detected"
        gcmd.respond_info(msg)

    def cmd_SET_FILAMENT_SENSOR(self, gcmd):
        self.runout_helper.sensor_enabled = bool(gcmd.get_int("ENABLE", 1))

try:  # pragma: no cover - defensive guard for runtime import errors
    from extras.AFC_unit import afcUnit
except Exception as exc:  # pragma: no cover - defensive guard
    raise ConfigError(
        "Error when trying to import AFC_unit\n{trace}".format(
            trace=traceback.format_exc()
        )
    ) from exc

try:  # pragma: no cover - defensive guard for runtime import errors
    from extras.AFC_lane import AFCLane, AFCLaneState
    from extras.AFC_utils import add_filament_switch
    import extras.AFC_extruder as _afc_extruder_mod
except Exception as exc:  # pragma: no cover - defensive guard
    raise ConfigError(
        "Error when trying to import AFC_lane\n{trace}".format(
            trace=traceback.format_exc()
        )
    ) from exc


try:  # pragma: no cover - optional at config parse time
    from extras.ams_integration import AMSHardwareService, AMSRunoutCoordinator
except Exception:  # pragma: no cover - integration may be absent during import
    AMSHardwareService = None
    AMSRunoutCoordinator = None


_ORIGINAL_LANE_PRE_SENSOR = getattr(AFCLane, "get_toolhead_pre_sensor_state", None)


def _normalize_extruder_name(name: Optional[str]) -> Optional[str]:
    """Return a case-insensitive token for comparing extruder aliases."""
<<<<<<< HEAD

    if not name or not isinstance(name, str):
        return None

    normalized = name.strip()
    if not normalized:
        return None

    lowered = normalized.lower()
    if lowered.startswith("ams_"):
        lowered = lowered[4:]

=======

    if not name or not isinstance(name, str):
        return None

    normalized = name.strip()
    if not normalized:
        return None

    lowered = normalized.lower()
    if lowered.startswith("ams_"):
        lowered = lowered[4:]

>>>>>>> 187fe19b
    return lowered or None


def _normalize_ams_pin_value(pin_value) -> Optional[str]:
    """Return the cleaned AMS_* token stripped of comments and modifiers."""

    if not isinstance(pin_value, str):
        return None

    cleaned = pin_value.strip()
    if not cleaned:
        return None

    # Remove any inline comments commonly used to preserve original pins.
    for comment_char in ("#", ";"):
        idx = cleaned.find(comment_char)
        if idx != -1:
            cleaned = cleaned[:idx].strip()
    if not cleaned:
        return None

    while cleaned and cleaned[0] in "!^":
        cleaned = cleaned[1:]

    return cleaned or None


SYNC_INTERVAL = 2.0


def _patch_extruder_for_virtual_ams() -> None:
    """Patch AFC extruders so AMS_* tool pins avoid config-time errors."""

    extruder_cls = getattr(_afc_extruder_mod, "AFCExtruder", None)
    if extruder_cls is None or getattr(extruder_cls, "_ams_virtual_tool_patched", False):
        return

    base_init = extruder_cls.__init__

    class _ProxyConfig:
        def __init__(self, original):
            self._original = original

        def get(self, key, *args, **kwargs):
            if key == "pin_tool_start":
                return "buffer"
            return self._original.get(key, *args, **kwargs)

        def __getattr__(self, item):
            return getattr(self._original, item)

    def _patched_init(self, config):
        try:
            pin_value = config.get("pin_tool_start", None)
        except Exception:
            pin_value = None

        normalized = _normalize_ams_pin_value(pin_value)
        proxy_config = config

        if normalized:
            if normalized.upper().startswith("AMS_"):
                proxy_config = _ProxyConfig(config)
            else:
                normalized = None

        base_init(self, proxy_config)

        if not normalized:
            return

        show_sensor = getattr(self, "enable_sensors_in_gui", True)
        enable_runout = getattr(self, "enable_runout", False)
        runout_cb = getattr(self, "handle_start_runout", None)

        setattr(self, "_ams_virtual_tool_name", normalized)

        # OpenAMS is responsible for dispatching runout events for AMS tool
        # start sensors, so keep the virtual Klipper sensor purely for state
        # reporting and disable the local runout callback wiring.
        virtual = _VirtualFilamentSensor(
            self.printer,
            normalized,
            show_in_gui=show_sensor,
            runout_cb=None,
            enable_runout=False,
        )

        self.tool_start = pin_value
        self.fila_tool_start = virtual
        self.tool_start_state = bool(virtual.runout_helper.filament_present)

    extruder_cls.__init__ = _patched_init
    extruder_cls._ams_virtual_tool_patched = True


_patch_extruder_for_virtual_ams()


class afcAMS(afcUnit):
    """AFC unit subclass that synchronises state with OpenAMS."""

    _sync_command_registered = False
    _sync_instances: Dict[str, "afcAMS"] = {}

    def __init__(self, config):
        super().__init__(config)
        self.type = "AMS"

        # OpenAMS specific options
        self.oams_name = config.get("oams", "oams1")
        self.interval = config.getfloat("interval", SYNC_INTERVAL, above=0.0)

        self.reactor = self.printer.get_reactor()
        self.timer = self.reactor.register_timer(self._sync_event)
        self.printer.register_event_handler("klippy:ready", self.handle_ready)

        # Track previous sensor state to only forward changes
        self._last_lane_states: Dict[str, bool] = {}
        self._last_hub_states: Dict[str, bool] = {}
        self._virtual_tool_sensor = None
        self._last_virtual_tool_state: Optional[bool] = None
        self._lane_tool_latches: Dict[str, bool] = {}
        self._lane_tool_latches_by_lane: Dict[object, bool] = {}
        self._lane_feed_activity: Dict[str, bool] = {}
        self._lane_feed_activity_by_lane: Dict[object, bool] = {}
        self._last_encoder_clicks: Optional[int] = None
        self.oams = None
        self.hardware_service = None

        if AMSRunoutCoordinator is not None:
            self.hardware_service = AMSRunoutCoordinator.register_afc_unit(self)
        elif AMSHardwareService is not None:
            self.hardware_service = AMSHardwareService.for_printer(
                self.printer, self.oams_name, self.logger
            )

        self._register_sync_dispatcher()

    def handle_connect(self):
        """Initialise the AMS unit and configure custom logos."""
        super().handle_connect()

        self._ensure_virtual_tool_sensor()

        # AMS lanes report their state via OpenAMS so default them until the
        # first poll comes back.
        for lane in self.lanes.values():
            lane.prep_state = False
            lane.load_state = False
            lane.status = AFCLaneState.NONE
            lane.ams_share_prep_load = getattr(lane, "load", None) is None

        first_leg = (
            "<span class=warning--text>|</span>"
            "<span class=error--text>_</span>"
        )
        second_leg = f"{first_leg}<span class=warning--text>|</span>"
        self.logo = dedent(
            """\
            <span class=success--text>R  _____     ____
            E /      \\  |  </span><span class=info--text>o</span><span class=success--text> |
            A |       |/ ___/
            D |_________/
            Y {first}{second} {first}{second}
              {name}
            </span>
            """
        ).format(first=first_leg, second=second_leg, name=self.name)

        self.logo_error = dedent(
            """\
            <span class=error--text>E  _ _   _ _
            R |_|_|_|_|_|
            R |         \\____
            O |              \\
            R |          |\\ <span class=secondary--text>X</span> |
            ! \\_________/ |___|
              {name}
            </span>
            """
        ).format(name=self.name)

    def _ensure_virtual_tool_sensor(self) -> bool:
        """Resolve or create the virtual tool-start sensor for AMS extruders."""

        if self._virtual_tool_sensor is not None:
            return True

        extruder = getattr(self, "extruder_obj", None)
        if extruder is None:
            return False

        tool_pin = getattr(extruder, "tool_start", None)
        normalized = _normalize_ams_pin_value(tool_pin)
        if normalized is None:
            normalized = getattr(extruder, "_ams_virtual_tool_name", None)

        if not normalized or normalized.lower() in {"buffer", "none", "unknown"}:
            return False

        original_pin = tool_pin
        if not normalized.upper().startswith("AMS_"):
            return False

        sensor = getattr(extruder, "fila_tool_start", None)
        if sensor is None:
            sensor = self.printer.lookup_object(
                f"filament_switch_sensor {normalized}", None
            )

        if sensor is None:
            pins = self.printer.lookup_object("pins")
            if not getattr(self.afc, "_virtual_ams_chip_registered", False):
                try:
                    pins.register_chip("afc_virtual_ams", self.afc)
                except Exception:
                    return False
                else:
                    self.afc._virtual_ams_chip_registered = True

            enable_gui = getattr(extruder, "enable_sensors_in_gui", True)
            runout_cb = getattr(extruder, "handle_start_runout", None)
            enable_runout = getattr(extruder, "enable_runout", False)
            debounce = getattr(extruder, "debounce_delay", 0.0)

            try:
                created = add_filament_switch(
                    normalized,
                    f"afc_virtual_ams:{normalized}",
                    self.printer,
                    enable_gui,
                    runout_cb,
                    enable_runout,
                    debounce,
                )
            except TypeError:
                try:
                    created = add_filament_switch(
                        normalized,
                        f"afc_virtual_ams:{normalized}",
                        self.printer,
                        enable_gui,
                    )
                except Exception:
                    return False
            except Exception:
                return False

            sensor = created[0] if isinstance(created, tuple) else created

        helper = getattr(sensor, "runout_helper", None)
        if helper is None:
            return False

        # Ensure OpenAMS owns the runout handling by disabling any
        # automatically wired callbacks on the virtual sensor helper.
        helper.runout_callback = None
        helper.sensor_enabled = False

        filament_present = getattr(helper, "filament_present", None)
        if filament_present is not None:
            self._last_virtual_tool_state = bool(filament_present)

        if getattr(extruder, "fila_tool_start", None) is None:
            extruder.fila_tool_start = sensor

        extruder.tool_start = original_pin
        self._virtual_tool_sensor = sensor

        # Maintain legacy filament sensor aliases so existing macros keep
        # functioning even though the physical switch has been replaced by an
        # OpenAMS-provided virtual sensor.
        alias_token = None
        try:
            alias_token = f"{extruder.name}_tool_start"
        except Exception:
            alias_token = None

        if alias_token:
            alias_object = f"filament_switch_sensor {alias_token}"
            objects = getattr(self.printer, "objects", None)
            if isinstance(objects, dict):
                previous = objects.get(alias_object)
                if previous is None or previous is sensor:
                    objects[alias_object] = sensor

            try:
                gcode = self.printer.lookup_object("gcode")
            except Exception:
                gcode = None

            if gcode is not None:
                for command, handler, desc in (
                    (
                        "QUERY_FILAMENT_SENSOR",
                        sensor.cmd_QUERY_FILAMENT_SENSOR,
                        sensor.QUERY_HELP,
                    ),
                    (
                        "SET_FILAMENT_SENSOR",
                        sensor.cmd_SET_FILAMENT_SENSOR,
                        sensor.SET_HELP,
                    ),
                ):
                    try:
                        gcode.register_mux_command(
                            command,
                            "SENSOR",
                            alias_token,
                            handler,
                            desc=desc,
                        )
                    except Exception:
                        pass

        return True

    def _lane_matches_extruder(self, lane) -> bool:
        """Return True if the lane is mapped to this AMS unit's extruder."""

        extruder_name = getattr(self, "extruder", None)
        unit_extruder_obj = getattr(self, "extruder_obj", None)
        if not extruder_name:
            return False

        lane_extruder = getattr(lane, "extruder_name", None)
        if lane_extruder is None:
            lane_extruder_obj = getattr(lane, "extruder_obj", None)
            lane_extruder = getattr(lane_extruder_obj, "name", None)
        else:
            lane_extruder_obj = getattr(lane, "extruder_obj", None)

        if unit_extruder_obj is not None and lane_extruder_obj is unit_extruder_obj:
            return True

        if lane_extruder == extruder_name:
            return True

        normalized_lane = _normalize_extruder_name(lane_extruder)
        normalized_unit = _normalize_extruder_name(extruder_name)

        if normalized_lane and normalized_unit and normalized_lane == normalized_unit:
            return True

        return False

    def _lane_reports_tool_filament(self, lane) -> Optional[bool]:
        """Return the best-known tool filament state for a lane."""

        if lane is None:
            return None

        load_state = getattr(lane, "load_state", None)
        if load_state is not None:
            return bool(load_state)

        if getattr(lane, "tool_loaded", False):
            return True

        return None

    def _set_virtual_tool_sensor_state(
        self,
        filament_present: bool,
        eventtime: float,
        lane_name: Optional[str] = None,
        *,
        force: bool = False,
        lane_obj=None,
    ) -> None:
        """Update the cached virtual sensor and extruder state."""

        if not self._ensure_virtual_tool_sensor():
            return

        new_state = bool(filament_present)

        canonical_lane = self._canonical_lane_name(lane_name)
        if canonical_lane is None and lane_obj is not None:
            canonical_lane = self._canonical_lane_name(getattr(lane_obj, "name", None))

        if new_state and not force:
            if canonical_lane and self._lane_tool_latches.get(canonical_lane) is False:
                return
<<<<<<< HEAD
=======
            if lane_obj is not None and self._lane_tool_latches_by_lane.get(lane_obj) is False:
                return
>>>>>>> 187fe19b

        sensor = self._virtual_tool_sensor
        helper = getattr(sensor, "runout_helper", None)
        if helper is None:
            return

        try:
            helper.note_filament_present(eventtime, filament_present)
        except TypeError:
            helper.note_filament_present(is_filament_present=filament_present)

        setattr(sensor, "filament_present", filament_present)

        extruder = getattr(self, "extruder_obj", None)
        if extruder is not None:
            extruder.tool_start_state = filament_present

        self._last_virtual_tool_state = new_state

        if canonical_lane:
            self._lane_tool_latches[canonical_lane] = new_state
            self._lane_feed_activity[canonical_lane] = new_state
<<<<<<< HEAD
=======

        if lane_obj is not None:
            self._lane_tool_latches_by_lane[lane_obj] = new_state
            self._lane_feed_activity_by_lane[lane_obj] = new_state
>>>>>>> 187fe19b

    def lane_tool_loaded(self, lane):
        """Update the virtual tool sensor when a lane loads into the tool."""

        super().lane_tool_loaded(lane)

        if not self._lane_matches_extruder(lane):
            return

        eventtime = self.reactor.monotonic()
        lane_name = getattr(lane, "name", None)
        self._set_virtual_tool_sensor_state(
            True, eventtime, lane_name, force=True, lane_obj=lane
        )

    def lane_tool_unloaded(self, lane):
        """Update the virtual tool sensor when a lane unloads from the tool."""

        super().lane_tool_unloaded(lane)

        if not self._lane_matches_extruder(lane):
            return

        eventtime = self.reactor.monotonic()
        lane_name = getattr(lane, "name", None)
        self._set_virtual_tool_sensor_state(
            False, eventtime, lane_name, lane_obj=lane
        )

    def _mirror_lane_to_virtual_sensor(self, lane, eventtime: float) -> None:
        """Mirror a lane's load state into the AMS virtual tool sensor."""

        if not self._lane_matches_extruder(lane):
            return

        desired_state = self._lane_reports_tool_filament(lane)
        if desired_state is None:
            return

        if desired_state == self._last_virtual_tool_state:
            return

        lane_name = getattr(lane, "name", None)
        self._set_virtual_tool_sensor_state(
            desired_state, eventtime, lane_name, lane_obj=lane
        )

    def _sync_virtual_tool_sensor(
        self, eventtime: float, lane_name: Optional[str] = None
    ) -> None:
        """Align the AMS virtual tool sensor with the mapped lane state."""

        if not self._ensure_virtual_tool_sensor():
            return

        desired_state: Optional[bool] = None
        desired_lane: Optional[str] = None
        desired_lane_obj = None

        if lane_name:
            lane = self.lanes.get(lane_name)
            if lane is not None and self._lane_matches_extruder(lane):
                result = self._lane_reports_tool_filament(lane)
                if result is not None:
                    desired_state = result
                    desired_lane = getattr(lane, "name", None)
                    desired_lane_obj = lane

        if desired_state is None:
            pending_false = None
            for lane in self.lanes.values():
                if not self._lane_matches_extruder(lane):
                    continue

                result = self._lane_reports_tool_filament(lane)
                if result is None:
                    continue

                lane_id = getattr(lane, "name", None)
                if result:
                    desired_state = True
                    desired_lane = lane_id
                    desired_lane_obj = lane
                    break

                if pending_false is None:
                    pending_false = (False, lane_id, lane)

            if desired_state is None and pending_false is not None:
                desired_state, desired_lane, desired_lane_obj = pending_false

        if desired_state is None or desired_state == self._last_virtual_tool_state:
            return

        self._set_virtual_tool_sensor_state(
            desired_state, eventtime, desired_lane, lane_obj=desired_lane_obj
        )

    cmd_SYNC_TOOL_SENSOR_help = (
        "Synchronise the AMS virtual tool-start sensor with the assigned lane."
    )

    def _unit_matches(self, unit_value: Optional[str]) -> bool:
        """Return True when a mux UNIT value targets this AMS instance."""

        if not unit_value:
            return True

        normalized = unit_value.strip().strip('"').strip("'")
        if not normalized:
            return True

        if normalized == self.name:
            return True

        lowered = normalized.lower()
        if lowered == self.name.lower():
            return True

        # Accept config-style names that include the unit type prefix.
        parts = normalized.replace("_", " ").replace("-", " ").split()
        return any(part.lower() == self.name.lower() for part in parts)

    def _normalize_group_name(self, group: Optional[str]) -> Optional[str]:
        """Return a trimmed filament group token for alias comparison."""

        if not group or not isinstance(group, str):
            return None

        normalized = group.strip()
        if not normalized:
            return None

        # Filament group identifiers are often prefixed (e.g. "Group T4"), so
        # prefer the final token which corresponds to the configured AFC map.
        if " " in normalized:
            normalized = normalized.split()[-1]

        return normalized

    def _resolve_lane_alias(self, identifier: Optional[str]) -> Optional[str]:
        """Map common aliases (fps names, case variants) to lane objects."""

        if not identifier:
            return None

        lookup = identifier.strip()
        if not lookup:
            return None

        lane = self.lanes.get(lookup)
        if lane is not None:
            return lane.name

        lowered = lookup.lower()
        normalized_lookup = self._normalize_group_name(lookup)
        for lane in self.lanes.values():
            if lane.name.lower() == lowered:
                return lane.name

            lane_map = getattr(lane, "map", None)
            if isinstance(lane_map, str) and lane_map.lower() == lowered:
                return lane.name

            canonical_map = self._normalize_group_name(lane_map)
            if (
                canonical_map is not None
                and normalized_lookup is not None
                and canonical_map.lower() == normalized_lookup.lower()
            ):
                return lane.name

        return None

    def _canonical_lane_name(self, lane_name: Optional[str]) -> Optional[str]:
        """Return a consistent lane identifier for latch/feed tracking."""

        if lane_name is None:
            return None

        lookup = lane_name.strip() if isinstance(lane_name, str) else str(lane_name).strip()
        if not lookup:
            return None

        resolved = self._resolve_lane_alias(lookup)
        if resolved:
            return resolved

        return lookup

    def cmd_SYNC_TOOL_SENSOR(self, gcmd):
        lane_name = gcmd.get("LANE", None)
        if lane_name is None:
            lane_name = gcmd.get("FPS", None)

        lane_name = self._resolve_lane_alias(lane_name)
        eventtime = self.reactor.monotonic()
        self._sync_virtual_tool_sensor(eventtime, lane_name)

    # ------------------------------------------------------------------
    # Global sync command dispatching
    # ------------------------------------------------------------------

    def _register_sync_dispatcher(self) -> None:
        """Ensure the shared sync command is available for all AMS units."""

        cls = self.__class__
        if not cls._sync_command_registered:
            self.gcode.register_command(
                "AFC_AMS_SYNC_TOOL_SENSOR",
                cls._dispatch_sync_tool_sensor,
                desc=self.cmd_SYNC_TOOL_SENSOR_help,
            )
            cls._sync_command_registered = True

        cls._sync_instances[self.name] = self

    @classmethod
    def _extract_raw_param(cls, commandline: str, key: str) -> Optional[str]:
        """Recover multi-word parameter values from the raw command line."""

        if not commandline:
            return None

        key_upper = key.upper() + "="
        command_upper = commandline.upper()
        start = command_upper.find(key_upper)
        if start == -1:
            return None

        start += len(key_upper)
        remainder = commandline[start:]
        match = re.search(r"\s[A-Z0-9_]+=|;", remainder)
        end = start + match.start() if match else len(commandline)

        value = commandline[start:end].strip()
        if not value:
            return None

        if value[0] in "'\"" and value[-1] == value[0]:
            value = value[1:-1]

        return value

    @classmethod
    def _dispatch_sync_tool_sensor(cls, gcmd):
        """Route sync requests to the correct AMS instance, tolerating spaces."""

        unit_value = gcmd.get("UNIT", None)
        if not unit_value:
            unit_value = cls._extract_raw_param(gcmd.get_commandline(), "UNIT")

        lane_name = gcmd.get("LANE", None)
        if lane_name is None:
            lane_name = gcmd.get("FPS", None)

        if lane_name is None:
            commandline = gcmd.get_commandline()
            lane_name = cls._extract_raw_param(commandline, "LANE")
            if lane_name is None:
                lane_name = cls._extract_raw_param(commandline, "FPS")

        for instance in cls._sync_instances.values():
            if not instance._unit_matches(unit_value):
                continue

            resolved_lane = instance._resolve_lane_alias(lane_name)
            eventtime = instance.reactor.monotonic()
            instance._sync_virtual_tool_sensor(eventtime, resolved_lane)

    def system_Test(self, cur_lane, delay, assignTcmd, enable_movement):
        """Validate AMS lane state without attempting any motion."""

        msg = ""
        succeeded = True

        cur_lane.unsync_to_extruder(False)
        self.afc.reactor.pause(self.afc.reactor.monotonic() + 0.7)

        if not cur_lane.prep_state:
            if not cur_lane.load_state:
                self.afc.function.afc_led(cur_lane.led_not_ready, cur_lane.led_index)
                msg += '<span class=success--text>EMPTY READY FOR SPOOL</span>'
            else:
                self.afc.function.afc_led(cur_lane.led_fault, cur_lane.led_index)
                msg += '<span class=error--text> NOT READY</span>'
                cur_lane.do_enable(False)
                msg = '<span class=error--text>CHECK FILAMENT Prep: False - Load: True</span>'
                succeeded = False
        else:
            self.afc.function.afc_led(cur_lane.led_ready, cur_lane.led_index)
            msg += '<span class=success--text>LOCKED</span>'
            if not cur_lane.load_state:
                msg += '<span class=error--text> NOT LOADED</span>'
                self.afc.function.afc_led(cur_lane.led_not_ready, cur_lane.led_index)
                succeeded = False
            else:
                cur_lane.status = AFCLaneState.LOADED
                msg += '<span class=success--text> AND LOADED</span>'
                self.afc.function.afc_led(cur_lane.led_spool_illum, cur_lane.led_spool_index)

                if cur_lane.tool_loaded:
                    tool_ready = (
                        cur_lane.get_toolhead_pre_sensor_state()
                        or cur_lane.extruder_obj.tool_start == "buffer"
                        or cur_lane.extruder_obj.tool_end_state
                    )
                    if tool_ready and cur_lane.extruder_obj.lane_loaded == cur_lane.name:
                        cur_lane.sync_to_extruder()
                        msg += '<span class=primary--text> in ToolHead</span>'
                        if cur_lane.extruder_obj.tool_start == "buffer":
                            msg += (
                                '<span class=warning--text>'
                                ' Ram sensor enabled, confirm tool is loaded</span>'
                            )
                        if self.afc.function.get_current_lane() == cur_lane.name:
                            self.afc.spool.set_active_spool(cur_lane.spool_id)
                            cur_lane.unit_obj.lane_tool_loaded(cur_lane)
                            cur_lane.status = AFCLaneState.TOOLED
                        cur_lane.enable_buffer()
                    elif tool_ready:
                        msg += (
                            '<span class=error--text> error in ToolHead. '
                            'Lane identified as loaded '
                            'but not identified as loaded in extruder</span>'
                        )
                        succeeded = False

        if assignTcmd:
            self.afc.function.TcmdAssign(cur_lane)
        cur_lane.do_enable(False)
        self.logger.info(
            '{lane_name} tool cmd: {tcmd:3} {msg}'.format(
                lane_name=cur_lane.name, tcmd=cur_lane.map, msg=msg
            )
        )
        cur_lane.set_afc_prep_done()
        return succeeded

    def handle_ready(self):
        """Resolve the OpenAMS object once Klippy is ready."""

        if self.hardware_service is not None:
            self.oams = self.hardware_service.resolve_controller()
        else:
            self.oams = self.printer.lookup_object("oams " + self.oams_name, None)
            if AMSHardwareService is not None and self.oams is not None:
                try:
                    self.hardware_service = AMSHardwareService.for_printer(
                        self.printer, self.oams_name, self.logger
                    )
                    self.hardware_service.attach_controller(self.oams)
                except Exception:
                    self.logger.exception(
                        "Failed to attach AMSHardwareService for %s", self.oams_name
                    )
        self.reactor.update_timer(self.timer, self.reactor.NOW)

    def _update_shared_lane(self, lane, lane_val, eventtime):
        """Synchronise shared prep/load sensor lanes without triggering errors."""

        if lane_val == self._last_lane_states.get(lane.name):
            return

        if lane_val:
            lane.load_state = False
            try:
                lane.prep_callback(eventtime, True)
            finally:
                lane.load_callback(eventtime, True)

            self._mirror_lane_to_virtual_sensor(lane, eventtime)

            if (
                lane.prep_state
                and lane.load_state
                and lane.printer.state_message == "Printer is ready"
                and getattr(lane, "_afc_prep_done", False)
            ):
                lane.status = AFCLaneState.LOADED
                lane.unit_obj.lane_loaded(lane)
                lane.afc.spool._set_values(lane)
                lane._prep_capture_td1()
        else:
            lane.load_callback(eventtime, False)
            lane.prep_callback(eventtime, False)

            self._mirror_lane_to_virtual_sensor(lane, eventtime)

            lane.tool_loaded = False
            lane.loaded_to_hub = False
            lane.status = AFCLaneState.NONE
            lane.unit_obj.lane_unloaded(lane)
            lane.td1_data = {}
            lane.afc.spool.clear_values(lane)

        lane.afc.save_vars()
        self._last_lane_states[lane.name] = lane_val

    def _apply_lane_sensor_state(self, lane, lane_val, eventtime):
        """Apply a boolean lane sensor value using existing AFC callbacks."""

        try:
            share = getattr(lane, "ams_share_prep_load", False)
        except Exception:
            share = False

        if share:
            self._update_shared_lane(lane, lane_val, eventtime)
            return

        previous = self._last_lane_states.get(getattr(lane, "name", ""))

        if previous is not None and bool(previous) == bool(lane_val):
            return

        try:
            lane.load_callback(eventtime, lane_val)
        except TypeError:
            lane.load_callback(eventtime, load_state=lane_val)
        except Exception:
            self.logger.exception("Failed to update load sensor for lane %s", lane)

        try:
            lane.prep_callback(eventtime, lane_val)
        except TypeError:
            lane.prep_callback(eventtime, prep_state=lane_val)
        except Exception:
            self.logger.exception("Failed to update prep sensor for lane %s", lane)

        self._mirror_lane_to_virtual_sensor(lane, eventtime)
        lane_name = getattr(lane, "name", None)
        if lane_name:
            self._last_lane_states[lane_name] = bool(lane_val)

    def _apply_lane_sensor_state(self, lane, lane_val, eventtime):
        """Apply a boolean lane sensor value using existing AFC callbacks."""

        try:
            share = getattr(lane, "ams_share_prep_load", False)
        except Exception:
            share = False

        if share:
            self._update_shared_lane(lane, lane_val, eventtime)
            return

        previous = self._last_lane_states.get(getattr(lane, "name", ""))

        if previous is not None and bool(previous) == bool(lane_val):
            return

        try:
            lane.load_callback(eventtime, lane_val)
        except TypeError:
            lane.load_callback(eventtime, load_state=lane_val)
        except Exception:
            self.logger.exception("Failed to update load sensor for lane %s", lane)

        try:
            lane.prep_callback(eventtime, lane_val)
        except TypeError:
            lane.prep_callback(eventtime, prep_state=lane_val)
        except Exception:
            self.logger.exception("Failed to update prep sensor for lane %s", lane)

        self._mirror_lane_to_virtual_sensor(lane, eventtime)
        lane_name = getattr(lane, "name", None)
        if lane_name:
            self._last_lane_states[lane_name] = bool(lane_val)

    def _apply_lane_sensor_state(self, lane, lane_val, eventtime):
        """Apply a boolean lane sensor value using existing AFC callbacks."""

        try:
            share = getattr(lane, "ams_share_prep_load", False)
        except Exception:
            share = False

        if share:
            self._update_shared_lane(lane, lane_val, eventtime)
            return

        previous = self._last_lane_states.get(getattr(lane, "name", ""))

        if previous is not None and bool(previous) == bool(lane_val):
            return

        try:
            lane.load_callback(eventtime, lane_val)
        except TypeError:
            lane.load_callback(eventtime, load_state=lane_val)
        except Exception:
            self.logger.exception("Failed to update load sensor for lane %s", lane)

        try:
            lane.prep_callback(eventtime, lane_val)
        except TypeError:
            lane.prep_callback(eventtime, prep_state=lane_val)
        except Exception:
            self.logger.exception("Failed to update prep sensor for lane %s", lane)

        self._mirror_lane_to_virtual_sensor(lane, eventtime)
        lane_name = getattr(lane, "name", None)
        if lane_name:
            self._last_lane_states[lane_name] = bool(lane_val)

    def _sync_event(self, eventtime):
        """Poll OpenAMS for state updates and propagate to lanes/hubs."""

        try:
            status = None
            if self.hardware_service is not None:
                status = self.hardware_service.poll_status()
                if status is None:
                    self.oams = self.hardware_service.resolve_controller()
            elif self.oams is not None:
                status = {
                    "encoder_clicks": getattr(self.oams, "encoder_clicks", None),
                    "f1s_hes_value": getattr(self.oams, "f1s_hes_value", None),
                    "hub_hes_value": getattr(self.oams, "hub_hes_value", None),
                }

            if not status:
                return eventtime + self.interval

            encoder_clicks = status.get("encoder_clicks")
            try:
                encoder_clicks = int(encoder_clicks)
            except Exception:
                encoder_clicks = None

            lane_values = status.get("f1s_hes_value")
            hub_values = status.get("hub_hes_value")

            active_lane_name = None
            active_lane_obj = None
            if encoder_clicks is not None:
                last_clicks = self._last_encoder_clicks
                if last_clicks is not None and encoder_clicks != last_clicks:
                    current_loading = getattr(self.afc, "current_loading", None)
                    if current_loading:
                        lane = self.lanes.get(current_loading)
                        if lane is not None and self._lane_matches_extruder(lane):
                            active_lane_name = getattr(lane, "name", None)
                            active_lane_obj = lane
                    if active_lane_name is None:
                        for lane in self.lanes.values():
                            if self._lane_matches_extruder(lane) and getattr(lane, "status", None) == AFCLaneState.TOOL_LOADING:
                                active_lane_name = getattr(lane, "name", None)
                                active_lane_obj = lane
                                break
                    if active_lane_name:
                        canonical_lane = self._canonical_lane_name(active_lane_name)
                        if canonical_lane:
                            self._lane_feed_activity[canonical_lane] = True
<<<<<<< HEAD
=======
                        if active_lane_obj is not None:
                            self._lane_feed_activity_by_lane[active_lane_obj] = True
>>>>>>> 187fe19b
                self._last_encoder_clicks = encoder_clicks
            elif encoder_clicks is None:
                self._last_encoder_clicks = None

            for lane in list(self.lanes.values()):
                idx = getattr(lane, "index", 0) - 1
                if idx < 0:
                    continue

                if lane_values is None or idx >= len(lane_values):
                    continue

                lane_val = bool(lane_values[idx])
                if getattr(lane, "ams_share_prep_load", False):
                    self._update_shared_lane(lane, lane_val, eventtime)
                elif lane_val != self._last_lane_states.get(lane.name):
                    lane.load_callback(eventtime, lane_val)
                    lane.prep_callback(eventtime, lane_val)
                    self._mirror_lane_to_virtual_sensor(lane, eventtime)
                    self._last_lane_states[lane.name] = lane_val

                if self.hardware_service is not None:
                    hub_state = None
                    if hub_values is not None and idx < len(hub_values):
                        hub_state = bool(hub_values[idx])
                    tool_state = self._lane_reports_tool_filament(lane)
                    self.hardware_service.update_lane_snapshot(
                        self.oams_name,
                        lane.name,
                        lane_val,
                        hub_state,
                        eventtime,
                        spool_index=idx,
                        tool_state=tool_state,
                    )

                hub = getattr(lane, "hub_obj", None)
                if hub is None or hub_values is None or idx >= len(hub_values):
                    continue

                hub_val = bool(hub_values[idx])
                if hub_val != self._last_hub_states.get(hub.name):
                    hub.switch_pin_callback(eventtime, hub_val)
                    fila = getattr(hub, "fila", None)
                    if fila is not None:
                        fila.runout_helper.note_filament_present(eventtime, hub_val)
                    self._last_hub_states[hub.name] = hub_val
            self._sync_virtual_tool_sensor(eventtime)
        except Exception:
            # Avoid stopping the reactor loop if OpenAMS query fails.
            pass

        return eventtime + self.interval

    def _lane_for_spool_index(self, spool_index: Optional[int]):
        if spool_index is None:
            return None
        for lane in self.lanes.values():
            try:
                idx = int(getattr(lane, "index", 0)) - 1
            except Exception:
                idx = -1
            if idx == spool_index:
                return lane
        return None

    def _resolve_lane_reference(self, lane_name: Optional[str]):
        """Return a lane object by name (or alias), case-insensitively."""

        if not lane_name:
            return None

        # Allow callers to pass aliases such as FPS names or filament group
        # identifiers by normalising them back to the canonical lane name.
        resolved_name = self._resolve_lane_alias(lane_name)
        if resolved_name:
            lane = self.lanes.get(resolved_name)
            if lane is not None:
                return lane
        else:
            resolved_name = lane_name

        lane = self.lanes.get(resolved_name)
        if lane is not None:
            return lane

        lowered = resolved_name.lower()
        for candidate_name, candidate in self.lanes.items():
            if candidate_name.lower() == lowered:
                return candidate
        return None

    def handle_runout_detected(
        self,
        spool_index: Optional[int],
        monitor=None,
        *,
        lane_name: Optional[str] = None,
    ) -> None:
        """Handle runout notifications coming from OpenAMS monitors."""

        lane = None
        if lane_name:
            lane = self.lanes.get(lane_name)
            if lane is None:
                lowered = lane_name.lower()
                lane = next(
                    (
                        candidate
                        for name, candidate in self.lanes.items()
                        if name.lower() == lowered
                    ),
                    None,
                )
        if lane is None:
            lane = self._lane_for_spool_index(spool_index)
        if lane is None:
            return

        eventtime = self.reactor.monotonic()
        try:
            lane.handle_load_runout(eventtime, False)
        except TypeError:
            lane.handle_load_runout(eventtime, load_state=False)
        except AttributeError:
            self.logger.warning(
                "Lane %s is missing load runout handler for AMS integration", lane
            )

    def handle_openams_lane_tool_state(
        self,
        lane_name: str,
        loaded: bool,
        *,
        spool_index: Optional[int] = None,
        eventtime: Optional[float] = None,
    ) -> bool:
        """Update lane/tool state in response to OpenAMS hardware events."""

        lane = self._resolve_lane_reference(lane_name)
        if lane is None:
            self.logger.warning(
                "OpenAMS reported lane %s but AFC unit %s cannot resolve it",
                lane_name,
                self.name,
            )
            return False

        if eventtime is None:
            try:
                eventtime = self.reactor.monotonic()
            except Exception:
                eventtime = 0.0

        lane_state = bool(loaded)
        try:
            self._apply_lane_sensor_state(lane, lane_state, eventtime)
        except Exception:
            self.logger.exception(
                "Failed to mirror OpenAMS lane sensor state for %s", lane.name
            )

        if self.hardware_service is not None:
            hub_state = getattr(lane, "loaded_to_hub", None)
            tool_state = getattr(lane, "tool_loaded", None)
            mapped_spool = spool_index
            if mapped_spool is None:
                try:
                    mapped_spool = int(getattr(lane, "index", 0)) - 1
                except Exception:
                    mapped_spool = None
            try:
                self.hardware_service.update_lane_snapshot(
                    self.oams_name,
                    lane.name,
                    lane_state,
                    hub_state if hub_state is not None else None,
                    eventtime,
                    spool_index=mapped_spool,
                    tool_state=tool_state if tool_state is not None else lane_state,
                )
            except Exception:
                self.logger.exception(
                    "Failed to update shared lane snapshot for %s", lane.name
                )

        afc_function = getattr(self.afc, "function", None)

        if lane_state:
            if afc_function is not None:
                try:
                    afc_function.unset_lane_loaded()
                except Exception:
                    self.logger.exception("Failed to unset previously loaded lane")
            try:
                lane.set_loaded()
            except Exception:
                self.logger.exception("Failed to mark lane %s as loaded", lane.name)
            try:
                lane.sync_to_extruder()
            except Exception:
                self.logger.exception("Failed to sync lane %s to extruder", lane.name)
            if afc_function is not None:
                try:
                    afc_function.handle_activate_extruder()
                except Exception:
                    self.logger.exception(
                        "Failed to activate extruder after loading lane %s",
                        lane.name,
                    )
            try:
                self.afc.save_vars()
            except Exception:
                self.logger.exception("Failed to persist AFC state after lane load")
            try:
                self.select_lane(lane)
            except Exception:
                self.logger.debug(
                    "Unable to select lane %s during OpenAMS load", lane.name
                )
            if self._lane_matches_extruder(lane):
                try:
                    canonical_lane = self._canonical_lane_name(lane.name)
                    force_update = True
                    if canonical_lane:
                        force_update = (
                            self._lane_tool_latches.get(canonical_lane) is not False
                        )
<<<<<<< HEAD
=======
                    if force_update and lane in self._lane_tool_latches_by_lane:
                        force_update = (
                            self._lane_tool_latches_by_lane.get(lane) is not False
                        )
>>>>>>> 187fe19b
                    self._set_virtual_tool_sensor_state(
                        True,
                        eventtime,
                        lane.name,
                        force=force_update,
                        lane_obj=lane,
                    )
                except Exception:
                    self.logger.exception(
                        "Failed to mirror tool sensor state for loaded lane %s",
                        lane.name,
                    )
            return True

        current_lane = None
        if afc_function is not None:
            try:
                current_lane = afc_function.get_current_lane_obj()
            except Exception:
                current_lane = None

        if current_lane is lane and afc_function is not None:
            try:
                afc_function.unset_lane_loaded()
            except Exception:
                self.logger.exception(
                    "Failed to unset currently loaded lane %s", lane.name
                )
            return True

        if getattr(lane, "tool_loaded", False):
            try:
                lane.unsync_to_extruder()
            except Exception:
                self.logger.exception(
                    "Failed to unsync lane %s from extruder", lane.name
                )
            try:
                lane.set_unloaded()
            except Exception:
                self.logger.exception("Failed to mark lane %s as unloaded", lane.name)
            try:
                self.afc.save_vars()
            except Exception:
                self.logger.exception(
                    "Failed to persist AFC state after unloading lane %s",
                    lane.name,
                )
        if self._lane_matches_extruder(lane):
            try:
                self._set_virtual_tool_sensor_state(
                    False, eventtime, lane.name, lane_obj=lane
                )
            except Exception:
                self.logger.exception(
                    "Failed to mirror tool sensor state for unloaded lane %s",
                    lane.name,
                )
        return True

    def check_runout(self, lane=None):
        if lane is None:
            return False
        if getattr(lane, "unit_obj", None) is not self:
            return False
        try:
            is_printing = self.afc.function.is_printing()
        except Exception:
            is_printing = False
        return bool(is_printing)

    def _lane_for_spool_index(self, spool_index: Optional[int]):
        if spool_index is None:
            return None
        for lane in self.lanes.values():
            try:
                idx = int(getattr(lane, "index", 0)) - 1
            except Exception:
                idx = -1
            if idx == spool_index:
                return lane
        return None

    def _resolve_lane_reference(self, lane_name: Optional[str]):
        """Return a lane object by name (or alias), case-insensitively."""

        if not lane_name:
            return None

        resolved_name = self._resolve_lane_alias(lane_name)
        if resolved_name:
            lane = self.lanes.get(resolved_name)
            if lane is not None:
                return lane
        else:
            resolved_name = lane_name

        lane = self.lanes.get(resolved_name)
        if lane is not None:
            return lane

        lowered = resolved_name.lower()
        for candidate_name, candidate in self.lanes.items():
            if candidate_name.lower() == lowered:
                return candidate
        return None

    def handle_runout_detected(
        self,
        spool_index: Optional[int],
        monitor=None,
        *,
        lane_name: Optional[str] = None,
    ) -> None:
        """Handle runout notifications coming from OpenAMS monitors."""

        lane = None
        if lane_name:
            lane = self.lanes.get(lane_name)
            if lane is None:
                lowered = lane_name.lower()
                lane = next(
                    (
                        candidate
                        for name, candidate in self.lanes.items()
                        if name.lower() == lowered
                    ),
                    None,
                )
        if lane is None:
            lane = self._lane_for_spool_index(spool_index)
        if lane is None:
            return

        eventtime = self.reactor.monotonic()
        try:
            lane.handle_load_runout(eventtime, False)
        except TypeError:
            lane.handle_load_runout(eventtime, load_state=False)
        except AttributeError:
            self.logger.warning(
                "Lane %s is missing load runout handler for AMS integration", lane
            )

    def handle_openams_lane_tool_state(
        self,
        lane_name: str,
        loaded: bool,
        *,
        spool_index: Optional[int] = None,
        eventtime: Optional[float] = None,
    ) -> bool:
        """Update lane/tool state in response to OpenAMS hardware events."""

        lane = self._resolve_lane_reference(lane_name)
        if lane is None:
            self.logger.warning(
                "OpenAMS reported lane %s but AFC unit %s cannot resolve it",
                lane_name,
                self.name,
            )
            return False

        if eventtime is None:
            try:
                eventtime = self.reactor.monotonic()
            except Exception:
                eventtime = 0.0

        lane_state = bool(loaded)
        try:
            self._apply_lane_sensor_state(lane, lane_state, eventtime)
        except Exception:
            self.logger.exception(
                "Failed to mirror OpenAMS lane sensor state for %s", lane.name
            )

        if self.hardware_service is not None:
            hub_state = getattr(lane, "loaded_to_hub", None)
            tool_state = getattr(lane, "tool_loaded", None)
            mapped_spool = spool_index
            if mapped_spool is None:
                try:
                    mapped_spool = int(getattr(lane, "index", 0)) - 1
                except Exception:
                    mapped_spool = None
            try:
                self.hardware_service.update_lane_snapshot(
                    self.oams_name,
                    lane.name,
                    lane_state,
                    hub_state if hub_state is not None else None,
                    eventtime,
                    spool_index=mapped_spool,
                    tool_state=tool_state if tool_state is not None else lane_state,
                )
            except Exception:
                self.logger.exception(
                    "Failed to update shared lane snapshot for %s", lane.name
                )

        afc_function = getattr(self.afc, "function", None)

        if lane_state:
            if afc_function is not None:
                try:
                    afc_function.unset_lane_loaded()
                except Exception:
                    self.logger.exception("Failed to unset previously loaded lane")
            try:
                lane.set_loaded()
            except Exception:
                self.logger.exception("Failed to mark lane %s as loaded", lane.name)
            try:
                lane.sync_to_extruder()
            except Exception:
                self.logger.exception("Failed to sync lane %s to extruder", lane.name)
            if afc_function is not None:
                try:
                    afc_function.handle_activate_extruder()
                except Exception:
                    self.logger.exception(
                        "Failed to activate extruder after loading lane %s",
                        lane.name,
                    )
            try:
                self.afc.save_vars()
            except Exception:
                self.logger.exception("Failed to persist AFC state after lane load")
            try:
                self.select_lane(lane)
            except Exception:
                self.logger.debug(
                    "Unable to select lane %s during OpenAMS load", lane.name
                )
            return True

        current_lane = None
        if afc_function is not None:
            try:
                current_lane = afc_function.get_current_lane_obj()
            except Exception:
                current_lane = None

        if current_lane is lane and afc_function is not None:
            try:
                afc_function.unset_lane_loaded()
            except Exception:
                self.logger.exception(
                    "Failed to unset currently loaded lane %s", lane.name
                )
            return True

        if getattr(lane, "tool_loaded", False):
            try:
                lane.unsync_to_extruder()
            except Exception:
                self.logger.exception(
                    "Failed to unsync lane %s from extruder", lane.name
                )
            try:
                lane.set_unloaded()
            except Exception:
                self.logger.exception("Failed to mark lane %s as unloaded", lane.name)
            try:
                self.afc.save_vars()
            except Exception:
                self.logger.exception(
                    "Failed to persist AFC state after unloading lane %s",
                    lane.name,
                )
        return True

    def check_runout(self, lane=None):
        if lane is None:
            return False
        if getattr(lane, "unit_obj", None) is not self:
            return False
        try:
            is_printing = self.afc.function.is_printing()
        except Exception:
            is_printing = False
        return bool(is_printing)

    def _lane_for_spool_index(self, spool_index: Optional[int]):
        if spool_index is None:
            return None
        for lane in self.lanes.values():
            try:
                idx = int(getattr(lane, "index", 0)) - 1
            except Exception:
                idx = -1
            if idx == spool_index:
                return lane
        return None

    def _resolve_lane_reference(self, lane_name: Optional[str]):
        """Return a lane object by name (or alias), case-insensitively."""

        if not lane_name:
            return None

        resolved_name = self._resolve_lane_alias(lane_name)
        if resolved_name:
            lane = self.lanes.get(resolved_name)
            if lane is not None:
                return lane
        else:
            resolved_name = lane_name

        lane = self.lanes.get(resolved_name)
        if lane is not None:
            return lane

        lowered = resolved_name.lower()
        for candidate_name, candidate in self.lanes.items():
            if candidate_name.lower() == lowered:
                return candidate
        return None

    def handle_runout_detected(
        self,
        spool_index: Optional[int],
        monitor=None,
        *,
        lane_name: Optional[str] = None,
    ) -> None:
        """Handle runout notifications coming from OpenAMS monitors."""

        lane = None
        if lane_name:
            lane = self.lanes.get(lane_name)
            if lane is None:
                lowered = lane_name.lower()
                lane = next(
                    (
                        candidate
                        for name, candidate in self.lanes.items()
                        if name.lower() == lowered
                    ),
                    None,
                )
        if lane is None:
            lane = self._lane_for_spool_index(spool_index)
        if lane is None:
            return

        eventtime = self.reactor.monotonic()
        try:
            lane.handle_load_runout(eventtime, False)
        except TypeError:
            lane.handle_load_runout(eventtime, load_state=False)
        except AttributeError:
            self.logger.warning(
                "Lane %s is missing load runout handler for AMS integration", lane
            )

    def handle_openams_lane_tool_state(
        self,
        lane_name: str,
        loaded: bool,
        *,
        spool_index: Optional[int] = None,
        eventtime: Optional[float] = None,
    ) -> bool:
        """Update lane/tool state in response to OpenAMS hardware events."""

        lane = self._resolve_lane_reference(lane_name)
        if lane is None:
            self.logger.warning(
                "OpenAMS reported lane %s but AFC unit %s cannot resolve it",
                lane_name,
                self.name,
            )
            return False

        if eventtime is None:
            try:
                eventtime = self.reactor.monotonic()
            except Exception:
                eventtime = 0.0

        lane_state = bool(loaded)
        try:
            self._apply_lane_sensor_state(lane, lane_state, eventtime)
        except Exception:
            self.logger.exception(
                "Failed to mirror OpenAMS lane sensor state for %s", lane.name
            )

        if self.hardware_service is not None:
            hub_state = getattr(lane, "loaded_to_hub", None)
            tool_state = getattr(lane, "tool_loaded", None)
            mapped_spool = spool_index
            if mapped_spool is None:
                try:
                    mapped_spool = int(getattr(lane, "index", 0)) - 1
                except Exception:
                    mapped_spool = None
            try:
                self.hardware_service.update_lane_snapshot(
                    self.oams_name,
                    lane.name,
                    lane_state,
                    hub_state if hub_state is not None else None,
                    eventtime,
                    spool_index=mapped_spool,
                    tool_state=tool_state if tool_state is not None else lane_state,
                )
            except Exception:
                self.logger.exception(
                    "Failed to update shared lane snapshot for %s", lane.name
                )

        afc_function = getattr(self.afc, "function", None)

        if lane_state:
            if afc_function is not None:
                try:
                    afc_function.unset_lane_loaded()
                except Exception:
                    self.logger.exception("Failed to unset previously loaded lane")
            try:
                lane.set_loaded()
            except Exception:
                self.logger.exception("Failed to mark lane %s as loaded", lane.name)
            try:
                lane.sync_to_extruder()
            except Exception:
                self.logger.exception("Failed to sync lane %s to extruder", lane.name)
            if afc_function is not None:
                try:
                    afc_function.handle_activate_extruder()
                except Exception:
                    self.logger.exception(
                        "Failed to activate extruder after loading lane %s",
                        lane.name,
                    )
            try:
                self.afc.save_vars()
            except Exception:
                self.logger.exception("Failed to persist AFC state after lane load")
            try:
                self.select_lane(lane)
            except Exception:
                self.logger.debug(
                    "Unable to select lane %s during OpenAMS load", lane.name
                )
            return True

        current_lane = None
        if afc_function is not None:
            try:
                current_lane = afc_function.get_current_lane_obj()
            except Exception:
                current_lane = None

        if current_lane is lane and afc_function is not None:
            try:
                afc_function.unset_lane_loaded()
            except Exception:
                self.logger.exception(
                    "Failed to unset currently loaded lane %s", lane.name
                )
            return True

        if getattr(lane, "tool_loaded", False):
            try:
                lane.unsync_to_extruder()
            except Exception:
                self.logger.exception(
                    "Failed to unsync lane %s from extruder", lane.name
                )
            try:
                lane.set_unloaded()
            except Exception:
                self.logger.exception("Failed to mark lane %s as unloaded", lane.name)
            try:
                self.afc.save_vars()
            except Exception:
                self.logger.exception(
                    "Failed to persist AFC state after unloading lane %s",
                    lane.name,
                )
        return True

    def check_runout(self, lane=None):
        if lane is None:
            return False
        if getattr(lane, "unit_obj", None) is not self:
            return False
        try:
            is_printing = self.afc.function.is_printing()
        except Exception:
            is_printing = False
        return bool(is_printing)

    def _lane_for_spool_index(self, spool_index: Optional[int]):
        if spool_index is None:
            return None
        for lane in self.lanes.values():
            try:
                idx = int(getattr(lane, "index", 0)) - 1
            except Exception:
                idx = -1
            if idx == spool_index:
                return lane
        return None

    def handle_runout_detected(
        self,
        spool_index: Optional[int],
        monitor=None,
        *,
        lane_name: Optional[str] = None,
    ) -> None:
        """Handle runout notifications coming from OpenAMS monitors."""

        lane = None
        if lane_name:
            lane = self.lanes.get(lane_name)
            if lane is None:
                lowered = lane_name.lower()
                lane = next(
                    (
                        candidate
                        for name, candidate in self.lanes.items()
                        if name.lower() == lowered
                    ),
                    None,
                )
        if lane is None:
            lane = self._lane_for_spool_index(spool_index)
        if lane is None:
            return

        eventtime = self.reactor.monotonic()
        try:
            lane.handle_load_runout(eventtime, False)
        except TypeError:
            lane.handle_load_runout(eventtime, load_state=False)
        except AttributeError:
            self.logger.warning(
                "Lane %s is missing load runout handler for AMS integration", lane
            )

    def check_runout(self, lane=None):
        if lane is None:
            return False
        if getattr(lane, "unit_obj", None) is not self:
            return False
        try:
            is_printing = self.afc.function.is_printing()
        except Exception:
            is_printing = False
        return bool(is_printing)


def load_config_prefix(config):
    return afcAMS(config)


def _patch_lane_pre_sensor_for_ams() -> None:
    """Patch AFCLane.get_toolhead_pre_sensor_state for AMS virtual sensors."""

    if _ORIGINAL_LANE_PRE_SENSOR is None:
        return

    if getattr(AFCLane, "_ams_pre_sensor_patched", False):
        return

    def _ams_get_toolhead_pre_sensor_state(self, *args, **kwargs):
        unit = getattr(self, "unit_obj", None)
        if not isinstance(unit, afcAMS):
            return _ORIGINAL_LANE_PRE_SENSOR(self, *args, **kwargs)

        reactor = getattr(unit, "reactor", None)
        eventtime = None
        if reactor is not None:
            try:
                eventtime = reactor.monotonic()
            except Exception:
                eventtime = None

        if eventtime is not None:
            try:
                unit._sync_event(eventtime)
            except Exception:
                pass
        else:
            eventtime = 0.0

        try:
            unit._sync_virtual_tool_sensor(eventtime, self.name)
        except Exception:
            pass

        result = _ORIGINAL_LANE_PRE_SENSOR(self, *args, **kwargs)

        if result:
            return bool(result)

        desired_state = unit._lane_reports_tool_filament(self)
        if desired_state is None:
            desired_state = False

        if desired_state:
            try:
                unit._set_virtual_tool_sensor_state(
                    desired_state,
                    eventtime,
                    getattr(self, "name", None),
                    lane_obj=self,
                )
            except Exception:
                pass
            return True

        return bool(result)

    AFCLane.get_toolhead_pre_sensor_state = _ams_get_toolhead_pre_sensor_state
    AFCLane._ams_pre_sensor_patched = True


_patch_lane_pre_sensor_for_ams()<|MERGE_RESOLUTION|>--- conflicted
+++ resolved
@@ -146,7 +146,6 @@
 
 def _normalize_extruder_name(name: Optional[str]) -> Optional[str]:
     """Return a case-insensitive token for comparing extruder aliases."""
-<<<<<<< HEAD
 
     if not name or not isinstance(name, str):
         return None
@@ -159,20 +158,6 @@
     if lowered.startswith("ams_"):
         lowered = lowered[4:]
 
-=======
-
-    if not name or not isinstance(name, str):
-        return None
-
-    normalized = name.strip()
-    if not normalized:
-        return None
-
-    lowered = normalized.lower()
-    if lowered.startswith("ams_"):
-        lowered = lowered[4:]
-
->>>>>>> 187fe19b
     return lowered or None
 
 
@@ -558,11 +543,6 @@
         if new_state and not force:
             if canonical_lane and self._lane_tool_latches.get(canonical_lane) is False:
                 return
-<<<<<<< HEAD
-=======
-            if lane_obj is not None and self._lane_tool_latches_by_lane.get(lane_obj) is False:
-                return
->>>>>>> 187fe19b
 
         sensor = self._virtual_tool_sensor
         helper = getattr(sensor, "runout_helper", None)
@@ -585,13 +565,6 @@
         if canonical_lane:
             self._lane_tool_latches[canonical_lane] = new_state
             self._lane_feed_activity[canonical_lane] = new_state
-<<<<<<< HEAD
-=======
-
-        if lane_obj is not None:
-            self._lane_tool_latches_by_lane[lane_obj] = new_state
-            self._lane_feed_activity_by_lane[lane_obj] = new_state
->>>>>>> 187fe19b
 
     def lane_tool_loaded(self, lane):
         """Update the virtual tool sensor when a lane loads into the tool."""
@@ -1148,11 +1121,6 @@
                         canonical_lane = self._canonical_lane_name(active_lane_name)
                         if canonical_lane:
                             self._lane_feed_activity[canonical_lane] = True
-<<<<<<< HEAD
-=======
-                        if active_lane_obj is not None:
-                            self._lane_feed_activity_by_lane[active_lane_obj] = True
->>>>>>> 187fe19b
                 self._last_encoder_clicks = encoder_clicks
             elif encoder_clicks is None:
                 self._last_encoder_clicks = None
@@ -1381,13 +1349,6 @@
                         force_update = (
                             self._lane_tool_latches.get(canonical_lane) is not False
                         )
-<<<<<<< HEAD
-=======
-                    if force_update and lane in self._lane_tool_latches_by_lane:
-                        force_update = (
-                            self._lane_tool_latches_by_lane.get(lane) is not False
-                        )
->>>>>>> 187fe19b
                     self._set_virtual_tool_sensor_state(
                         True,
                         eventtime,
