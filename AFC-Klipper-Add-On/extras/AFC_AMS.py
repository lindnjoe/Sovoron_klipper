--- conflicted
+++ resolved
@@ -1,1702 +1,1566 @@
-"""AMS integration helpers for Armored Turtle AFC."""
-
-from __future__ import annotations
-
-import re
-import traceback
-from textwrap import dedent
-from typing import Dict, Optional
-
-from configparser import Error as ConfigError
-
-
-class _VirtualRunoutHelper:
-    """Minimal runout helper used by AMS-managed virtual sensors."""
-
-    def __init__(self, printer, name, runout_cb=None, enable_runout=False):
-        self.printer = printer
-        self._reactor = printer.get_reactor()
-        self.name = name
-        self.runout_callback = runout_cb
-        self.sensor_enabled = bool(enable_runout)
-        self.filament_present = False
-        self.insert_gcode = None
-        self.runout_gcode = None
-        self.event_delay = 0.0
-        self.min_event_systime = self._reactor.NEVER
-
-    def note_filament_present(self, eventtime=None, is_filament_present=False, **_kwargs):
-        if eventtime is None:
-            eventtime = self._reactor.monotonic()
-
-        new_state = bool(is_filament_present)
-        if new_state == self.filament_present:
-            return
-
-        self.filament_present = new_state
-
-        if (
-            not new_state
-            and self.sensor_enabled
-            and callable(self.runout_callback)
-        ):
-            try:
-                self.runout_callback(eventtime)
-            except TypeError:
-                self.runout_callback(eventtime=eventtime)
-
-    def get_status(self, _eventtime=None):
-        return {
-            "filament_detected": bool(self.filament_present),
-            "enabled": bool(self.sensor_enabled),
-        }
-
-
-class _VirtualFilamentSensor:
-    """Lightweight filament sensor placeholder for AMS virtual pins."""
-
-    QUERY_HELP = "Query the status of the Filament Sensor"
-    SET_HELP = "Sets the filament sensor on/off"
-
-    def __init__(self, printer, name, show_in_gui=True, runout_cb=None, enable_runout=False):
-        self.printer = printer
-        self.name = name
-        self._object_name = f"filament_switch_sensor {name}"
-        self.runout_helper = _VirtualRunoutHelper(
-            printer,
-            name,
-            runout_cb=runout_cb,
-            enable_runout=enable_runout,
-        )
-
-        objects = getattr(printer, "objects", None)
-        if isinstance(objects, dict):
-            objects.setdefault(self._object_name, self)
-            if not show_in_gui:
-                hidden_key = "_" + self._object_name
-                objects[hidden_key] = objects.pop(self._object_name)
-
-        gcode = printer.lookup_object("gcode")
-        try:
-            gcode.register_mux_command(
-                "QUERY_FILAMENT_SENSOR",
-                "SENSOR",
-                name,
-                self.cmd_QUERY_FILAMENT_SENSOR,
-                desc=self.QUERY_HELP,
-            )
-        except Exception:
-            pass
-
-        try:
-            gcode.register_mux_command(
-                "SET_FILAMENT_SENSOR",
-                "SENSOR",
-                name,
-                self.cmd_SET_FILAMENT_SENSOR,
-                desc=self.SET_HELP,
-            )
-        except Exception:
-            pass
-
-    def get_status(self, eventtime):
-        return self.runout_helper.get_status(eventtime)
-
-    def cmd_QUERY_FILAMENT_SENSOR(self, gcmd):
-        status = self.runout_helper.get_status(None)
-        if status["filament_detected"]:
-            msg = f"Filament Sensor {self.name}: filament detected"
-        else:
-            msg = f"Filament Sensor {self.name}: filament not detected"
-        gcmd.respond_info(msg)
-
-    def cmd_SET_FILAMENT_SENSOR(self, gcmd):
-        self.runout_helper.sensor_enabled = bool(gcmd.get_int("ENABLE", 1))
-
-try:  # pragma: no cover - defensive guard for runtime import errors
-    from extras.AFC_unit import afcUnit
-except Exception as exc:  # pragma: no cover - defensive guard
-    raise ConfigError(
-        "Error when trying to import AFC_unit\n{trace}".format(
-            trace=traceback.format_exc()
-        )
-    ) from exc
-
-try:  # pragma: no cover - defensive guard for runtime import errors
-<<<<<<< HEAD
-    from extras.AFC_lane import AFCLane, AFCLaneState
-    from extras.AFC_utils import add_filament_switch
-    import extras.AFC_extruder as _afc_extruder_mod
-except Exception as exc:  # pragma: no cover - defensive guard
-    raise ConfigError(
-        "Error when trying to import AFC_lane\n{trace}".format(
-            trace=traceback.format_exc()
-        )
-    ) from exc
-
-
-try:  # pragma: no cover - optional at config parse time
-    from extras.ams_integration import AMSHardwareService, AMSRunoutCoordinator
-except Exception:  # pragma: no cover - integration may be absent during import
-    AMSHardwareService = None
-    AMSRunoutCoordinator = None
-
-
-_ORIGINAL_LANE_PRE_SENSOR = getattr(AFCLane, "get_toolhead_pre_sensor_state", None)
-
-
-def _normalize_ams_pin_value(pin_value) -> Optional[str]:
-    """Return the cleaned AMS_* token stripped of comments and modifiers."""
-
-    if not isinstance(pin_value, str):
-        return None
-
-    cleaned = pin_value.strip()
-    if not cleaned:
-        return None
-
-    # Remove any inline comments commonly used to preserve original pins.
-    for comment_char in ("#", ";"):
-        idx = cleaned.find(comment_char)
-        if idx != -1:
-            cleaned = cleaned[:idx].strip()
-    if not cleaned:
-        return None
-
-    while cleaned and cleaned[0] in "!^":
-        cleaned = cleaned[1:]
-
-    return cleaned or None
-=======
-    from extras.AFC_lane import AFCLane, AFCLaneState
-    from extras.AFC_utils import add_filament_switch
-    import extras.AFC_extruder as _afc_extruder_mod
-except Exception as exc:  # pragma: no cover - defensive guard
-    raise ConfigError(
-        "Error when trying to import AFC_lane\n{trace}".format(
-            trace=traceback.format_exc()
-        )
-    ) from exc
-
-
-try:  # pragma: no cover - optional at config parse time
-    from extras.ams_integration import AMSHardwareService, AMSRunoutCoordinator
-except Exception:  # pragma: no cover - integration may be absent during import
-    AMSHardwareService = None
-    AMSRunoutCoordinator = None
-
-
-try:  # pragma: no cover - optional at config parse time
-    from extras.ams_integration import AMSHardwareService, AMSRunoutCoordinator
-except Exception:  # pragma: no cover - integration may be absent during import
-    AMSHardwareService = None
-    AMSRunoutCoordinator = None
-
-
-_ORIGINAL_LANE_PRE_SENSOR = getattr(AFCLane, "get_toolhead_pre_sensor_state", None)
->>>>>>> 5db3cb24
-
-
-SYNC_INTERVAL = 2.0
-
-
-def _patch_extruder_for_virtual_ams() -> None:
-    """Patch AFC extruders so AMS_* tool pins avoid config-time errors."""
-
-    extruder_cls = getattr(_afc_extruder_mod, "AFCExtruder", None)
-    if extruder_cls is None or getattr(extruder_cls, "_ams_virtual_tool_patched", False):
-        return
-
-    base_init = extruder_cls.__init__
-
-    class _ProxyConfig:
-        def __init__(self, original):
-            self._original = original
-
-        def get(self, key, *args, **kwargs):
-            if key == "pin_tool_start":
-                return "buffer"
-            return self._original.get(key, *args, **kwargs)
-
-        def __getattr__(self, item):
-            return getattr(self._original, item)
-
-    def _patched_init(self, config):
-        try:
-            pin_value = config.get("pin_tool_start", None)
-        except Exception:
-            pin_value = None
-
-        normalized = _normalize_ams_pin_value(pin_value)
-        proxy_config = config
-
-        if normalized:
-            if normalized.upper().startswith("AMS_"):
-                proxy_config = _ProxyConfig(config)
-            else:
-                normalized = None
-
-        base_init(self, proxy_config)
-
-        if not normalized:
-            return
-
-        show_sensor = getattr(self, "enable_sensors_in_gui", True)
-        enable_runout = getattr(self, "enable_runout", False)
-        runout_cb = getattr(self, "handle_start_runout", None)
-
-        setattr(self, "_ams_virtual_tool_name", normalized)
-
-        # OpenAMS is responsible for dispatching runout events for AMS tool
-        # start sensors, so keep the virtual Klipper sensor purely for state
-        # reporting and disable the local runout callback wiring.
-        virtual = _VirtualFilamentSensor(
-            self.printer,
-            normalized,
-            show_in_gui=show_sensor,
-            runout_cb=None,
-            enable_runout=False,
-        )
-
-        self.tool_start = pin_value
-        self.fila_tool_start = virtual
-        self.tool_start_state = bool(virtual.runout_helper.filament_present)
-
-    extruder_cls.__init__ = _patched_init
-    extruder_cls._ams_virtual_tool_patched = True
-
-
-_patch_extruder_for_virtual_ams()
-
-
-class afcAMS(afcUnit):
-    """AFC unit subclass that synchronises state with OpenAMS."""
-
-    _sync_command_registered = False
-    _sync_instances: Dict[str, "afcAMS"] = {}
-
-    def __init__(self, config):
-        super().__init__(config)
-        self.type = "AMS"
-
-        # OpenAMS specific options
-        self.oams_name = config.get("oams", "oams1")
-        self.interval = config.getfloat("interval", SYNC_INTERVAL, above=0.0)
-
-        self.reactor = self.printer.get_reactor()
-        self.timer = self.reactor.register_timer(self._sync_event)
-        self.printer.register_event_handler("klippy:ready", self.handle_ready)
-
-        # Track previous sensor state to only forward changes
-<<<<<<< HEAD
-        self._last_lane_states: Dict[str, bool] = {}
-        self._last_hub_states: Dict[str, bool] = {}
-        self._virtual_tool_sensor = None
-        self._last_virtual_tool_state: Optional[bool] = None
-        self._lane_tool_latches: Dict[str, bool] = {}
-        self._lane_feed_activity: Dict[str, bool] = {}
-        self._last_encoder_clicks: Optional[int] = None
-        self.oams = None
-        self.hardware_service = None
-
-        if AMSRunoutCoordinator is not None:
-            self.hardware_service = AMSRunoutCoordinator.register_afc_unit(self)
-        elif AMSHardwareService is not None:
-            self.hardware_service = AMSHardwareService.for_printer(
-                self.printer, self.oams_name, self.logger
-            )
-=======
-        self._last_lane_states: Dict[str, bool] = {}
-        self._last_hub_states: Dict[str, bool] = {}
-        self._virtual_tool_sensor = None
-        self._last_virtual_tool_state: Optional[bool] = None
-        self._lane_tool_latches: Dict[str, bool] = {}
-        self._lane_feed_activity: Dict[str, bool] = {}
-        self._last_encoder_clicks: Optional[int] = None
-        self.oams = None
-        self.hardware_service = None
-
-        if AMSRunoutCoordinator is not None:
-            self.hardware_service = AMSRunoutCoordinator.register_afc_unit(self)
-        elif AMSHardwareService is not None:
-            self.hardware_service = AMSHardwareService.for_printer(
-                self.printer, self.oams_name, self.logger
-            )
->>>>>>> 5db3cb24
-
-        self._register_sync_dispatcher()
-
-    def handle_connect(self):
-        """Initialise the AMS unit and configure custom logos."""
-        super().handle_connect()
-
-        self._ensure_virtual_tool_sensor()
-
-        # AMS lanes report their state via OpenAMS so default them until the
-        # first poll comes back.
-        for lane in self.lanes.values():
-            lane.prep_state = False
-            lane.load_state = False
-            lane.status = AFCLaneState.NONE
-            lane.ams_share_prep_load = getattr(lane, "load", None) is None
-
-        first_leg = (
-            "<span class=warning--text>|</span>"
-            "<span class=error--text>_</span>"
-        )
-        second_leg = f"{first_leg}<span class=warning--text>|</span>"
-        self.logo = dedent(
-            """\
-            <span class=success--text>R  _____     ____
-            E /      \\  |  </span><span class=info--text>o</span><span class=success--text> |
-            A |       |/ ___/
-            D |_________/
-            Y {first}{second} {first}{second}
-              {name}
-            </span>
-            """
-        ).format(first=first_leg, second=second_leg, name=self.name)
-
-        self.logo_error = dedent(
-            """\
-            <span class=error--text>E  _ _   _ _
-            R |_|_|_|_|_|
-            R |         \\____
-            O |              \\
-            R |          |\\ <span class=secondary--text>X</span> |
-            ! \\_________/ |___|
-              {name}
-            </span>
-            """
-        ).format(name=self.name)
-
-    def _ensure_virtual_tool_sensor(self) -> bool:
-        """Resolve or create the virtual tool-start sensor for AMS extruders."""
-
-        if self._virtual_tool_sensor is not None:
-            return True
-
-        extruder = getattr(self, "extruder_obj", None)
-        if extruder is None:
-            return False
-
-        tool_pin = getattr(extruder, "tool_start", None)
-        normalized = _normalize_ams_pin_value(tool_pin)
-        if normalized is None:
-            normalized = getattr(extruder, "_ams_virtual_tool_name", None)
-
-        if not normalized or normalized.lower() in {"buffer", "none", "unknown"}:
-            return False
-
-        original_pin = tool_pin
-        if not normalized.upper().startswith("AMS_"):
-            return False
-
-        sensor = getattr(extruder, "fila_tool_start", None)
-        if sensor is None:
-            sensor = self.printer.lookup_object(
-                f"filament_switch_sensor {normalized}", None
-            )
-
-        if sensor is None:
-            pins = self.printer.lookup_object("pins")
-            if not getattr(self.afc, "_virtual_ams_chip_registered", False):
-                try:
-                    pins.register_chip("afc_virtual_ams", self.afc)
-                except Exception:
-                    return False
-                else:
-                    self.afc._virtual_ams_chip_registered = True
-
-            enable_gui = getattr(extruder, "enable_sensors_in_gui", True)
-            runout_cb = getattr(extruder, "handle_start_runout", None)
-            enable_runout = getattr(extruder, "enable_runout", False)
-            debounce = getattr(extruder, "debounce_delay", 0.0)
-
-            try:
-                created = add_filament_switch(
-                    normalized,
-                    f"afc_virtual_ams:{normalized}",
-                    self.printer,
-                    enable_gui,
-                    runout_cb,
-                    enable_runout,
-                    debounce,
-                )
-            except TypeError:
-                try:
-                    created = add_filament_switch(
-                        normalized,
-                        f"afc_virtual_ams:{normalized}",
-                        self.printer,
-                        enable_gui,
-                    )
-                except Exception:
-                    return False
-            except Exception:
-                return False
-
-            sensor = created[0] if isinstance(created, tuple) else created
-
-        helper = getattr(sensor, "runout_helper", None)
-        if helper is None:
-            return False
-
-        # Ensure OpenAMS owns the runout handling by disabling any
-        # automatically wired callbacks on the virtual sensor helper.
-        helper.runout_callback = None
-        helper.sensor_enabled = False
-
-        filament_present = getattr(helper, "filament_present", None)
-        if filament_present is not None:
-            self._last_virtual_tool_state = bool(filament_present)
-
-        if getattr(extruder, "fila_tool_start", None) is None:
-            extruder.fila_tool_start = sensor
-
-        extruder.tool_start = original_pin
-        self._virtual_tool_sensor = sensor
-        return True
-
-    def _lane_matches_extruder(self, lane) -> bool:
-        """Return True if the lane is mapped to this AMS unit's extruder."""
-
-        extruder_name = getattr(self, "extruder", None)
-        if not extruder_name:
-            return False
-
-        lane_extruder = getattr(lane, "extruder_name", None)
-        if lane_extruder is None:
-            extruder_obj = getattr(lane, "extruder_obj", None)
-            lane_extruder = getattr(extruder_obj, "name", None)
-
-        return lane_extruder == extruder_name
-
-    def _lane_reports_tool_filament(self, lane) -> Optional[bool]:
-        """Return the best-known tool filament state for a lane."""
-
-        if lane is None:
-            return None
-
-        lane_name = getattr(lane, "name", None)
-        status = getattr(lane, "status", None)
-        extruder = getattr(lane, "extruder_obj", None)
-        extruder_lane = getattr(extruder, "lane_loaded", None)
-        latched = self._lane_tool_latches.get(lane_name) if lane_name else None
-        feed_active = self._lane_feed_activity.get(lane_name) if lane_name else None
-
-        if getattr(lane, "tool_loaded", False):
-            return True
-
-        positive_states = {
-            AFCLaneState.TOOLED,
-            AFCLaneState.TOOL_LOADED,
-        }
-
-        if status in positive_states:
-            return True
-
-        if feed_active and status == AFCLaneState.TOOL_LOADING:
-            if getattr(lane, "load_state", False):
-                return True
-
-        if latched:
-            if not extruder_lane or extruder_lane == lane_name:
-                return True
-
-        negative_states = {
-            AFCLaneState.NONE,
-            AFCLaneState.ERROR,
-            AFCLaneState.HUB_LOADING,
-            AFCLaneState.EJECTING,
-            AFCLaneState.CALIBRATING,
-            AFCLaneState.INFINITE_RUNOUT,
-            AFCLaneState.TOOL_UNLOADING,
-        }
-
-        if status in negative_states:
-            if lane_name:
-                self._lane_feed_activity[lane_name] = False
-            return False
-
-        if extruder_lane and lane_name and extruder_lane != lane_name:
-            self._lane_feed_activity[lane_name] = False
-            return False
-
-        if latched is False:
-            return False
-
-        if feed_active and status == AFCLaneState.LOADED:
-            return True
-
-        return None
-
-    def _set_virtual_tool_sensor_state(
-        self, filament_present: bool, eventtime: float, lane_name: Optional[str] = None
-    ) -> None:
-        """Update the cached virtual sensor and extruder state."""
-
-        if not self._ensure_virtual_tool_sensor():
-            return
-
-        sensor = self._virtual_tool_sensor
-        helper = getattr(sensor, "runout_helper", None)
-        if helper is None:
-            return
-
-        try:
-            helper.note_filament_present(eventtime, filament_present)
-        except TypeError:
-            helper.note_filament_present(is_filament_present=filament_present)
-
-        setattr(sensor, "filament_present", filament_present)
-
-        extruder = getattr(self, "extruder_obj", None)
-        if extruder is not None:
-            extruder.tool_start_state = filament_present
-
-        self._last_virtual_tool_state = bool(filament_present)
-
-        if lane_name:
-            self._lane_tool_latches[lane_name] = bool(filament_present)
-            if filament_present:
-                self._lane_feed_activity[lane_name] = True
-            else:
-                self._lane_feed_activity[lane_name] = False
-
-    def lane_tool_loaded(self, lane):
-        """Update the virtual tool sensor when a lane loads into the tool."""
-
-        super().lane_tool_loaded(lane)
-
-        if not self._lane_matches_extruder(lane):
-            return
-
-        eventtime = self.reactor.monotonic()
-        lane_name = getattr(lane, "name", None)
-        self._set_virtual_tool_sensor_state(True, eventtime, lane_name)
-
-    def lane_tool_unloaded(self, lane):
-        """Update the virtual tool sensor when a lane unloads from the tool."""
-
-        super().lane_tool_unloaded(lane)
-
-        if not self._lane_matches_extruder(lane):
-            return
-
-        eventtime = self.reactor.monotonic()
-        lane_name = getattr(lane, "name", None)
-        self._set_virtual_tool_sensor_state(False, eventtime, lane_name)
-
-    def _mirror_lane_to_virtual_sensor(self, lane, eventtime: float) -> None:
-        """Mirror a lane's load state into the AMS virtual tool sensor."""
-
-        if not self._lane_matches_extruder(lane):
-            return
-
-        desired_state = self._lane_reports_tool_filament(lane)
-        if desired_state is None:
-            return
-
-        if desired_state == self._last_virtual_tool_state:
-            return
-
-        lane_name = getattr(lane, "name", None)
-        self._set_virtual_tool_sensor_state(desired_state, eventtime, lane_name)
-
-    def _sync_virtual_tool_sensor(
-        self, eventtime: float, lane_name: Optional[str] = None
-    ) -> None:
-        """Align the AMS virtual tool sensor with the mapped lane state."""
-
-        if not self._ensure_virtual_tool_sensor():
-            return
-
-        desired_state: Optional[bool] = None
-        desired_lane: Optional[str] = None
-
-        if lane_name:
-            lane = self.lanes.get(lane_name)
-            if lane is not None and self._lane_matches_extruder(lane):
-                result = self._lane_reports_tool_filament(lane)
-                if result is not None:
-                    desired_state = result
-                    desired_lane = getattr(lane, "name", None)
-
-        if desired_state is None:
-            pending_false = None
-            for lane in self.lanes.values():
-                if not self._lane_matches_extruder(lane):
-                    continue
-
-                result = self._lane_reports_tool_filament(lane)
-                if result is None:
-                    continue
-
-                lane_id = getattr(lane, "name", None)
-                if result:
-                    desired_state = True
-                    desired_lane = lane_id
-                    break
-
-                if pending_false is None:
-                    pending_false = (False, lane_id)
-
-            if desired_state is None and pending_false is not None:
-                desired_state, desired_lane = pending_false
-
-        if desired_state is None or desired_state == self._last_virtual_tool_state:
-            return
-
-        self._set_virtual_tool_sensor_state(desired_state, eventtime, desired_lane)
-
-    cmd_SYNC_TOOL_SENSOR_help = (
-        "Synchronise the AMS virtual tool-start sensor with the assigned lane."
-    )
-
-    def _unit_matches(self, unit_value: Optional[str]) -> bool:
-        """Return True when a mux UNIT value targets this AMS instance."""
-
-        if not unit_value:
-            return True
-
-        normalized = unit_value.strip().strip('"').strip("'")
-        if not normalized:
-            return True
-
-        if normalized == self.name:
-            return True
-
-        lowered = normalized.lower()
-        if lowered == self.name.lower():
-            return True
-
-        # Accept config-style names that include the unit type prefix.
-        parts = normalized.replace("_", " ").replace("-", " ").split()
-        return any(part.lower() == self.name.lower() for part in parts)
-
-    def _resolve_lane_alias(self, identifier: Optional[str]) -> Optional[str]:
-        """Map common aliases (fps names, case variants) to lane objects."""
-
-        if not identifier:
-            return None
-
-        lookup = identifier.strip()
-        if not lookup:
-            return None
-
-        lane = self.lanes.get(lookup)
-        if lane is not None:
-            return lane.name
-
-        lowered = lookup.lower()
-        for lane in self.lanes.values():
-            if lane.name.lower() == lowered:
-                return lane.name
-
-            lane_map = getattr(lane, "map", None)
-            if isinstance(lane_map, str) and lane_map.lower() == lowered:
-                return lane.name
-
-        return None
-
-    def cmd_SYNC_TOOL_SENSOR(self, gcmd):
-        lane_name = gcmd.get("LANE", None)
-        if lane_name is None:
-            lane_name = gcmd.get("FPS", None)
-
-        lane_name = self._resolve_lane_alias(lane_name)
-        eventtime = self.reactor.monotonic()
-        self._sync_virtual_tool_sensor(eventtime, lane_name)
-
-    # ------------------------------------------------------------------
-    # Global sync command dispatching
-    # ------------------------------------------------------------------
-
-    def _register_sync_dispatcher(self) -> None:
-        """Ensure the shared sync command is available for all AMS units."""
-
-        cls = self.__class__
-        if not cls._sync_command_registered:
-            self.gcode.register_command(
-                "AFC_AMS_SYNC_TOOL_SENSOR",
-                cls._dispatch_sync_tool_sensor,
-                desc=self.cmd_SYNC_TOOL_SENSOR_help,
-            )
-            cls._sync_command_registered = True
-
-        cls._sync_instances[self.name] = self
-
-    @classmethod
-    def _extract_raw_param(cls, commandline: str, key: str) -> Optional[str]:
-        """Recover multi-word parameter values from the raw command line."""
-
-        if not commandline:
-            return None
-
-        key_upper = key.upper() + "="
-        command_upper = commandline.upper()
-        start = command_upper.find(key_upper)
-        if start == -1:
-            return None
-
-        start += len(key_upper)
-        remainder = commandline[start:]
-        match = re.search(r"\s[A-Z0-9_]+=|;", remainder)
-        end = start + match.start() if match else len(commandline)
-
-        value = commandline[start:end].strip()
-        if not value:
-            return None
-
-        if value[0] in "'\"" and value[-1] == value[0]:
-            value = value[1:-1]
-
-        return value
-
-    @classmethod
-    def _dispatch_sync_tool_sensor(cls, gcmd):
-        """Route sync requests to the correct AMS instance, tolerating spaces."""
-
-        unit_value = gcmd.get("UNIT", None)
-        if not unit_value:
-            unit_value = cls._extract_raw_param(gcmd.get_commandline(), "UNIT")
-
-        lane_name = gcmd.get("LANE", None)
-        if lane_name is None:
-            lane_name = gcmd.get("FPS", None)
-
-        if lane_name is None:
-            commandline = gcmd.get_commandline()
-            lane_name = cls._extract_raw_param(commandline, "LANE")
-            if lane_name is None:
-                lane_name = cls._extract_raw_param(commandline, "FPS")
-
-        for instance in cls._sync_instances.values():
-            if not instance._unit_matches(unit_value):
-                continue
-
-            resolved_lane = instance._resolve_lane_alias(lane_name)
-            eventtime = instance.reactor.monotonic()
-            instance._sync_virtual_tool_sensor(eventtime, resolved_lane)
-
-    def system_Test(self, cur_lane, delay, assignTcmd, enable_movement):
-        """Validate AMS lane state without attempting any motion."""
-
-        msg = ""
-        succeeded = True
-
-        cur_lane.unsync_to_extruder(False)
-        self.afc.reactor.pause(self.afc.reactor.monotonic() + 0.7)
-
-        if not cur_lane.prep_state:
-            if not cur_lane.load_state:
-                self.afc.function.afc_led(cur_lane.led_not_ready, cur_lane.led_index)
-                msg += '<span class=success--text>EMPTY READY FOR SPOOL</span>'
-            else:
-                self.afc.function.afc_led(cur_lane.led_fault, cur_lane.led_index)
-                msg += '<span class=error--text> NOT READY</span>'
-                cur_lane.do_enable(False)
-                msg = '<span class=error--text>CHECK FILAMENT Prep: False - Load: True</span>'
-                succeeded = False
-        else:
-            self.afc.function.afc_led(cur_lane.led_ready, cur_lane.led_index)
-            msg += '<span class=success--text>LOCKED</span>'
-            if not cur_lane.load_state:
-                msg += '<span class=error--text> NOT LOADED</span>'
-                self.afc.function.afc_led(cur_lane.led_not_ready, cur_lane.led_index)
-                succeeded = False
-            else:
-                cur_lane.status = AFCLaneState.LOADED
-                msg += '<span class=success--text> AND LOADED</span>'
-                self.afc.function.afc_led(cur_lane.led_spool_illum, cur_lane.led_spool_index)
-
-                if cur_lane.tool_loaded:
-                    tool_ready = (
-                        cur_lane.get_toolhead_pre_sensor_state()
-                        or cur_lane.extruder_obj.tool_start == "buffer"
-                        or cur_lane.extruder_obj.tool_end_state
-                    )
-                    if tool_ready and cur_lane.extruder_obj.lane_loaded == cur_lane.name:
-                        cur_lane.sync_to_extruder()
-                        msg += '<span class=primary--text> in ToolHead</span>'
-                        if cur_lane.extruder_obj.tool_start == "buffer":
-                            msg += (
-                                '<span class=warning--text>'
-                                ' Ram sensor enabled, confirm tool is loaded</span>'
-                            )
-                        if self.afc.function.get_current_lane() == cur_lane.name:
-                            self.afc.spool.set_active_spool(cur_lane.spool_id)
-                            cur_lane.unit_obj.lane_tool_loaded(cur_lane)
-                            cur_lane.status = AFCLaneState.TOOLED
-                        cur_lane.enable_buffer()
-                    elif tool_ready:
-                        msg += (
-                            '<span class=error--text> error in ToolHead. '
-                            'Lane identified as loaded '
-                            'but not identified as loaded in extruder</span>'
-                        )
-                        succeeded = False
-
-        if assignTcmd:
-            self.afc.function.TcmdAssign(cur_lane)
-        cur_lane.do_enable(False)
-        self.logger.info(
-            '{lane_name} tool cmd: {tcmd:3} {msg}'.format(
-                lane_name=cur_lane.name, tcmd=cur_lane.map, msg=msg
-            )
-        )
-        cur_lane.set_afc_prep_done()
-        return succeeded
-
-<<<<<<< HEAD
-    def handle_ready(self):
-        """Resolve the OpenAMS object once Klippy is ready."""
-
-        if self.hardware_service is not None:
-            self.oams = self.hardware_service.resolve_controller()
-        else:
-            self.oams = self.printer.lookup_object("oams " + self.oams_name, None)
-            if AMSHardwareService is not None and self.oams is not None:
-                try:
-                    self.hardware_service = AMSHardwareService.for_printer(
-                        self.printer, self.oams_name, self.logger
-                    )
-                    self.hardware_service.attach_controller(self.oams)
-                except Exception:
-                    self.logger.exception(
-                        "Failed to attach AMSHardwareService for %s", self.oams_name
-                    )
-        self.reactor.update_timer(self.timer, self.reactor.NOW)
-
-    def _update_shared_lane(self, lane, lane_val, eventtime):
-        """Synchronise shared prep/load sensor lanes without triggering errors."""
-
-        if lane_val == self._last_lane_states.get(lane.name):
-            return
-=======
-    def handle_ready(self):
-        """Resolve the OpenAMS object once Klippy is ready."""
-
-        if self.hardware_service is not None:
-            self.oams = self.hardware_service.resolve_controller()
-        else:
-            self.oams = self.printer.lookup_object("oams " + self.oams_name, None)
-            if AMSHardwareService is not None and self.oams is not None:
-                try:
-                    self.hardware_service = AMSHardwareService.for_printer(
-                        self.printer, self.oams_name, self.logger
-                    )
-                    self.hardware_service.attach_controller(self.oams)
-                except Exception:
-                    self.logger.exception(
-                        "Failed to attach AMSHardwareService for %s", self.oams_name
-                    )
-        self.reactor.update_timer(self.timer, self.reactor.NOW)
-
-    def _update_shared_lane(self, lane, lane_val, eventtime):
-        """Synchronise shared prep/load sensor lanes without triggering errors."""
-
-        if lane_val == self._last_lane_states.get(lane.name):
-            return
->>>>>>> 5db3cb24
-
-        if lane_val:
-            lane.load_state = False
-            try:
-                lane.prep_callback(eventtime, True)
-            finally:
-                lane.load_callback(eventtime, True)
-
-            self._mirror_lane_to_virtual_sensor(lane, eventtime)
-
-            if (
-                lane.prep_state
-                and lane.load_state
-                and lane.printer.state_message == "Printer is ready"
-                and getattr(lane, "_afc_prep_done", False)
-            ):
-                lane.status = AFCLaneState.LOADED
-                lane.unit_obj.lane_loaded(lane)
-                lane.afc.spool._set_values(lane)
-                lane._prep_capture_td1()
-        else:
-            lane.load_callback(eventtime, False)
-            lane.prep_callback(eventtime, False)
-
-            self._mirror_lane_to_virtual_sensor(lane, eventtime)
-
-            lane.tool_loaded = False
-            lane.loaded_to_hub = False
-            lane.status = AFCLaneState.NONE
-            lane.unit_obj.lane_unloaded(lane)
-            lane.td1_data = {}
-            lane.afc.spool.clear_values(lane)
-
-        lane.afc.save_vars()
-        self._last_lane_states[lane.name] = lane_val
-
-    def _apply_lane_sensor_state(self, lane, lane_val, eventtime):
-        """Apply a boolean lane sensor value using existing AFC callbacks."""
-
-        try:
-            share = getattr(lane, "ams_share_prep_load", False)
-        except Exception:
-            share = False
-
-        if share:
-            self._update_shared_lane(lane, lane_val, eventtime)
-            return
-
-        previous = self._last_lane_states.get(getattr(lane, "name", ""))
-
-        if previous is not None and bool(previous) == bool(lane_val):
-            return
-
-        try:
-            lane.load_callback(eventtime, lane_val)
-        except TypeError:
-            lane.load_callback(eventtime, load_state=lane_val)
-        except Exception:
-            self.logger.exception("Failed to update load sensor for lane %s", lane)
-
-        try:
-            lane.prep_callback(eventtime, lane_val)
-        except TypeError:
-            lane.prep_callback(eventtime, prep_state=lane_val)
-        except Exception:
-            self.logger.exception("Failed to update prep sensor for lane %s", lane)
-
-        self._mirror_lane_to_virtual_sensor(lane, eventtime)
-        lane_name = getattr(lane, "name", None)
-        if lane_name:
-            self._last_lane_states[lane_name] = bool(lane_val)
-
-    def _apply_lane_sensor_state(self, lane, lane_val, eventtime):
-        """Apply a boolean lane sensor value using existing AFC callbacks."""
-
-        try:
-            share = getattr(lane, "ams_share_prep_load", False)
-        except Exception:
-            share = False
-
-        if share:
-            self._update_shared_lane(lane, lane_val, eventtime)
-            return
-
-        previous = self._last_lane_states.get(getattr(lane, "name", ""))
-
-        if previous is not None and bool(previous) == bool(lane_val):
-            return
-
-        try:
-            lane.load_callback(eventtime, lane_val)
-        except TypeError:
-            lane.load_callback(eventtime, load_state=lane_val)
-        except Exception:
-            self.logger.exception("Failed to update load sensor for lane %s", lane)
-
-        try:
-            lane.prep_callback(eventtime, lane_val)
-        except TypeError:
-            lane.prep_callback(eventtime, prep_state=lane_val)
-        except Exception:
-            self.logger.exception("Failed to update prep sensor for lane %s", lane)
-
-        self._mirror_lane_to_virtual_sensor(lane, eventtime)
-        lane_name = getattr(lane, "name", None)
-        if lane_name:
-            self._last_lane_states[lane_name] = bool(lane_val)
-
-    def _sync_event(self, eventtime):
-        """Poll OpenAMS for state updates and propagate to lanes/hubs."""
-
-<<<<<<< HEAD
-        try:
-            status = None
-            if self.hardware_service is not None:
-                status = self.hardware_service.poll_status()
-                if status is None:
-                    self.oams = self.hardware_service.resolve_controller()
-            elif self.oams is not None:
-                status = {
-                    "encoder_clicks": getattr(self.oams, "encoder_clicks", None),
-                    "f1s_hes_value": getattr(self.oams, "f1s_hes_value", None),
-                    "hub_hes_value": getattr(self.oams, "hub_hes_value", None),
-                }
-
-            if not status:
-                return eventtime + self.interval
-
-            encoder_clicks = status.get("encoder_clicks")
-            try:
-                encoder_clicks = int(encoder_clicks)
-            except Exception:
-                encoder_clicks = None
-
-            lane_values = status.get("f1s_hes_value")
-            hub_values = status.get("hub_hes_value")
-
-            active_lane_name = None
-            if encoder_clicks is not None:
-                last_clicks = self._last_encoder_clicks
-                if last_clicks is not None and encoder_clicks != last_clicks:
-=======
-        try:
-            status = None
-            if self.hardware_service is not None:
-                status = self.hardware_service.poll_status()
-                if status is None:
-                    self.oams = self.hardware_service.resolve_controller()
-            elif self.oams is not None:
-                status = {
-                    "encoder_clicks": getattr(self.oams, "encoder_clicks", None),
-                    "f1s_hes_value": getattr(self.oams, "f1s_hes_value", None),
-                    "hub_hes_value": getattr(self.oams, "hub_hes_value", None),
-                }
-
-            if not status:
-                return eventtime + self.interval
-
-            encoder_clicks = status.get("encoder_clicks")
-            try:
-                encoder_clicks = int(encoder_clicks)
-            except Exception:
-                encoder_clicks = None
-
-            lane_values = status.get("f1s_hes_value")
-            hub_values = status.get("hub_hes_value")
-
-            active_lane_name = None
-            if encoder_clicks is not None:
-                last_clicks = self._last_encoder_clicks
-                if last_clicks is not None and encoder_clicks != last_clicks:
->>>>>>> 5db3cb24
-                    current_loading = getattr(self.afc, "current_loading", None)
-                    if current_loading:
-                        lane = self.lanes.get(current_loading)
-                        if lane is not None and self._lane_matches_extruder(lane):
-                            active_lane_name = getattr(lane, "name", None)
-                    if active_lane_name is None:
-                        for lane in self.lanes.values():
-                            if self._lane_matches_extruder(lane) and getattr(lane, "status", None) == AFCLaneState.TOOL_LOADING:
-                                active_lane_name = getattr(lane, "name", None)
-                                break
-                    if active_lane_name:
-                        self._lane_feed_activity[active_lane_name] = True
-                self._last_encoder_clicks = encoder_clicks
-            elif encoder_clicks is None:
-                self._last_encoder_clicks = None
-
-            for lane in list(self.lanes.values()):
-                idx = getattr(lane, "index", 0) - 1
-                if idx < 0:
-                    continue
-
-                if lane_values is None or idx >= len(lane_values):
-                    continue
-
-                lane_val = bool(lane_values[idx])
-<<<<<<< HEAD
-                if getattr(lane, "ams_share_prep_load", False):
-                    self._update_shared_lane(lane, lane_val, eventtime)
-                elif lane_val != self._last_lane_states.get(lane.name):
-                    lane.load_callback(eventtime, lane_val)
-                    lane.prep_callback(eventtime, lane_val)
-                    self._mirror_lane_to_virtual_sensor(lane, eventtime)
-                    self._last_lane_states[lane.name] = lane_val
-
-                if self.hardware_service is not None:
-                    hub_state = None
-                    if hub_values is not None and idx < len(hub_values):
-                        hub_state = bool(hub_values[idx])
-                    tool_state = self._lane_reports_tool_filament(lane)
-                    self.hardware_service.update_lane_snapshot(
-                        self.oams_name,
-                        lane.name,
-                        lane_val,
-                        hub_state,
-                        eventtime,
-                        spool_index=idx,
-                        tool_state=tool_state,
-                    )
-
-                hub = getattr(lane, "hub_obj", None)
-                if hub is None or hub_values is None or idx >= len(hub_values):
-                    continue
-=======
-                if getattr(lane, "ams_share_prep_load", False):
-                    self._update_shared_lane(lane, lane_val, eventtime)
-                elif lane_val != self._last_lane_states.get(lane.name):
-                    lane.load_callback(eventtime, lane_val)
-                    lane.prep_callback(eventtime, lane_val)
-                    self._mirror_lane_to_virtual_sensor(lane, eventtime)
-                    self._last_lane_states[lane.name] = lane_val
-
-                if self.hardware_service is not None:
-                    hub_state = None
-                    if hub_values is not None and idx < len(hub_values):
-                        hub_state = bool(hub_values[idx])
-                    tool_state = self._lane_reports_tool_filament(lane)
-                    self.hardware_service.update_lane_snapshot(
-                        self.oams_name,
-                        lane.name,
-                        lane_val,
-                        hub_state,
-                        eventtime,
-                        spool_index=idx,
-                        tool_state=tool_state,
-                    )
-
-                hub = getattr(lane, "hub_obj", None)
-                if hub is None or hub_values is None or idx >= len(hub_values):
-                    continue
->>>>>>> 5db3cb24
-
-                hub_val = bool(hub_values[idx])
-                if hub_val != self._last_hub_states.get(hub.name):
-                    hub.switch_pin_callback(eventtime, hub_val)
-                    fila = getattr(hub, "fila", None)
-                    if fila is not None:
-                        fila.runout_helper.note_filament_present(eventtime, hub_val)
-                    self._last_hub_states[hub.name] = hub_val
-            self._sync_virtual_tool_sensor(eventtime)
-        except Exception:
-            # Avoid stopping the reactor loop if OpenAMS query fails.
-            pass
-
-        return eventtime + self.interval
-
-    def _lane_for_spool_index(self, spool_index: Optional[int]):
-        if spool_index is None:
-            return None
-        for lane in self.lanes.values():
-            try:
-                idx = int(getattr(lane, "index", 0)) - 1
-            except Exception:
-                idx = -1
-            if idx == spool_index:
-                return lane
-        return None
-
-    def _resolve_lane_reference(self, lane_name: Optional[str]):
-        """Return a lane object by name, performing case-insensitive lookups."""
-
-        if not lane_name:
-            return None
-
-        lane = self.lanes.get(lane_name)
-        if lane is not None:
-            return lane
-
-        lowered = lane_name.lower()
-        for candidate_name, candidate in self.lanes.items():
-            if candidate_name.lower() == lowered:
-                return candidate
-        return None
-
-    def handle_runout_detected(
-        self,
-        spool_index: Optional[int],
-        monitor=None,
-        *,
-        lane_name: Optional[str] = None,
-    ) -> None:
-        """Handle runout notifications coming from OpenAMS monitors."""
-
-        lane = None
-        if lane_name:
-            lane = self.lanes.get(lane_name)
-            if lane is None:
-                lowered = lane_name.lower()
-                lane = next(
-                    (
-                        candidate
-                        for name, candidate in self.lanes.items()
-                        if name.lower() == lowered
-                    ),
-                    None,
-                )
-        if lane is None:
-            lane = self._lane_for_spool_index(spool_index)
-        if lane is None:
-            return
-
-        eventtime = self.reactor.monotonic()
-        try:
-            lane.handle_load_runout(eventtime, False)
-        except TypeError:
-            lane.handle_load_runout(eventtime, load_state=False)
-        except AttributeError:
-            self.logger.warning(
-                "Lane %s is missing load runout handler for AMS integration", lane
-            )
-
-    def handle_openams_lane_tool_state(
-        self,
-        lane_name: str,
-        loaded: bool,
-        *,
-        spool_index: Optional[int] = None,
-        eventtime: Optional[float] = None,
-    ) -> bool:
-        """Update lane/tool state in response to OpenAMS hardware events."""
-
-        lane = self._resolve_lane_reference(lane_name)
-        if lane is None:
-            self.logger.warning(
-                "OpenAMS reported lane %s but AFC unit %s cannot resolve it",
-                lane_name,
-                self.name,
-            )
-            return False
-
-        if eventtime is None:
-            try:
-                eventtime = self.reactor.monotonic()
-            except Exception:
-                eventtime = 0.0
-
-        lane_state = bool(loaded)
-        try:
-            self._apply_lane_sensor_state(lane, lane_state, eventtime)
-        except Exception:
-            self.logger.exception(
-                "Failed to mirror OpenAMS lane sensor state for %s", lane.name
-            )
-
-        if self.hardware_service is not None:
-            hub_state = getattr(lane, "loaded_to_hub", None)
-            tool_state = getattr(lane, "tool_loaded", None)
-            mapped_spool = spool_index
-            if mapped_spool is None:
-                try:
-                    mapped_spool = int(getattr(lane, "index", 0)) - 1
-                except Exception:
-                    mapped_spool = None
-            try:
-                self.hardware_service.update_lane_snapshot(
-                    self.oams_name,
-                    lane.name,
-                    lane_state,
-                    hub_state if hub_state is not None else None,
-                    eventtime,
-                    spool_index=mapped_spool,
-                    tool_state=tool_state if tool_state is not None else lane_state,
-                )
-            except Exception:
-                self.logger.exception(
-                    "Failed to update shared lane snapshot for %s", lane.name
-                )
-
-        afc_function = getattr(self.afc, "function", None)
-
-        if lane_state:
-            if afc_function is not None:
-                try:
-                    afc_function.unset_lane_loaded()
-                except Exception:
-                    self.logger.exception("Failed to unset previously loaded lane")
-            try:
-                lane.set_loaded()
-            except Exception:
-                self.logger.exception("Failed to mark lane %s as loaded", lane.name)
-            try:
-                lane.sync_to_extruder()
-            except Exception:
-                self.logger.exception("Failed to sync lane %s to extruder", lane.name)
-            if afc_function is not None:
-                try:
-                    afc_function.handle_activate_extruder()
-                except Exception:
-                    self.logger.exception(
-                        "Failed to activate extruder after loading lane %s",
-                        lane.name,
-                    )
-            try:
-                self.afc.save_vars()
-            except Exception:
-                self.logger.exception("Failed to persist AFC state after lane load")
-            try:
-                self.select_lane(lane)
-            except Exception:
-                self.logger.debug(
-                    "Unable to select lane %s during OpenAMS load", lane.name
-                )
-            return True
-
-        current_lane = None
-        if afc_function is not None:
-            try:
-                current_lane = afc_function.get_current_lane_obj()
-            except Exception:
-                current_lane = None
-
-        if current_lane is lane and afc_function is not None:
-            try:
-                afc_function.unset_lane_loaded()
-            except Exception:
-                self.logger.exception(
-                    "Failed to unset currently loaded lane %s", lane.name
-                )
-            return True
-
-        if getattr(lane, "tool_loaded", False):
-            try:
-                lane.unsync_to_extruder()
-            except Exception:
-                self.logger.exception(
-                    "Failed to unsync lane %s from extruder", lane.name
-                )
-            try:
-                lane.set_unloaded()
-            except Exception:
-                self.logger.exception("Failed to mark lane %s as unloaded", lane.name)
-            try:
-                self.afc.save_vars()
-            except Exception:
-                self.logger.exception(
-                    "Failed to persist AFC state after unloading lane %s",
-                    lane.name,
-                )
-        return True
-
-    def check_runout(self, lane=None):
-        if lane is None:
-            return False
-        if getattr(lane, "unit_obj", None) is not self:
-            return False
-        try:
-            is_printing = self.afc.function.is_printing()
-        except Exception:
-            is_printing = False
-        return bool(is_printing)
-
-    def _lane_for_spool_index(self, spool_index: Optional[int]):
-        if spool_index is None:
-            return None
-        for lane in self.lanes.values():
-            try:
-                idx = int(getattr(lane, "index", 0)) - 1
-            except Exception:
-                idx = -1
-            if idx == spool_index:
-                return lane
-        return None
-
-    def _resolve_lane_reference(self, lane_name: Optional[str]):
-        """Return a lane object by name, performing case-insensitive lookups."""
-
-        if not lane_name:
-            return None
-
-        lane = self.lanes.get(lane_name)
-        if lane is not None:
-            return lane
-
-        lowered = lane_name.lower()
-        for candidate_name, candidate in self.lanes.items():
-            if candidate_name.lower() == lowered:
-                return candidate
-        return None
-
-    def handle_runout_detected(
-        self,
-        spool_index: Optional[int],
-        monitor=None,
-        *,
-        lane_name: Optional[str] = None,
-    ) -> None:
-        """Handle runout notifications coming from OpenAMS monitors."""
-
-        lane = None
-        if lane_name:
-            lane = self.lanes.get(lane_name)
-            if lane is None:
-                lowered = lane_name.lower()
-                lane = next(
-                    (
-                        candidate
-                        for name, candidate in self.lanes.items()
-                        if name.lower() == lowered
-                    ),
-                    None,
-                )
-        if lane is None:
-            lane = self._lane_for_spool_index(spool_index)
-        if lane is None:
-            return
-
-        eventtime = self.reactor.monotonic()
-        try:
-            lane.handle_load_runout(eventtime, False)
-        except TypeError:
-            lane.handle_load_runout(eventtime, load_state=False)
-        except AttributeError:
-            self.logger.warning(
-                "Lane %s is missing load runout handler for AMS integration", lane
-            )
-
-    def handle_openams_lane_tool_state(
-        self,
-        lane_name: str,
-        loaded: bool,
-        *,
-        spool_index: Optional[int] = None,
-        eventtime: Optional[float] = None,
-    ) -> bool:
-        """Update lane/tool state in response to OpenAMS hardware events."""
-
-        lane = self._resolve_lane_reference(lane_name)
-        if lane is None:
-            self.logger.warning(
-                "OpenAMS reported lane %s but AFC unit %s cannot resolve it",
-                lane_name,
-                self.name,
-            )
-            return False
-
-        if eventtime is None:
-            try:
-                eventtime = self.reactor.monotonic()
-            except Exception:
-                eventtime = 0.0
-
-        lane_state = bool(loaded)
-        try:
-            self._apply_lane_sensor_state(lane, lane_state, eventtime)
-        except Exception:
-            self.logger.exception(
-                "Failed to mirror OpenAMS lane sensor state for %s", lane.name
-            )
-
-        if self.hardware_service is not None:
-            hub_state = getattr(lane, "loaded_to_hub", None)
-            tool_state = getattr(lane, "tool_loaded", None)
-            mapped_spool = spool_index
-            if mapped_spool is None:
-                try:
-                    mapped_spool = int(getattr(lane, "index", 0)) - 1
-                except Exception:
-                    mapped_spool = None
-            try:
-                self.hardware_service.update_lane_snapshot(
-                    self.oams_name,
-                    lane.name,
-                    lane_state,
-                    hub_state if hub_state is not None else None,
-                    eventtime,
-                    spool_index=mapped_spool,
-                    tool_state=tool_state if tool_state is not None else lane_state,
-                )
-            except Exception:
-                self.logger.exception(
-                    "Failed to update shared lane snapshot for %s", lane.name
-                )
-
-        afc_function = getattr(self.afc, "function", None)
-
-        if lane_state:
-            if afc_function is not None:
-                try:
-                    afc_function.unset_lane_loaded()
-                except Exception:
-                    self.logger.exception("Failed to unset previously loaded lane")
-            try:
-                lane.set_loaded()
-            except Exception:
-                self.logger.exception("Failed to mark lane %s as loaded", lane.name)
-            try:
-                lane.sync_to_extruder()
-            except Exception:
-                self.logger.exception("Failed to sync lane %s to extruder", lane.name)
-            if afc_function is not None:
-                try:
-                    afc_function.handle_activate_extruder()
-                except Exception:
-                    self.logger.exception(
-                        "Failed to activate extruder after loading lane %s",
-                        lane.name,
-                    )
-            try:
-                self.afc.save_vars()
-            except Exception:
-                self.logger.exception("Failed to persist AFC state after lane load")
-            try:
-                self.select_lane(lane)
-            except Exception:
-                self.logger.debug(
-                    "Unable to select lane %s during OpenAMS load", lane.name
-                )
-            return True
-
-        current_lane = None
-        if afc_function is not None:
-            try:
-                current_lane = afc_function.get_current_lane_obj()
-            except Exception:
-                current_lane = None
-
-        if current_lane is lane and afc_function is not None:
-            try:
-                afc_function.unset_lane_loaded()
-            except Exception:
-                self.logger.exception(
-                    "Failed to unset currently loaded lane %s", lane.name
-                )
-            return True
-
-        if getattr(lane, "tool_loaded", False):
-            try:
-                lane.unsync_to_extruder()
-            except Exception:
-                self.logger.exception(
-                    "Failed to unsync lane %s from extruder", lane.name
-                )
-            try:
-                lane.set_unloaded()
-            except Exception:
-                self.logger.exception("Failed to mark lane %s as unloaded", lane.name)
-            try:
-                self.afc.save_vars()
-            except Exception:
-                self.logger.exception(
-                    "Failed to persist AFC state after unloading lane %s",
-                    lane.name,
-                )
-        return True
-
-    def check_runout(self, lane=None):
-        if lane is None:
-            return False
-        if getattr(lane, "unit_obj", None) is not self:
-            return False
-        try:
-            is_printing = self.afc.function.is_printing()
-        except Exception:
-            is_printing = False
-        return bool(is_printing)
-
-    def _lane_for_spool_index(self, spool_index: Optional[int]):
-        if spool_index is None:
-            return None
-        for lane in self.lanes.values():
-            try:
-                idx = int(getattr(lane, "index", 0)) - 1
-            except Exception:
-                idx = -1
-            if idx == spool_index:
-                return lane
-        return None
-
-    def handle_runout_detected(
-        self,
-        spool_index: Optional[int],
-        monitor=None,
-        *,
-        lane_name: Optional[str] = None,
-    ) -> None:
-        """Handle runout notifications coming from OpenAMS monitors."""
-
-        lane = None
-        if lane_name:
-            lane = self.lanes.get(lane_name)
-            if lane is None:
-                lowered = lane_name.lower()
-                lane = next(
-                    (
-                        candidate
-                        for name, candidate in self.lanes.items()
-                        if name.lower() == lowered
-                    ),
-                    None,
-                )
-        if lane is None:
-            lane = self._lane_for_spool_index(spool_index)
-        if lane is None:
-            return
-
-        eventtime = self.reactor.monotonic()
-        try:
-            lane.handle_load_runout(eventtime, False)
-        except TypeError:
-            lane.handle_load_runout(eventtime, load_state=False)
-        except AttributeError:
-            self.logger.warning(
-                "Lane %s is missing load runout handler for AMS integration", lane
-            )
-
-    def check_runout(self, lane=None):
-        if lane is None:
-            return False
-        if getattr(lane, "unit_obj", None) is not self:
-            return False
-        try:
-            is_printing = self.afc.function.is_printing()
-        except Exception:
-            is_printing = False
-        return bool(is_printing)
-
-
-def load_config_prefix(config):
-    return afcAMS(config)
-
-
-def _patch_lane_pre_sensor_for_ams() -> None:
-    """Patch AFCLane.get_toolhead_pre_sensor_state for AMS virtual sensors."""
-
-    if _ORIGINAL_LANE_PRE_SENSOR is None:
-        return
-
-    if getattr(AFCLane, "_ams_pre_sensor_patched", False):
-        return
-
-    def _ams_get_toolhead_pre_sensor_state(self, *args, **kwargs):
-        unit = getattr(self, "unit_obj", None)
-        if not isinstance(unit, afcAMS):
-            return _ORIGINAL_LANE_PRE_SENSOR(self, *args, **kwargs)
-
-        reactor = getattr(unit, "reactor", None)
-        eventtime = None
-        if reactor is not None:
-            try:
-                eventtime = reactor.monotonic()
-            except Exception:
-                eventtime = None
-
-        if eventtime is not None:
-            try:
-                unit._sync_event(eventtime)
-            except Exception:
-                pass
-        else:
-            eventtime = 0.0
-
-        try:
-            unit._sync_virtual_tool_sensor(eventtime, self.name)
-        except Exception:
-            pass
-
-        result = _ORIGINAL_LANE_PRE_SENSOR(self, *args, **kwargs)
-
-        if result:
-            return bool(result)
-
-        desired_state = unit._lane_reports_tool_filament(self)
-        if desired_state is None:
-            desired_state = False
-
-        if desired_state:
-            try:
-                unit._set_virtual_tool_sensor_state(desired_state, eventtime)
-            except Exception:
-                pass
-            return True
-
-        return bool(result)
-
-    AFCLane.get_toolhead_pre_sensor_state = _ams_get_toolhead_pre_sensor_state
-    AFCLane._ams_pre_sensor_patched = True
-
-
-_patch_lane_pre_sensor_for_ams()
+"""AMS integration helpers for Armored Turtle AFC."""
+
+from __future__ import annotations
+
+import re
+import traceback
+from textwrap import dedent
+from typing import Dict, Optional
+
+from configparser import Error as ConfigError
+
+
+class _VirtualRunoutHelper:
+    """Minimal runout helper used by AMS-managed virtual sensors."""
+
+    def __init__(self, printer, name, runout_cb=None, enable_runout=False):
+        self.printer = printer
+        self._reactor = printer.get_reactor()
+        self.name = name
+        self.runout_callback = runout_cb
+        self.sensor_enabled = bool(enable_runout)
+        self.filament_present = False
+        self.insert_gcode = None
+        self.runout_gcode = None
+        self.event_delay = 0.0
+        self.min_event_systime = self._reactor.NEVER
+
+    def note_filament_present(self, eventtime=None, is_filament_present=False, **_kwargs):
+        if eventtime is None:
+            eventtime = self._reactor.monotonic()
+
+        new_state = bool(is_filament_present)
+        if new_state == self.filament_present:
+            return
+
+        self.filament_present = new_state
+
+        if (
+            not new_state
+            and self.sensor_enabled
+            and callable(self.runout_callback)
+        ):
+            try:
+                self.runout_callback(eventtime)
+            except TypeError:
+                self.runout_callback(eventtime=eventtime)
+
+    def get_status(self, _eventtime=None):
+        return {
+            "filament_detected": bool(self.filament_present),
+            "enabled": bool(self.sensor_enabled),
+        }
+
+
+class _VirtualFilamentSensor:
+    """Lightweight filament sensor placeholder for AMS virtual pins."""
+
+    QUERY_HELP = "Query the status of the Filament Sensor"
+    SET_HELP = "Sets the filament sensor on/off"
+
+    def __init__(self, printer, name, show_in_gui=True, runout_cb=None, enable_runout=False):
+        self.printer = printer
+        self.name = name
+        self._object_name = f"filament_switch_sensor {name}"
+        self.runout_helper = _VirtualRunoutHelper(
+            printer,
+            name,
+            runout_cb=runout_cb,
+            enable_runout=enable_runout,
+        )
+
+        objects = getattr(printer, "objects", None)
+        if isinstance(objects, dict):
+            objects.setdefault(self._object_name, self)
+            if not show_in_gui:
+                hidden_key = "_" + self._object_name
+                objects[hidden_key] = objects.pop(self._object_name)
+
+        gcode = printer.lookup_object("gcode")
+        try:
+            gcode.register_mux_command(
+                "QUERY_FILAMENT_SENSOR",
+                "SENSOR",
+                name,
+                self.cmd_QUERY_FILAMENT_SENSOR,
+                desc=self.QUERY_HELP,
+            )
+        except Exception:
+            pass
+
+        try:
+            gcode.register_mux_command(
+                "SET_FILAMENT_SENSOR",
+                "SENSOR",
+                name,
+                self.cmd_SET_FILAMENT_SENSOR,
+                desc=self.SET_HELP,
+            )
+        except Exception:
+            pass
+
+    def get_status(self, eventtime):
+        return self.runout_helper.get_status(eventtime)
+
+    def cmd_QUERY_FILAMENT_SENSOR(self, gcmd):
+        status = self.runout_helper.get_status(None)
+        if status["filament_detected"]:
+            msg = f"Filament Sensor {self.name}: filament detected"
+        else:
+            msg = f"Filament Sensor {self.name}: filament not detected"
+        gcmd.respond_info(msg)
+
+    def cmd_SET_FILAMENT_SENSOR(self, gcmd):
+        self.runout_helper.sensor_enabled = bool(gcmd.get_int("ENABLE", 1))
+
+try:  # pragma: no cover - defensive guard for runtime import errors
+    from extras.AFC_unit import afcUnit
+except Exception as exc:  # pragma: no cover - defensive guard
+    raise ConfigError(
+        "Error when trying to import AFC_unit\n{trace}".format(
+            trace=traceback.format_exc()
+        )
+    ) from exc
+
+try:  # pragma: no cover - defensive guard for runtime import errors
+    from extras.AFC_lane import AFCLane, AFCLaneState
+    from extras.AFC_utils import add_filament_switch
+    import extras.AFC_extruder as _afc_extruder_mod
+except Exception as exc:  # pragma: no cover - defensive guard
+    raise ConfigError(
+        "Error when trying to import AFC_lane\n{trace}".format(
+            trace=traceback.format_exc()
+        )
+    ) from exc
+
+
+try:  # pragma: no cover - optional at config parse time
+    from extras.ams_integration import AMSHardwareService, AMSRunoutCoordinator
+except Exception:  # pragma: no cover - integration may be absent during import
+    AMSHardwareService = None
+    AMSRunoutCoordinator = None
+
+
+_ORIGINAL_LANE_PRE_SENSOR = getattr(AFCLane, "get_toolhead_pre_sensor_state", None)
+
+
+def _normalize_ams_pin_value(pin_value) -> Optional[str]:
+    """Return the cleaned AMS_* token stripped of comments and modifiers."""
+
+    if not isinstance(pin_value, str):
+        return None
+
+    cleaned = pin_value.strip()
+    if not cleaned:
+        return None
+
+    # Remove any inline comments commonly used to preserve original pins.
+    for comment_char in ("#", ";"):
+        idx = cleaned.find(comment_char)
+        if idx != -1:
+            cleaned = cleaned[:idx].strip()
+    if not cleaned:
+        return None
+
+    while cleaned and cleaned[0] in "!^":
+        cleaned = cleaned[1:]
+
+    return cleaned or None
+
+
+SYNC_INTERVAL = 2.0
+
+
+def _patch_extruder_for_virtual_ams() -> None:
+    """Patch AFC extruders so AMS_* tool pins avoid config-time errors."""
+
+    extruder_cls = getattr(_afc_extruder_mod, "AFCExtruder", None)
+    if extruder_cls is None or getattr(extruder_cls, "_ams_virtual_tool_patched", False):
+        return
+
+    base_init = extruder_cls.__init__
+
+    class _ProxyConfig:
+        def __init__(self, original):
+            self._original = original
+
+        def get(self, key, *args, **kwargs):
+            if key == "pin_tool_start":
+                return "buffer"
+            return self._original.get(key, *args, **kwargs)
+
+        def __getattr__(self, item):
+            return getattr(self._original, item)
+
+    def _patched_init(self, config):
+        try:
+            pin_value = config.get("pin_tool_start", None)
+        except Exception:
+            pin_value = None
+
+        normalized = _normalize_ams_pin_value(pin_value)
+        proxy_config = config
+
+        if normalized:
+            if normalized.upper().startswith("AMS_"):
+                proxy_config = _ProxyConfig(config)
+            else:
+                normalized = None
+
+        base_init(self, proxy_config)
+
+        if not normalized:
+            return
+
+        show_sensor = getattr(self, "enable_sensors_in_gui", True)
+        enable_runout = getattr(self, "enable_runout", False)
+        runout_cb = getattr(self, "handle_start_runout", None)
+
+        setattr(self, "_ams_virtual_tool_name", normalized)
+
+        # OpenAMS is responsible for dispatching runout events for AMS tool
+        # start sensors, so keep the virtual Klipper sensor purely for state
+        # reporting and disable the local runout callback wiring.
+        virtual = _VirtualFilamentSensor(
+            self.printer,
+            normalized,
+            show_in_gui=show_sensor,
+            runout_cb=None,
+            enable_runout=False,
+        )
+
+        self.tool_start = pin_value
+        self.fila_tool_start = virtual
+        self.tool_start_state = bool(virtual.runout_helper.filament_present)
+
+    extruder_cls.__init__ = _patched_init
+    extruder_cls._ams_virtual_tool_patched = True
+
+
+_patch_extruder_for_virtual_ams()
+
+
+class afcAMS(afcUnit):
+    """AFC unit subclass that synchronises state with OpenAMS."""
+
+    _sync_command_registered = False
+    _sync_instances: Dict[str, "afcAMS"] = {}
+
+    def __init__(self, config):
+        super().__init__(config)
+        self.type = "AMS"
+
+        # OpenAMS specific options
+        self.oams_name = config.get("oams", "oams1")
+        self.interval = config.getfloat("interval", SYNC_INTERVAL, above=0.0)
+
+        self.reactor = self.printer.get_reactor()
+        self.timer = self.reactor.register_timer(self._sync_event)
+        self.printer.register_event_handler("klippy:ready", self.handle_ready)
+
+        # Track previous sensor state to only forward changes
+        self._last_lane_states: Dict[str, bool] = {}
+        self._last_hub_states: Dict[str, bool] = {}
+        self._virtual_tool_sensor = None
+        self._last_virtual_tool_state: Optional[bool] = None
+        self._lane_tool_latches: Dict[str, bool] = {}
+        self._lane_feed_activity: Dict[str, bool] = {}
+        self._last_encoder_clicks: Optional[int] = None
+        self.oams = None
+        self.hardware_service = None
+
+        if AMSRunoutCoordinator is not None:
+            self.hardware_service = AMSRunoutCoordinator.register_afc_unit(self)
+        elif AMSHardwareService is not None:
+            self.hardware_service = AMSHardwareService.for_printer(
+                self.printer, self.oams_name, self.logger
+            )
+
+        self._register_sync_dispatcher()
+
+    def handle_connect(self):
+        """Initialise the AMS unit and configure custom logos."""
+        super().handle_connect()
+
+        self._ensure_virtual_tool_sensor()
+
+        # AMS lanes report their state via OpenAMS so default them until the
+        # first poll comes back.
+        for lane in self.lanes.values():
+            lane.prep_state = False
+            lane.load_state = False
+            lane.status = AFCLaneState.NONE
+            lane.ams_share_prep_load = getattr(lane, "load", None) is None
+
+        first_leg = (
+            "<span class=warning--text>|</span>"
+            "<span class=error--text>_</span>"
+        )
+        second_leg = f"{first_leg}<span class=warning--text>|</span>"
+        self.logo = dedent(
+            """\
+            <span class=success--text>R  _____     ____
+            E /      \\  |  </span><span class=info--text>o</span><span class=success--text> |
+            A |       |/ ___/
+            D |_________/
+            Y {first}{second} {first}{second}
+              {name}
+            </span>
+            """
+        ).format(first=first_leg, second=second_leg, name=self.name)
+
+        self.logo_error = dedent(
+            """\
+            <span class=error--text>E  _ _   _ _
+            R |_|_|_|_|_|
+            R |         \\____
+            O |              \\
+            R |          |\\ <span class=secondary--text>X</span> |
+            ! \\_________/ |___|
+              {name}
+            </span>
+            """
+        ).format(name=self.name)
+
+    def _ensure_virtual_tool_sensor(self) -> bool:
+        """Resolve or create the virtual tool-start sensor for AMS extruders."""
+
+        if self._virtual_tool_sensor is not None:
+            return True
+
+        extruder = getattr(self, "extruder_obj", None)
+        if extruder is None:
+            return False
+
+        tool_pin = getattr(extruder, "tool_start", None)
+        normalized = _normalize_ams_pin_value(tool_pin)
+        if normalized is None:
+            normalized = getattr(extruder, "_ams_virtual_tool_name", None)
+
+        if not normalized or normalized.lower() in {"buffer", "none", "unknown"}:
+            return False
+
+        original_pin = tool_pin
+        if not normalized.upper().startswith("AMS_"):
+            return False
+
+        sensor = getattr(extruder, "fila_tool_start", None)
+        if sensor is None:
+            sensor = self.printer.lookup_object(
+                f"filament_switch_sensor {normalized}", None
+            )
+
+        if sensor is None:
+            pins = self.printer.lookup_object("pins")
+            if not getattr(self.afc, "_virtual_ams_chip_registered", False):
+                try:
+                    pins.register_chip("afc_virtual_ams", self.afc)
+                except Exception:
+                    return False
+                else:
+                    self.afc._virtual_ams_chip_registered = True
+
+            enable_gui = getattr(extruder, "enable_sensors_in_gui", True)
+            runout_cb = getattr(extruder, "handle_start_runout", None)
+            enable_runout = getattr(extruder, "enable_runout", False)
+            debounce = getattr(extruder, "debounce_delay", 0.0)
+
+            try:
+                created = add_filament_switch(
+                    normalized,
+                    f"afc_virtual_ams:{normalized}",
+                    self.printer,
+                    enable_gui,
+                    runout_cb,
+                    enable_runout,
+                    debounce,
+                )
+            except TypeError:
+                try:
+                    created = add_filament_switch(
+                        normalized,
+                        f"afc_virtual_ams:{normalized}",
+                        self.printer,
+                        enable_gui,
+                    )
+                except Exception:
+                    return False
+            except Exception:
+                return False
+
+            sensor = created[0] if isinstance(created, tuple) else created
+
+        helper = getattr(sensor, "runout_helper", None)
+        if helper is None:
+            return False
+
+        # Ensure OpenAMS owns the runout handling by disabling any
+        # automatically wired callbacks on the virtual sensor helper.
+        helper.runout_callback = None
+        helper.sensor_enabled = False
+
+        filament_present = getattr(helper, "filament_present", None)
+        if filament_present is not None:
+            self._last_virtual_tool_state = bool(filament_present)
+
+        if getattr(extruder, "fila_tool_start", None) is None:
+            extruder.fila_tool_start = sensor
+
+        extruder.tool_start = original_pin
+        self._virtual_tool_sensor = sensor
+        return True
+
+    def _lane_matches_extruder(self, lane) -> bool:
+        """Return True if the lane is mapped to this AMS unit's extruder."""
+
+        extruder_name = getattr(self, "extruder", None)
+        if not extruder_name:
+            return False
+
+        lane_extruder = getattr(lane, "extruder_name", None)
+        if lane_extruder is None:
+            extruder_obj = getattr(lane, "extruder_obj", None)
+            lane_extruder = getattr(extruder_obj, "name", None)
+
+        return lane_extruder == extruder_name
+
+    def _lane_reports_tool_filament(self, lane) -> Optional[bool]:
+        """Return the best-known tool filament state for a lane."""
+
+        if lane is None:
+            return None
+
+        lane_name = getattr(lane, "name", None)
+        status = getattr(lane, "status", None)
+        extruder = getattr(lane, "extruder_obj", None)
+        extruder_lane = getattr(extruder, "lane_loaded", None)
+        latched = self._lane_tool_latches.get(lane_name) if lane_name else None
+        feed_active = self._lane_feed_activity.get(lane_name) if lane_name else None
+
+        if getattr(lane, "tool_loaded", False):
+            return True
+
+        positive_states = {
+            AFCLaneState.TOOLED,
+            AFCLaneState.TOOL_LOADED,
+        }
+
+        if status in positive_states:
+            return True
+
+        if feed_active and status == AFCLaneState.TOOL_LOADING:
+            if getattr(lane, "load_state", False):
+                return True
+
+        if latched:
+            if not extruder_lane or extruder_lane == lane_name:
+                return True
+
+        negative_states = {
+            AFCLaneState.NONE,
+            AFCLaneState.ERROR,
+            AFCLaneState.HUB_LOADING,
+            AFCLaneState.EJECTING,
+            AFCLaneState.CALIBRATING,
+            AFCLaneState.INFINITE_RUNOUT,
+            AFCLaneState.TOOL_UNLOADING,
+        }
+
+        if status in negative_states:
+            if lane_name:
+                self._lane_feed_activity[lane_name] = False
+            return False
+
+        if extruder_lane and lane_name and extruder_lane != lane_name:
+            self._lane_feed_activity[lane_name] = False
+            return False
+
+        if latched is False:
+            return False
+
+        if feed_active and status == AFCLaneState.LOADED:
+            return True
+
+        return None
+
+    def _set_virtual_tool_sensor_state(
+        self, filament_present: bool, eventtime: float, lane_name: Optional[str] = None
+    ) -> None:
+        """Update the cached virtual sensor and extruder state."""
+
+        if not self._ensure_virtual_tool_sensor():
+            return
+
+        sensor = self._virtual_tool_sensor
+        helper = getattr(sensor, "runout_helper", None)
+        if helper is None:
+            return
+
+        try:
+            helper.note_filament_present(eventtime, filament_present)
+        except TypeError:
+            helper.note_filament_present(is_filament_present=filament_present)
+
+        setattr(sensor, "filament_present", filament_present)
+
+        extruder = getattr(self, "extruder_obj", None)
+        if extruder is not None:
+            extruder.tool_start_state = filament_present
+
+        self._last_virtual_tool_state = bool(filament_present)
+
+        if lane_name:
+            self._lane_tool_latches[lane_name] = bool(filament_present)
+            if filament_present:
+                self._lane_feed_activity[lane_name] = True
+            else:
+                self._lane_feed_activity[lane_name] = False
+
+    def lane_tool_loaded(self, lane):
+        """Update the virtual tool sensor when a lane loads into the tool."""
+
+        super().lane_tool_loaded(lane)
+
+        if not self._lane_matches_extruder(lane):
+            return
+
+        eventtime = self.reactor.monotonic()
+        lane_name = getattr(lane, "name", None)
+        self._set_virtual_tool_sensor_state(True, eventtime, lane_name)
+
+    def lane_tool_unloaded(self, lane):
+        """Update the virtual tool sensor when a lane unloads from the tool."""
+
+        super().lane_tool_unloaded(lane)
+
+        if not self._lane_matches_extruder(lane):
+            return
+
+        eventtime = self.reactor.monotonic()
+        lane_name = getattr(lane, "name", None)
+        self._set_virtual_tool_sensor_state(False, eventtime, lane_name)
+
+    def _mirror_lane_to_virtual_sensor(self, lane, eventtime: float) -> None:
+        """Mirror a lane's load state into the AMS virtual tool sensor."""
+
+        if not self._lane_matches_extruder(lane):
+            return
+
+        desired_state = self._lane_reports_tool_filament(lane)
+        if desired_state is None:
+            return
+
+        if desired_state == self._last_virtual_tool_state:
+            return
+
+        lane_name = getattr(lane, "name", None)
+        self._set_virtual_tool_sensor_state(desired_state, eventtime, lane_name)
+
+    def _sync_virtual_tool_sensor(
+        self, eventtime: float, lane_name: Optional[str] = None
+    ) -> None:
+        """Align the AMS virtual tool sensor with the mapped lane state."""
+
+        if not self._ensure_virtual_tool_sensor():
+            return
+
+        desired_state: Optional[bool] = None
+        desired_lane: Optional[str] = None
+
+        if lane_name:
+            lane = self.lanes.get(lane_name)
+            if lane is not None and self._lane_matches_extruder(lane):
+                result = self._lane_reports_tool_filament(lane)
+                if result is not None:
+                    desired_state = result
+                    desired_lane = getattr(lane, "name", None)
+
+        if desired_state is None:
+            pending_false = None
+            for lane in self.lanes.values():
+                if not self._lane_matches_extruder(lane):
+                    continue
+
+                result = self._lane_reports_tool_filament(lane)
+                if result is None:
+                    continue
+
+                lane_id = getattr(lane, "name", None)
+                if result:
+                    desired_state = True
+                    desired_lane = lane_id
+                    break
+
+                if pending_false is None:
+                    pending_false = (False, lane_id)
+
+            if desired_state is None and pending_false is not None:
+                desired_state, desired_lane = pending_false
+
+        if desired_state is None or desired_state == self._last_virtual_tool_state:
+            return
+
+        self._set_virtual_tool_sensor_state(desired_state, eventtime, desired_lane)
+
+    cmd_SYNC_TOOL_SENSOR_help = (
+        "Synchronise the AMS virtual tool-start sensor with the assigned lane."
+    )
+
+    def _unit_matches(self, unit_value: Optional[str]) -> bool:
+        """Return True when a mux UNIT value targets this AMS instance."""
+
+        if not unit_value:
+            return True
+
+        normalized = unit_value.strip().strip('"').strip("'")
+        if not normalized:
+            return True
+
+        if normalized == self.name:
+            return True
+
+        lowered = normalized.lower()
+        if lowered == self.name.lower():
+            return True
+
+        # Accept config-style names that include the unit type prefix.
+        parts = normalized.replace("_", " ").replace("-", " ").split()
+        return any(part.lower() == self.name.lower() for part in parts)
+
+    def _resolve_lane_alias(self, identifier: Optional[str]) -> Optional[str]:
+        """Map common aliases (fps names, case variants) to lane objects."""
+
+        if not identifier:
+            return None
+
+        lookup = identifier.strip()
+        if not lookup:
+            return None
+
+        lane = self.lanes.get(lookup)
+        if lane is not None:
+            return lane.name
+
+        lowered = lookup.lower()
+        for lane in self.lanes.values():
+            if lane.name.lower() == lowered:
+                return lane.name
+
+            lane_map = getattr(lane, "map", None)
+            if isinstance(lane_map, str) and lane_map.lower() == lowered:
+                return lane.name
+
+        return None
+
+    def cmd_SYNC_TOOL_SENSOR(self, gcmd):
+        lane_name = gcmd.get("LANE", None)
+        if lane_name is None:
+            lane_name = gcmd.get("FPS", None)
+
+        lane_name = self._resolve_lane_alias(lane_name)
+        eventtime = self.reactor.monotonic()
+        self._sync_virtual_tool_sensor(eventtime, lane_name)
+
+    # ------------------------------------------------------------------
+    # Global sync command dispatching
+    # ------------------------------------------------------------------
+
+    def _register_sync_dispatcher(self) -> None:
+        """Ensure the shared sync command is available for all AMS units."""
+
+        cls = self.__class__
+        if not cls._sync_command_registered:
+            self.gcode.register_command(
+                "AFC_AMS_SYNC_TOOL_SENSOR",
+                cls._dispatch_sync_tool_sensor,
+                desc=self.cmd_SYNC_TOOL_SENSOR_help,
+            )
+            cls._sync_command_registered = True
+
+        cls._sync_instances[self.name] = self
+
+    @classmethod
+    def _extract_raw_param(cls, commandline: str, key: str) -> Optional[str]:
+        """Recover multi-word parameter values from the raw command line."""
+
+        if not commandline:
+            return None
+
+        key_upper = key.upper() + "="
+        command_upper = commandline.upper()
+        start = command_upper.find(key_upper)
+        if start == -1:
+            return None
+
+        start += len(key_upper)
+        remainder = commandline[start:]
+        match = re.search(r"\s[A-Z0-9_]+=|;", remainder)
+        end = start + match.start() if match else len(commandline)
+
+        value = commandline[start:end].strip()
+        if not value:
+            return None
+
+        if value[0] in "'\"" and value[-1] == value[0]:
+            value = value[1:-1]
+
+        return value
+
+    @classmethod
+    def _dispatch_sync_tool_sensor(cls, gcmd):
+        """Route sync requests to the correct AMS instance, tolerating spaces."""
+
+        unit_value = gcmd.get("UNIT", None)
+        if not unit_value:
+            unit_value = cls._extract_raw_param(gcmd.get_commandline(), "UNIT")
+
+        lane_name = gcmd.get("LANE", None)
+        if lane_name is None:
+            lane_name = gcmd.get("FPS", None)
+
+        if lane_name is None:
+            commandline = gcmd.get_commandline()
+            lane_name = cls._extract_raw_param(commandline, "LANE")
+            if lane_name is None:
+                lane_name = cls._extract_raw_param(commandline, "FPS")
+
+        for instance in cls._sync_instances.values():
+            if not instance._unit_matches(unit_value):
+                continue
+
+            resolved_lane = instance._resolve_lane_alias(lane_name)
+            eventtime = instance.reactor.monotonic()
+            instance._sync_virtual_tool_sensor(eventtime, resolved_lane)
+
+    def system_Test(self, cur_lane, delay, assignTcmd, enable_movement):
+        """Validate AMS lane state without attempting any motion."""
+
+        msg = ""
+        succeeded = True
+
+        cur_lane.unsync_to_extruder(False)
+        self.afc.reactor.pause(self.afc.reactor.monotonic() + 0.7)
+
+        if not cur_lane.prep_state:
+            if not cur_lane.load_state:
+                self.afc.function.afc_led(cur_lane.led_not_ready, cur_lane.led_index)
+                msg += '<span class=success--text>EMPTY READY FOR SPOOL</span>'
+            else:
+                self.afc.function.afc_led(cur_lane.led_fault, cur_lane.led_index)
+                msg += '<span class=error--text> NOT READY</span>'
+                cur_lane.do_enable(False)
+                msg = '<span class=error--text>CHECK FILAMENT Prep: False - Load: True</span>'
+                succeeded = False
+        else:
+            self.afc.function.afc_led(cur_lane.led_ready, cur_lane.led_index)
+            msg += '<span class=success--text>LOCKED</span>'
+            if not cur_lane.load_state:
+                msg += '<span class=error--text> NOT LOADED</span>'
+                self.afc.function.afc_led(cur_lane.led_not_ready, cur_lane.led_index)
+                succeeded = False
+            else:
+                cur_lane.status = AFCLaneState.LOADED
+                msg += '<span class=success--text> AND LOADED</span>'
+                self.afc.function.afc_led(cur_lane.led_spool_illum, cur_lane.led_spool_index)
+
+                if cur_lane.tool_loaded:
+                    tool_ready = (
+                        cur_lane.get_toolhead_pre_sensor_state()
+                        or cur_lane.extruder_obj.tool_start == "buffer"
+                        or cur_lane.extruder_obj.tool_end_state
+                    )
+                    if tool_ready and cur_lane.extruder_obj.lane_loaded == cur_lane.name:
+                        cur_lane.sync_to_extruder()
+                        msg += '<span class=primary--text> in ToolHead</span>'
+                        if cur_lane.extruder_obj.tool_start == "buffer":
+                            msg += (
+                                '<span class=warning--text>'
+                                ' Ram sensor enabled, confirm tool is loaded</span>'
+                            )
+                        if self.afc.function.get_current_lane() == cur_lane.name:
+                            self.afc.spool.set_active_spool(cur_lane.spool_id)
+                            cur_lane.unit_obj.lane_tool_loaded(cur_lane)
+                            cur_lane.status = AFCLaneState.TOOLED
+                        cur_lane.enable_buffer()
+                    elif tool_ready:
+                        msg += (
+                            '<span class=error--text> error in ToolHead. '
+                            'Lane identified as loaded '
+                            'but not identified as loaded in extruder</span>'
+                        )
+                        succeeded = False
+
+        if assignTcmd:
+            self.afc.function.TcmdAssign(cur_lane)
+        cur_lane.do_enable(False)
+        self.logger.info(
+            '{lane_name} tool cmd: {tcmd:3} {msg}'.format(
+                lane_name=cur_lane.name, tcmd=cur_lane.map, msg=msg
+            )
+        )
+        cur_lane.set_afc_prep_done()
+        return succeeded
+
+    def handle_ready(self):
+        """Resolve the OpenAMS object once Klippy is ready."""
+
+        if self.hardware_service is not None:
+            self.oams = self.hardware_service.resolve_controller()
+        else:
+            self.oams = self.printer.lookup_object("oams " + self.oams_name, None)
+            if AMSHardwareService is not None and self.oams is not None:
+                try:
+                    self.hardware_service = AMSHardwareService.for_printer(
+                        self.printer, self.oams_name, self.logger
+                    )
+                    self.hardware_service.attach_controller(self.oams)
+                except Exception:
+                    self.logger.exception(
+                        "Failed to attach AMSHardwareService for %s", self.oams_name
+                    )
+        self.reactor.update_timer(self.timer, self.reactor.NOW)
+
+    def _update_shared_lane(self, lane, lane_val, eventtime):
+        """Synchronise shared prep/load sensor lanes without triggering errors."""
+
+        if lane_val == self._last_lane_states.get(lane.name):
+            return
+
+        if lane_val:
+            lane.load_state = False
+            try:
+                lane.prep_callback(eventtime, True)
+            finally:
+                lane.load_callback(eventtime, True)
+
+            self._mirror_lane_to_virtual_sensor(lane, eventtime)
+
+            if (
+                lane.prep_state
+                and lane.load_state
+                and lane.printer.state_message == "Printer is ready"
+                and getattr(lane, "_afc_prep_done", False)
+            ):
+                lane.status = AFCLaneState.LOADED
+                lane.unit_obj.lane_loaded(lane)
+                lane.afc.spool._set_values(lane)
+                lane._prep_capture_td1()
+        else:
+            lane.load_callback(eventtime, False)
+            lane.prep_callback(eventtime, False)
+
+            self._mirror_lane_to_virtual_sensor(lane, eventtime)
+
+            lane.tool_loaded = False
+            lane.loaded_to_hub = False
+            lane.status = AFCLaneState.NONE
+            lane.unit_obj.lane_unloaded(lane)
+            lane.td1_data = {}
+            lane.afc.spool.clear_values(lane)
+
+        lane.afc.save_vars()
+        self._last_lane_states[lane.name] = lane_val
+
+    def _apply_lane_sensor_state(self, lane, lane_val, eventtime):
+        """Apply a boolean lane sensor value using existing AFC callbacks."""
+
+        try:
+            share = getattr(lane, "ams_share_prep_load", False)
+        except Exception:
+            share = False
+
+        if share:
+            self._update_shared_lane(lane, lane_val, eventtime)
+            return
+
+        previous = self._last_lane_states.get(getattr(lane, "name", ""))
+
+        if previous is not None and bool(previous) == bool(lane_val):
+            return
+
+        try:
+            lane.load_callback(eventtime, lane_val)
+        except TypeError:
+            lane.load_callback(eventtime, load_state=lane_val)
+        except Exception:
+            self.logger.exception("Failed to update load sensor for lane %s", lane)
+
+        try:
+            lane.prep_callback(eventtime, lane_val)
+        except TypeError:
+            lane.prep_callback(eventtime, prep_state=lane_val)
+        except Exception:
+            self.logger.exception("Failed to update prep sensor for lane %s", lane)
+
+        self._mirror_lane_to_virtual_sensor(lane, eventtime)
+        lane_name = getattr(lane, "name", None)
+        if lane_name:
+            self._last_lane_states[lane_name] = bool(lane_val)
+
+    def _apply_lane_sensor_state(self, lane, lane_val, eventtime):
+        """Apply a boolean lane sensor value using existing AFC callbacks."""
+
+        try:
+            share = getattr(lane, "ams_share_prep_load", False)
+        except Exception:
+            share = False
+
+        if share:
+            self._update_shared_lane(lane, lane_val, eventtime)
+            return
+
+        previous = self._last_lane_states.get(getattr(lane, "name", ""))
+
+        if previous is not None and bool(previous) == bool(lane_val):
+            return
+
+        try:
+            lane.load_callback(eventtime, lane_val)
+        except TypeError:
+            lane.load_callback(eventtime, load_state=lane_val)
+        except Exception:
+            self.logger.exception("Failed to update load sensor for lane %s", lane)
+
+        try:
+            lane.prep_callback(eventtime, lane_val)
+        except TypeError:
+            lane.prep_callback(eventtime, prep_state=lane_val)
+        except Exception:
+            self.logger.exception("Failed to update prep sensor for lane %s", lane)
+
+        self._mirror_lane_to_virtual_sensor(lane, eventtime)
+        lane_name = getattr(lane, "name", None)
+        if lane_name:
+            self._last_lane_states[lane_name] = bool(lane_val)
+
+    def _sync_event(self, eventtime):
+        """Poll OpenAMS for state updates and propagate to lanes/hubs."""
+
+        try:
+            status = None
+            if self.hardware_service is not None:
+                status = self.hardware_service.poll_status()
+                if status is None:
+                    self.oams = self.hardware_service.resolve_controller()
+            elif self.oams is not None:
+                status = {
+                    "encoder_clicks": getattr(self.oams, "encoder_clicks", None),
+                    "f1s_hes_value": getattr(self.oams, "f1s_hes_value", None),
+                    "hub_hes_value": getattr(self.oams, "hub_hes_value", None),
+                }
+
+            if not status:
+                return eventtime + self.interval
+
+            encoder_clicks = status.get("encoder_clicks")
+            try:
+                encoder_clicks = int(encoder_clicks)
+            except Exception:
+                encoder_clicks = None
+
+            lane_values = status.get("f1s_hes_value")
+            hub_values = status.get("hub_hes_value")
+
+            active_lane_name = None
+            if encoder_clicks is not None:
+                last_clicks = self._last_encoder_clicks
+                if last_clicks is not None and encoder_clicks != last_clicks:
+                    current_loading = getattr(self.afc, "current_loading", None)
+                    if current_loading:
+                        lane = self.lanes.get(current_loading)
+                        if lane is not None and self._lane_matches_extruder(lane):
+                            active_lane_name = getattr(lane, "name", None)
+                    if active_lane_name is None:
+                        for lane in self.lanes.values():
+                            if self._lane_matches_extruder(lane) and getattr(lane, "status", None) == AFCLaneState.TOOL_LOADING:
+                                active_lane_name = getattr(lane, "name", None)
+                                break
+                    if active_lane_name:
+                        self._lane_feed_activity[active_lane_name] = True
+                self._last_encoder_clicks = encoder_clicks
+            elif encoder_clicks is None:
+                self._last_encoder_clicks = None
+
+            for lane in list(self.lanes.values()):
+                idx = getattr(lane, "index", 0) - 1
+                if idx < 0:
+                    continue
+
+                if lane_values is None or idx >= len(lane_values):
+                    continue
+
+                lane_val = bool(lane_values[idx])
+                if getattr(lane, "ams_share_prep_load", False):
+                    self._update_shared_lane(lane, lane_val, eventtime)
+                elif lane_val != self._last_lane_states.get(lane.name):
+                    lane.load_callback(eventtime, lane_val)
+                    lane.prep_callback(eventtime, lane_val)
+                    self._mirror_lane_to_virtual_sensor(lane, eventtime)
+                    self._last_lane_states[lane.name] = lane_val
+
+                if self.hardware_service is not None:
+                    hub_state = None
+                    if hub_values is not None and idx < len(hub_values):
+                        hub_state = bool(hub_values[idx])
+                    tool_state = self._lane_reports_tool_filament(lane)
+                    self.hardware_service.update_lane_snapshot(
+                        self.oams_name,
+                        lane.name,
+                        lane_val,
+                        hub_state,
+                        eventtime,
+                        spool_index=idx,
+                        tool_state=tool_state,
+                    )
+
+                hub = getattr(lane, "hub_obj", None)
+                if hub is None or hub_values is None or idx >= len(hub_values):
+                    continue
+
+                hub_val = bool(hub_values[idx])
+                if hub_val != self._last_hub_states.get(hub.name):
+                    hub.switch_pin_callback(eventtime, hub_val)
+                    fila = getattr(hub, "fila", None)
+                    if fila is not None:
+                        fila.runout_helper.note_filament_present(eventtime, hub_val)
+                    self._last_hub_states[hub.name] = hub_val
+            self._sync_virtual_tool_sensor(eventtime)
+        except Exception:
+            # Avoid stopping the reactor loop if OpenAMS query fails.
+            pass
+
+        return eventtime + self.interval
+
+    def _lane_for_spool_index(self, spool_index: Optional[int]):
+        if spool_index is None:
+            return None
+        for lane in self.lanes.values():
+            try:
+                idx = int(getattr(lane, "index", 0)) - 1
+            except Exception:
+                idx = -1
+            if idx == spool_index:
+                return lane
+        return None
+
+    def _resolve_lane_reference(self, lane_name: Optional[str]):
+        """Return a lane object by name, performing case-insensitive lookups."""
+
+        if not lane_name:
+            return None
+
+        lane = self.lanes.get(lane_name)
+        if lane is not None:
+            return lane
+
+        lowered = lane_name.lower()
+        for candidate_name, candidate in self.lanes.items():
+            if candidate_name.lower() == lowered:
+                return candidate
+        return None
+
+    def handle_runout_detected(
+        self,
+        spool_index: Optional[int],
+        monitor=None,
+        *,
+        lane_name: Optional[str] = None,
+    ) -> None:
+        """Handle runout notifications coming from OpenAMS monitors."""
+
+        lane = None
+        if lane_name:
+            lane = self.lanes.get(lane_name)
+            if lane is None:
+                lowered = lane_name.lower()
+                lane = next(
+                    (
+                        candidate
+                        for name, candidate in self.lanes.items()
+                        if name.lower() == lowered
+                    ),
+                    None,
+                )
+        if lane is None:
+            lane = self._lane_for_spool_index(spool_index)
+        if lane is None:
+            return
+
+        eventtime = self.reactor.monotonic()
+        try:
+            lane.handle_load_runout(eventtime, False)
+        except TypeError:
+            lane.handle_load_runout(eventtime, load_state=False)
+        except AttributeError:
+            self.logger.warning(
+                "Lane %s is missing load runout handler for AMS integration", lane
+            )
+
+    def handle_openams_lane_tool_state(
+        self,
+        lane_name: str,
+        loaded: bool,
+        *,
+        spool_index: Optional[int] = None,
+        eventtime: Optional[float] = None,
+    ) -> bool:
+        """Update lane/tool state in response to OpenAMS hardware events."""
+
+        lane = self._resolve_lane_reference(lane_name)
+        if lane is None:
+            self.logger.warning(
+                "OpenAMS reported lane %s but AFC unit %s cannot resolve it",
+                lane_name,
+                self.name,
+            )
+            return False
+
+        if eventtime is None:
+            try:
+                eventtime = self.reactor.monotonic()
+            except Exception:
+                eventtime = 0.0
+
+        lane_state = bool(loaded)
+        try:
+            self._apply_lane_sensor_state(lane, lane_state, eventtime)
+        except Exception:
+            self.logger.exception(
+                "Failed to mirror OpenAMS lane sensor state for %s", lane.name
+            )
+
+        if self.hardware_service is not None:
+            hub_state = getattr(lane, "loaded_to_hub", None)
+            tool_state = getattr(lane, "tool_loaded", None)
+            mapped_spool = spool_index
+            if mapped_spool is None:
+                try:
+                    mapped_spool = int(getattr(lane, "index", 0)) - 1
+                except Exception:
+                    mapped_spool = None
+            try:
+                self.hardware_service.update_lane_snapshot(
+                    self.oams_name,
+                    lane.name,
+                    lane_state,
+                    hub_state if hub_state is not None else None,
+                    eventtime,
+                    spool_index=mapped_spool,
+                    tool_state=tool_state if tool_state is not None else lane_state,
+                )
+            except Exception:
+                self.logger.exception(
+                    "Failed to update shared lane snapshot for %s", lane.name
+                )
+
+        afc_function = getattr(self.afc, "function", None)
+
+        if lane_state:
+            if afc_function is not None:
+                try:
+                    afc_function.unset_lane_loaded()
+                except Exception:
+                    self.logger.exception("Failed to unset previously loaded lane")
+            try:
+                lane.set_loaded()
+            except Exception:
+                self.logger.exception("Failed to mark lane %s as loaded", lane.name)
+            try:
+                lane.sync_to_extruder()
+            except Exception:
+                self.logger.exception("Failed to sync lane %s to extruder", lane.name)
+            if afc_function is not None:
+                try:
+                    afc_function.handle_activate_extruder()
+                except Exception:
+                    self.logger.exception(
+                        "Failed to activate extruder after loading lane %s",
+                        lane.name,
+                    )
+            try:
+                self.afc.save_vars()
+            except Exception:
+                self.logger.exception("Failed to persist AFC state after lane load")
+            try:
+                self.select_lane(lane)
+            except Exception:
+                self.logger.debug(
+                    "Unable to select lane %s during OpenAMS load", lane.name
+                )
+            return True
+
+        current_lane = None
+        if afc_function is not None:
+            try:
+                current_lane = afc_function.get_current_lane_obj()
+            except Exception:
+                current_lane = None
+
+        if current_lane is lane and afc_function is not None:
+            try:
+                afc_function.unset_lane_loaded()
+            except Exception:
+                self.logger.exception(
+                    "Failed to unset currently loaded lane %s", lane.name
+                )
+            return True
+
+        if getattr(lane, "tool_loaded", False):
+            try:
+                lane.unsync_to_extruder()
+            except Exception:
+                self.logger.exception(
+                    "Failed to unsync lane %s from extruder", lane.name
+                )
+            try:
+                lane.set_unloaded()
+            except Exception:
+                self.logger.exception("Failed to mark lane %s as unloaded", lane.name)
+            try:
+                self.afc.save_vars()
+            except Exception:
+                self.logger.exception(
+                    "Failed to persist AFC state after unloading lane %s",
+                    lane.name,
+                )
+        return True
+
+    def check_runout(self, lane=None):
+        if lane is None:
+            return False
+        if getattr(lane, "unit_obj", None) is not self:
+            return False
+        try:
+            is_printing = self.afc.function.is_printing()
+        except Exception:
+            is_printing = False
+        return bool(is_printing)
+
+    def _lane_for_spool_index(self, spool_index: Optional[int]):
+        if spool_index is None:
+            return None
+        for lane in self.lanes.values():
+            try:
+                idx = int(getattr(lane, "index", 0)) - 1
+            except Exception:
+                idx = -1
+            if idx == spool_index:
+                return lane
+        return None
+
+    def _resolve_lane_reference(self, lane_name: Optional[str]):
+        """Return a lane object by name, performing case-insensitive lookups."""
+
+        if not lane_name:
+            return None
+
+        lane = self.lanes.get(lane_name)
+        if lane is not None:
+            return lane
+
+        lowered = lane_name.lower()
+        for candidate_name, candidate in self.lanes.items():
+            if candidate_name.lower() == lowered:
+                return candidate
+        return None
+
+    def handle_runout_detected(
+        self,
+        spool_index: Optional[int],
+        monitor=None,
+        *,
+        lane_name: Optional[str] = None,
+    ) -> None:
+        """Handle runout notifications coming from OpenAMS monitors."""
+
+        lane = None
+        if lane_name:
+            lane = self.lanes.get(lane_name)
+            if lane is None:
+                lowered = lane_name.lower()
+                lane = next(
+                    (
+                        candidate
+                        for name, candidate in self.lanes.items()
+                        if name.lower() == lowered
+                    ),
+                    None,
+                )
+        if lane is None:
+            lane = self._lane_for_spool_index(spool_index)
+        if lane is None:
+            return
+
+        eventtime = self.reactor.monotonic()
+        try:
+            lane.handle_load_runout(eventtime, False)
+        except TypeError:
+            lane.handle_load_runout(eventtime, load_state=False)
+        except AttributeError:
+            self.logger.warning(
+                "Lane %s is missing load runout handler for AMS integration", lane
+            )
+
+    def handle_openams_lane_tool_state(
+        self,
+        lane_name: str,
+        loaded: bool,
+        *,
+        spool_index: Optional[int] = None,
+        eventtime: Optional[float] = None,
+    ) -> bool:
+        """Update lane/tool state in response to OpenAMS hardware events."""
+
+        lane = self._resolve_lane_reference(lane_name)
+        if lane is None:
+            self.logger.warning(
+                "OpenAMS reported lane %s but AFC unit %s cannot resolve it",
+                lane_name,
+                self.name,
+            )
+            return False
+
+        if eventtime is None:
+            try:
+                eventtime = self.reactor.monotonic()
+            except Exception:
+                eventtime = 0.0
+
+        lane_state = bool(loaded)
+        try:
+            self._apply_lane_sensor_state(lane, lane_state, eventtime)
+        except Exception:
+            self.logger.exception(
+                "Failed to mirror OpenAMS lane sensor state for %s", lane.name
+            )
+
+        if self.hardware_service is not None:
+            hub_state = getattr(lane, "loaded_to_hub", None)
+            tool_state = getattr(lane, "tool_loaded", None)
+            mapped_spool = spool_index
+            if mapped_spool is None:
+                try:
+                    mapped_spool = int(getattr(lane, "index", 0)) - 1
+                except Exception:
+                    mapped_spool = None
+            try:
+                self.hardware_service.update_lane_snapshot(
+                    self.oams_name,
+                    lane.name,
+                    lane_state,
+                    hub_state if hub_state is not None else None,
+                    eventtime,
+                    spool_index=mapped_spool,
+                    tool_state=tool_state if tool_state is not None else lane_state,
+                )
+            except Exception:
+                self.logger.exception(
+                    "Failed to update shared lane snapshot for %s", lane.name
+                )
+
+        afc_function = getattr(self.afc, "function", None)
+
+        if lane_state:
+            if afc_function is not None:
+                try:
+                    afc_function.unset_lane_loaded()
+                except Exception:
+                    self.logger.exception("Failed to unset previously loaded lane")
+            try:
+                lane.set_loaded()
+            except Exception:
+                self.logger.exception("Failed to mark lane %s as loaded", lane.name)
+            try:
+                lane.sync_to_extruder()
+            except Exception:
+                self.logger.exception("Failed to sync lane %s to extruder", lane.name)
+            if afc_function is not None:
+                try:
+                    afc_function.handle_activate_extruder()
+                except Exception:
+                    self.logger.exception(
+                        "Failed to activate extruder after loading lane %s",
+                        lane.name,
+                    )
+            try:
+                self.afc.save_vars()
+            except Exception:
+                self.logger.exception("Failed to persist AFC state after lane load")
+            try:
+                self.select_lane(lane)
+            except Exception:
+                self.logger.debug(
+                    "Unable to select lane %s during OpenAMS load", lane.name
+                )
+            return True
+
+        current_lane = None
+        if afc_function is not None:
+            try:
+                current_lane = afc_function.get_current_lane_obj()
+            except Exception:
+                current_lane = None
+
+        if current_lane is lane and afc_function is not None:
+            try:
+                afc_function.unset_lane_loaded()
+            except Exception:
+                self.logger.exception(
+                    "Failed to unset currently loaded lane %s", lane.name
+                )
+            return True
+
+        if getattr(lane, "tool_loaded", False):
+            try:
+                lane.unsync_to_extruder()
+            except Exception:
+                self.logger.exception(
+                    "Failed to unsync lane %s from extruder", lane.name
+                )
+            try:
+                lane.set_unloaded()
+            except Exception:
+                self.logger.exception("Failed to mark lane %s as unloaded", lane.name)
+            try:
+                self.afc.save_vars()
+            except Exception:
+                self.logger.exception(
+                    "Failed to persist AFC state after unloading lane %s",
+                    lane.name,
+                )
+        return True
+
+    def check_runout(self, lane=None):
+        if lane is None:
+            return False
+        if getattr(lane, "unit_obj", None) is not self:
+            return False
+        try:
+            is_printing = self.afc.function.is_printing()
+        except Exception:
+            is_printing = False
+        return bool(is_printing)
+
+    def _lane_for_spool_index(self, spool_index: Optional[int]):
+        if spool_index is None:
+            return None
+        for lane in self.lanes.values():
+            try:
+                idx = int(getattr(lane, "index", 0)) - 1
+            except Exception:
+                idx = -1
+            if idx == spool_index:
+                return lane
+        return None
+
+    def handle_runout_detected(
+        self,
+        spool_index: Optional[int],
+        monitor=None,
+        *,
+        lane_name: Optional[str] = None,
+    ) -> None:
+        """Handle runout notifications coming from OpenAMS monitors."""
+
+        lane = None
+        if lane_name:
+            lane = self.lanes.get(lane_name)
+            if lane is None:
+                lowered = lane_name.lower()
+                lane = next(
+                    (
+                        candidate
+                        for name, candidate in self.lanes.items()
+                        if name.lower() == lowered
+                    ),
+                    None,
+                )
+        if lane is None:
+            lane = self._lane_for_spool_index(spool_index)
+        if lane is None:
+            return
+
+        eventtime = self.reactor.monotonic()
+        try:
+            lane.handle_load_runout(eventtime, False)
+        except TypeError:
+            lane.handle_load_runout(eventtime, load_state=False)
+        except AttributeError:
+            self.logger.warning(
+                "Lane %s is missing load runout handler for AMS integration", lane
+            )
+
+    def check_runout(self, lane=None):
+        if lane is None:
+            return False
+        if getattr(lane, "unit_obj", None) is not self:
+            return False
+        try:
+            is_printing = self.afc.function.is_printing()
+        except Exception:
+            is_printing = False
+        return bool(is_printing)
+
+
+def load_config_prefix(config):
+    return afcAMS(config)
+
+
+def _patch_lane_pre_sensor_for_ams() -> None:
+    """Patch AFCLane.get_toolhead_pre_sensor_state for AMS virtual sensors."""
+
+    if _ORIGINAL_LANE_PRE_SENSOR is None:
+        return
+
+    if getattr(AFCLane, "_ams_pre_sensor_patched", False):
+        return
+
+    def _ams_get_toolhead_pre_sensor_state(self, *args, **kwargs):
+        unit = getattr(self, "unit_obj", None)
+        if not isinstance(unit, afcAMS):
+            return _ORIGINAL_LANE_PRE_SENSOR(self, *args, **kwargs)
+
+        reactor = getattr(unit, "reactor", None)
+        eventtime = None
+        if reactor is not None:
+            try:
+                eventtime = reactor.monotonic()
+            except Exception:
+                eventtime = None
+
+        if eventtime is not None:
+            try:
+                unit._sync_event(eventtime)
+            except Exception:
+                pass
+        else:
+            eventtime = 0.0
+
+        try:
+            unit._sync_virtual_tool_sensor(eventtime, self.name)
+        except Exception:
+            pass
+
+        result = _ORIGINAL_LANE_PRE_SENSOR(self, *args, **kwargs)
+
+        if result:
+            return bool(result)
+
+        desired_state = unit._lane_reports_tool_filament(self)
+        if desired_state is None:
+            desired_state = False
+
+        if desired_state:
+            try:
+                unit._set_virtual_tool_sensor_state(desired_state, eventtime)
+            except Exception:
+                pass
+            return True
+
+        return bool(result)
+
+    AFCLane.get_toolhead_pre_sensor_state = _ams_get_toolhead_pre_sensor_state
+    AFCLane._ams_pre_sensor_patched = True
+
+
+_patch_lane_pre_sensor_for_ams()