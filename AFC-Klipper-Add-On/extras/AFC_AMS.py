"""AMS integration helpers for Armored Turtle AFC."""

from __future__ import annotations

import re
import traceback
from textwrap import dedent
from typing import Dict, Optional

from configparser import Error as ConfigError


class _VirtualRunoutHelper:
    """Minimal runout helper used by AMS-managed virtual sensors."""

    def __init__(self, printer, name, runout_cb=None, enable_runout=False):
        self.printer = printer
        self._reactor = printer.get_reactor()
        self.name = name
        self.runout_callback = runout_cb
        self.sensor_enabled = bool(enable_runout)
        self.filament_present = False
        self.insert_gcode = None
        self.runout_gcode = None
        self.event_delay = 0.0
        self.min_event_systime = self._reactor.NEVER

    def note_filament_present(self, eventtime=None, is_filament_present=False, **_kwargs):
        if eventtime is None:
            eventtime = self._reactor.monotonic()

        new_state = bool(is_filament_present)
        if new_state == self.filament_present:
            return

        self.filament_present = new_state

        if (
            not new_state
            and self.sensor_enabled
            and callable(self.runout_callback)
        ):
            try:
                self.runout_callback(eventtime)
            except TypeError:
                self.runout_callback(eventtime=eventtime)

    def get_status(self, _eventtime=None):
        return {
            "filament_detected": bool(self.filament_present),
            "enabled": bool(self.sensor_enabled),
        }


class _VirtualFilamentSensor:
    """Lightweight filament sensor placeholder for AMS virtual pins."""

    QUERY_HELP = "Query the status of the Filament Sensor"
    SET_HELP = "Sets the filament sensor on/off"

    def __init__(self, printer, name, show_in_gui=True, runout_cb=None, enable_runout=False):
        self.printer = printer
        self.name = name
        self._object_name = f"filament_switch_sensor {name}"
        self.runout_helper = _VirtualRunoutHelper(
            printer,
            name,
            runout_cb=runout_cb,
            enable_runout=enable_runout,
        )

        objects = getattr(printer, "objects", None)
        if isinstance(objects, dict):
            objects.setdefault(self._object_name, self)
            if not show_in_gui:
                hidden_key = "_" + self._object_name
                objects[hidden_key] = objects.pop(self._object_name)

        gcode = printer.lookup_object("gcode")
        try:
            gcode.register_mux_command(
                "QUERY_FILAMENT_SENSOR",
                "SENSOR",
                name,
                self.cmd_QUERY_FILAMENT_SENSOR,
                desc=self.QUERY_HELP,
            )
        except Exception:
            pass

        try:
            gcode.register_mux_command(
                "SET_FILAMENT_SENSOR",
                "SENSOR",
                name,
                self.cmd_SET_FILAMENT_SENSOR,
                desc=self.SET_HELP,
            )
        except Exception:
            pass

    def get_status(self, eventtime):
        return self.runout_helper.get_status(eventtime)

    def cmd_QUERY_FILAMENT_SENSOR(self, gcmd):
        status = self.runout_helper.get_status(None)
        if status["filament_detected"]:
            msg = f"Filament Sensor {self.name}: filament detected"
        else:
            msg = f"Filament Sensor {self.name}: filament not detected"
        gcmd.respond_info(msg)

    def cmd_SET_FILAMENT_SENSOR(self, gcmd):
        self.runout_helper.sensor_enabled = bool(gcmd.get_int("ENABLE", 1))

try:  # pragma: no cover - defensive guard for runtime import errors
    from extras.AFC_unit import afcUnit
except Exception as exc:  # pragma: no cover - defensive guard
    raise ConfigError(
        "Error when trying to import AFC_unit\n{trace}".format(
            trace=traceback.format_exc()
        )
    ) from exc

try:  # pragma: no cover - defensive guard for runtime import errors
    from extras.AFC_lane import AFCLane, AFCLaneState
    from extras.AFC_utils import add_filament_switch
    import extras.AFC_extruder as _afc_extruder_mod
except Exception as exc:  # pragma: no cover - defensive guard
    raise ConfigError(
        "Error when trying to import AFC_lane\n{trace}".format(
            trace=traceback.format_exc()
        )
    ) from exc


try:  # pragma: no cover - optional at config parse time
    from extras.ams_integration import AMSHardwareService, AMSRunoutCoordinator
except Exception:  # pragma: no cover - integration may be absent during import
    AMSHardwareService = None
    AMSRunoutCoordinator = None


_ORIGINAL_LANE_PRE_SENSOR = getattr(AFCLane, "get_toolhead_pre_sensor_state", None)


def _normalize_extruder_name(name: Optional[str]) -> Optional[str]:
    """Return a case-insensitive token for comparing extruder aliases."""
<<<<<<< HEAD

    if not name or not isinstance(name, str):
        return None

    normalized = name.strip()
    if not normalized:
        return None

    lowered = normalized.lower()
    if lowered.startswith("ams_"):
        lowered = lowered[4:]

=======

    if not name or not isinstance(name, str):
        return None

    normalized = name.strip()
    if not normalized:
        return None

    lowered = normalized.lower()
    if lowered.startswith("ams_"):
        lowered = lowered[4:]

>>>>>>> ab8aa76b
    return lowered or None


def _normalize_ams_pin_value(pin_value) -> Optional[str]:
    """Return the cleaned AMS_* token stripped of comments and modifiers."""

    if not isinstance(pin_value, str):
        return None

    cleaned = pin_value.strip()
    if not cleaned:
        return None

    # Remove any inline comments commonly used to preserve original pins.
    for comment_char in ("#", ";"):
        idx = cleaned.find(comment_char)
        if idx != -1:
            cleaned = cleaned[:idx].strip()
    if not cleaned:
        return None

    while cleaned and cleaned[0] in "!^":
        cleaned = cleaned[1:]

    return cleaned or None


SYNC_INTERVAL = 2.0


def _patch_extruder_for_virtual_ams() -> None:
    """Patch AFC extruders so AMS_* tool pins avoid config-time errors."""

    extruder_cls = getattr(_afc_extruder_mod, "AFCExtruder", None)
    if extruder_cls is None or getattr(extruder_cls, "_ams_virtual_tool_patched", False):
        return

    base_init = extruder_cls.__init__

    class _ProxyConfig:
        def __init__(self, original):
            self._original = original

        def get(self, key, *args, **kwargs):
            if key == "pin_tool_start":
                return "buffer"
            return self._original.get(key, *args, **kwargs)

        def __getattr__(self, item):
            return getattr(self._original, item)

    def _patched_init(self, config):
        try:
            pin_value = config.get("pin_tool_start", None)
        except Exception:
            pin_value = None

        normalized = _normalize_ams_pin_value(pin_value)
        proxy_config = config

        if normalized:
            if normalized.upper().startswith("AMS_"):
                proxy_config = _ProxyConfig(config)
            else:
                normalized = None

        base_init(self, proxy_config)

        if not normalized:
            return

        show_sensor = getattr(self, "enable_sensors_in_gui", True)
        enable_runout = getattr(self, "enable_runout", False)
        runout_cb = getattr(self, "handle_start_runout", None)

        setattr(self, "_ams_virtual_tool_name", normalized)

        # OpenAMS is responsible for dispatching runout events for AMS tool
        # start sensors, so keep the virtual Klipper sensor purely for state
        # reporting and disable the local runout callback wiring.
        virtual = _VirtualFilamentSensor(
            self.printer,
            normalized,
            show_in_gui=show_sensor,
            runout_cb=None,
            enable_runout=False,
        )

        self.tool_start = pin_value
        self.fila_tool_start = virtual
        self.tool_start_state = bool(virtual.runout_helper.filament_present)

    extruder_cls.__init__ = _patched_init
    extruder_cls._ams_virtual_tool_patched = True


_patch_extruder_for_virtual_ams()


class afcAMS(afcUnit):
    """AFC unit subclass that synchronises state with OpenAMS."""

    _sync_command_registered = False
    _sync_instances: Dict[str, "afcAMS"] = {}

    def __init__(self, config):
        super().__init__(config)
        self.type = "AMS"

        # OpenAMS specific options
        self.oams_name = config.get("oams", "oams1")
        self.interval = config.getfloat("interval", SYNC_INTERVAL, above=0.0)

        self.reactor = self.printer.get_reactor()
        self.timer = self.reactor.register_timer(self._sync_event)
        self.printer.register_event_handler("klippy:ready", self.handle_ready)

        # Track previous sensor state to only forward changes
        self._last_lane_states: Dict[str, bool] = {}
        self._last_hub_states: Dict[str, bool] = {}
        self._virtual_tool_sensor = None
        self._last_virtual_tool_state: Optional[bool] = None
        self._lane_tool_latches: Dict[str, bool] = {}
        self._lane_tool_latches_by_lane: Dict[object, bool] = {}
        self._lane_feed_activity: Dict[str, bool] = {}
        self._lane_feed_activity_by_lane: Dict[object, bool] = {}
        self._last_encoder_clicks: Optional[int] = None
        self.oams = None
        self.hardware_service = None

        if AMSRunoutCoordinator is not None:
            self.hardware_service = AMSRunoutCoordinator.register_afc_unit(self)
        elif AMSHardwareService is not None:
            self.hardware_service = AMSHardwareService.for_printer(
                self.printer, self.oams_name, self.logger
            )

        self._register_sync_dispatcher()

    def handle_connect(self):
        """Initialise the AMS unit and configure custom logos."""
        super().handle_connect()

        self._ensure_virtual_tool_sensor()

        # AMS lanes report their state via OpenAMS so default them until the
        # first poll comes back.
        for lane in self.lanes.values():
            lane.prep_state = False
            lane.load_state = False
            lane.status = AFCLaneState.NONE
            lane.ams_share_prep_load = getattr(lane, "load", None) is None

        first_leg = (
            "<span class=warning--text>|</span>"
            "<span class=error--text>_</span>"
        )
        second_leg = f"{first_leg}<span class=warning--text>|</span>"
        self.logo = dedent(
            """\
            <span class=success--text>R  _____     ____
            E /      \\  |  </span><span class=info--text>o</span><span class=success--text> |
            A |       |/ ___/
            D |_________/
            Y {first}{second} {first}{second}
              {name}
            </span>
            """
        ).format(first=first_leg, second=second_leg, name=self.name)

        self.logo_error = dedent(
            """\
            <span class=error--text>E  _ _   _ _
            R |_|_|_|_|_|
            R |         \\____
            O |              \\
            R |          |\\ <span class=secondary--text>X</span> |
            ! \\_________/ |___|
              {name}
            </span>
            """
        ).format(name=self.name)

    def _ensure_virtual_tool_sensor(self) -> bool:
        """Resolve or create the virtual tool-start sensor for AMS extruders."""

        if self._virtual_tool_sensor is not None:
            return True

        extruder = getattr(self, "extruder_obj", None)
        if extruder is None:
            return False

        tool_pin = getattr(extruder, "tool_start", None)
        normalized = _normalize_ams_pin_value(tool_pin)
        if normalized is None:
            normalized = getattr(extruder, "_ams_virtual_tool_name", None)

        if not normalized or normalized.lower() in {"buffer", "none", "unknown"}:
            return False

        original_pin = tool_pin
        if not normalized.upper().startswith("AMS_"):
            return False

        sensor = getattr(extruder, "fila_tool_start", None)
        if sensor is None:
            sensor = self.printer.lookup_object(
                f"filament_switch_sensor {normalized}", None
            )

        if sensor is None:
            pins = self.printer.lookup_object("pins")
            if not getattr(self.afc, "_virtual_ams_chip_registered", False):
                try:
                    pins.register_chip("afc_virtual_ams", self.afc)
                except Exception:
                    return False
                else:
                    self.afc._virtual_ams_chip_registered = True

            enable_gui = getattr(extruder, "enable_sensors_in_gui", True)
            runout_cb = getattr(extruder, "handle_start_runout", None)
            enable_runout = getattr(extruder, "enable_runout", False)
            debounce = getattr(extruder, "debounce_delay", 0.0)

            try:
                created = add_filament_switch(
                    normalized,
                    f"afc_virtual_ams:{normalized}",
                    self.printer,
                    enable_gui,
                    runout_cb,
                    enable_runout,
                    debounce,
                )
            except TypeError:
                try:
                    created = add_filament_switch(
                        normalized,
                        f"afc_virtual_ams:{normalized}",
                        self.printer,
                        enable_gui,
                    )
                except Exception:
                    return False
            except Exception:
                return False

            sensor = created[0] if isinstance(created, tuple) else created

        helper = getattr(sensor, "runout_helper", None)
        if helper is None:
            return False

        # Ensure OpenAMS owns the runout handling by disabling any
        # automatically wired callbacks on the virtual sensor helper.
        helper.runout_callback = None
        helper.sensor_enabled = False

        filament_present = getattr(helper, "filament_present", None)
        if filament_present is not None:
            self._last_virtual_tool_state = bool(filament_present)

        if getattr(extruder, "fila_tool_start", None) is None:
            extruder.fila_tool_start = sensor

        extruder.tool_start = original_pin
        self._virtual_tool_sensor = sensor

        # Maintain legacy filament sensor aliases so existing macros keep
        # functioning even though the physical switch has been replaced by an
        # OpenAMS-provided virtual sensor.
        alias_token = None
        try:
            alias_token = f"{extruder.name}_tool_start"
        except Exception:
            alias_token = None

        if alias_token:
            alias_object = f"filament_switch_sensor {alias_token}"
            objects = getattr(self.printer, "objects", None)
            if isinstance(objects, dict):
                previous = objects.get(alias_object)
                if previous is None or previous is sensor:
                    objects[alias_object] = sensor

            try:
                gcode = self.printer.lookup_object("gcode")
            except Exception:
                gcode = None

            if gcode is not None:
                for command, handler, desc in (
                    (
                        "QUERY_FILAMENT_SENSOR",
                        sensor.cmd_QUERY_FILAMENT_SENSOR,
                        sensor.QUERY_HELP,
                    ),
                    (
                        "SET_FILAMENT_SENSOR",
                        sensor.cmd_SET_FILAMENT_SENSOR,
                        sensor.SET_HELP,
                    ),
                ):
                    try:
                        gcode.register_mux_command(
                            command,
                            "SENSOR",
                            alias_token,
                            handler,
                            desc=desc,
                        )
                    except Exception:
                        pass

        return True

    def _lane_matches_extruder(self, lane) -> bool:
        """Return True if the lane is mapped to this AMS unit's extruder."""

        extruder_name = getattr(self, "extruder", None)
        unit_extruder_obj = getattr(self, "extruder_obj", None)
        if not extruder_name:
            return False

        lane_extruder = getattr(lane, "extruder_name", None)
        if lane_extruder is None:
            lane_extruder_obj = getattr(lane, "extruder_obj", None)
            lane_extruder = getattr(lane_extruder_obj, "name", None)
        else:
            lane_extruder_obj = getattr(lane, "extruder_obj", None)
<<<<<<< HEAD

        if unit_extruder_obj is not None and lane_extruder_obj is unit_extruder_obj:
            return True
=======

        if unit_extruder_obj is not None and lane_extruder_obj is unit_extruder_obj:
            return True

        if lane_extruder == extruder_name:
            return True

        normalized_lane = _normalize_extruder_name(lane_extruder)
        normalized_unit = _normalize_extruder_name(extruder_name)

        if normalized_lane and normalized_unit and normalized_lane == normalized_unit:
            return True

        return False

    def _lane_reports_tool_filament(self, lane) -> Optional[bool]:
        """Return the best-known tool filament state for a lane."""

        if lane is None:
            return None

        lane_name = self._canonical_lane_name(getattr(lane, "name", None))
        latched = None
        if lane is not None:
            latched = self._lane_tool_latches_by_lane.get(lane)
        if latched is None and lane_name:
            latched = self._lane_tool_latches.get(lane_name)

        if latched is False:
            return False

        load_state = getattr(lane, "load_state", None)
        status = getattr(lane, "status", None)
        extruder = getattr(lane, "extruder_obj", None)
        extruder_lane = getattr(extruder, "lane_loaded", None)
        feed_active = None
        if lane is not None:
            feed_active = self._lane_feed_activity_by_lane.get(lane)
        if feed_active is None and lane_name:
            feed_active = self._lane_feed_activity.get(lane_name)

        if load_state is not None:
            return bool(load_state)

        if load_state is not None:
            return bool(load_state)
>>>>>>> ab8aa76b

        if lane_extruder == extruder_name:
            return True

        normalized_lane = _normalize_extruder_name(lane_extruder)
        normalized_unit = _normalize_extruder_name(extruder_name)

        if normalized_lane and normalized_unit and normalized_lane == normalized_unit:
            return True

        return False

<<<<<<< HEAD
    def _lane_reports_tool_filament(self, lane) -> Optional[bool]:
        """Return the best-known tool filament state for a lane."""

        if lane is None:
            return None

        load_state = getattr(lane, "load_state", None)
        if load_state is not None:
            return bool(load_state)
=======
        if status in negative_states:
            if lane_name:
                canonical_lane = self._canonical_lane_name(lane_name)
                if canonical_lane:
                    self._lane_feed_activity[canonical_lane] = False
            if lane is not None:
                self._lane_feed_activity_by_lane[lane] = False
            return False

        if extruder_lane and lane_name and extruder_lane != lane_name:
            canonical_lane = self._canonical_lane_name(lane_name)
            if canonical_lane:
                self._lane_feed_activity[canonical_lane] = False
            if lane is not None:
                self._lane_feed_activity_by_lane[lane] = False
            return False
>>>>>>> ab8aa76b

        if getattr(lane, "tool_loaded", False):
            return True

        return None

    def _set_virtual_tool_sensor_state(
        self,
        filament_present: bool,
        eventtime: float,
        lane_name: Optional[str] = None,
        *,
        force: bool = False,
        lane_obj=None,
    ) -> None:
        """Update the cached virtual sensor and extruder state."""

        if not self._ensure_virtual_tool_sensor():
            return

        canonical_lane = self._canonical_lane_name(lane_name)
        lane_latch = None
        if lane_obj is not None:
            lane_latch = self._lane_tool_latches_by_lane.get(lane_obj)
        if canonical_lane:
            if lane_latch is None:
                lane_latch = self._lane_tool_latches.get(canonical_lane)

        active_feed = None
        if lane_obj is not None:
            active_feed = self._lane_feed_activity_by_lane.get(lane_obj)
        if active_feed is None and canonical_lane:
            active_feed = self._lane_feed_activity.get(canonical_lane)

        should_block = (
            filament_present and not force and lane_latch is False and not active_feed
        )
        if should_block:
            if canonical_lane:
                self._lane_feed_activity[canonical_lane] = False
            if lane_obj is not None:
                self._lane_feed_activity_by_lane[lane_obj] = False
            return

        sensor = self._virtual_tool_sensor
        helper = getattr(sensor, "runout_helper", None)
        if helper is None:
            return

        try:
            helper.note_filament_present(eventtime, filament_present)
        except TypeError:
            helper.note_filament_present(is_filament_present=filament_present)

        setattr(sensor, "filament_present", filament_present)

        extruder = getattr(self, "extruder_obj", None)
        if extruder is not None:
            extruder.tool_start_state = filament_present

        self._last_virtual_tool_state = bool(filament_present)

<<<<<<< HEAD
        canonical_lane = self._canonical_lane_name(lane_name)
        if canonical_lane:
            self._lane_tool_latches[canonical_lane] = bool(filament_present)
            self._lane_feed_activity[canonical_lane] = bool(filament_present)

        if lane_obj is not None:
            self._lane_tool_latches_by_lane[lane_obj] = bool(filament_present)
            self._lane_feed_activity_by_lane[lane_obj] = bool(filament_present)
=======
        if canonical_lane:
            self._lane_tool_latches[canonical_lane] = bool(filament_present)
            if filament_present:
                self._lane_feed_activity[canonical_lane] = True
            else:
                self._lane_feed_activity[canonical_lane] = False

        if lane_obj is not None:
            self._lane_tool_latches_by_lane[lane_obj] = bool(filament_present)
            if filament_present:
                self._lane_feed_activity_by_lane[lane_obj] = True
            else:
                self._lane_feed_activity_by_lane[lane_obj] = False
>>>>>>> ab8aa76b

    def lane_tool_loaded(self, lane):
        """Update the virtual tool sensor when a lane loads into the tool."""

        super().lane_tool_loaded(lane)

        if not self._lane_matches_extruder(lane):
            return

        eventtime = self.reactor.monotonic()
        lane_name = getattr(lane, "name", None)
        self._set_virtual_tool_sensor_state(
            True, eventtime, lane_name, force=True, lane_obj=lane
        )

    def lane_tool_unloaded(self, lane):
        """Update the virtual tool sensor when a lane unloads from the tool."""

        super().lane_tool_unloaded(lane)

        if not self._lane_matches_extruder(lane):
            return

        eventtime = self.reactor.monotonic()
        lane_name = getattr(lane, "name", None)
        self._set_virtual_tool_sensor_state(
            False, eventtime, lane_name, lane_obj=lane
        )

    def _mirror_lane_to_virtual_sensor(self, lane, eventtime: float) -> None:
        """Mirror a lane's load state into the AMS virtual tool sensor."""

        if not self._lane_matches_extruder(lane):
            return

        desired_state = self._lane_reports_tool_filament(lane)
        if desired_state is None:
            return

        if desired_state == self._last_virtual_tool_state:
            return

        lane_name = getattr(lane, "name", None)
        self._set_virtual_tool_sensor_state(
            desired_state, eventtime, lane_name, lane_obj=lane
        )

    def _sync_virtual_tool_sensor(
        self, eventtime: float, lane_name: Optional[str] = None
    ) -> None:
        """Align the AMS virtual tool sensor with the mapped lane state."""

        if not self._ensure_virtual_tool_sensor():
            return

        desired_state: Optional[bool] = None
        desired_lane: Optional[str] = None
        desired_lane_obj = None

        if lane_name:
            lane = self.lanes.get(lane_name)
            if lane is not None and self._lane_matches_extruder(lane):
                result = self._lane_reports_tool_filament(lane)
                if result is not None:
                    desired_state = result
                    desired_lane = getattr(lane, "name", None)
                    desired_lane_obj = lane

        if desired_state is None:
            pending_false = None
            for lane in self.lanes.values():
                if not self._lane_matches_extruder(lane):
                    continue

                result = self._lane_reports_tool_filament(lane)
                if result is None:
                    continue

                lane_id = getattr(lane, "name", None)
                if result:
                    desired_state = True
                    desired_lane = lane_id
                    desired_lane_obj = lane
                    break

                if pending_false is None:
                    pending_false = (False, lane_id, lane)

            if desired_state is None and pending_false is not None:
                desired_state, desired_lane, desired_lane_obj = pending_false

        if desired_state is None or desired_state == self._last_virtual_tool_state:
            return

        self._set_virtual_tool_sensor_state(
            desired_state, eventtime, desired_lane, lane_obj=desired_lane_obj
        )

    cmd_SYNC_TOOL_SENSOR_help = (
        "Synchronise the AMS virtual tool-start sensor with the assigned lane."
    )

    def _unit_matches(self, unit_value: Optional[str]) -> bool:
        """Return True when a mux UNIT value targets this AMS instance."""

        if not unit_value:
            return True

        normalized = unit_value.strip().strip('"').strip("'")
        if not normalized:
            return True

        if normalized == self.name:
            return True

        lowered = normalized.lower()
        if lowered == self.name.lower():
            return True

        # Accept config-style names that include the unit type prefix.
        parts = normalized.replace("_", " ").replace("-", " ").split()
        return any(part.lower() == self.name.lower() for part in parts)

    def _normalize_group_name(self, group: Optional[str]) -> Optional[str]:
        """Return a trimmed filament group token for alias comparison."""

        if not group or not isinstance(group, str):
            return None

        normalized = group.strip()
        if not normalized:
            return None

        # Filament group identifiers are often prefixed (e.g. "Group T4"), so
        # prefer the final token which corresponds to the configured AFC map.
        if " " in normalized:
            normalized = normalized.split()[-1]

        return normalized

    def _resolve_lane_alias(self, identifier: Optional[str]) -> Optional[str]:
        """Map common aliases (fps names, case variants) to lane objects."""

        if not identifier:
            return None

        lookup = identifier.strip()
        if not lookup:
            return None

        lane = self.lanes.get(lookup)
        if lane is not None:
            return lane.name

        lowered = lookup.lower()
        normalized_lookup = self._normalize_group_name(lookup)
        for lane in self.lanes.values():
            if lane.name.lower() == lowered:
                return lane.name

            lane_map = getattr(lane, "map", None)
            if isinstance(lane_map, str) and lane_map.lower() == lowered:
                return lane.name

            canonical_map = self._normalize_group_name(lane_map)
            if (
                canonical_map is not None
                and normalized_lookup is not None
                and canonical_map.lower() == normalized_lookup.lower()
            ):
                return lane.name

        return None

    def _canonical_lane_name(self, lane_name: Optional[str]) -> Optional[str]:
        """Return a consistent lane identifier for latch/feed tracking."""

        if lane_name is None:
            return None

        lookup = lane_name.strip() if isinstance(lane_name, str) else str(lane_name).strip()
        if not lookup:
            return None

        resolved = self._resolve_lane_alias(lookup)
        if resolved:
            return resolved

        return lookup

    def cmd_SYNC_TOOL_SENSOR(self, gcmd):
        lane_name = gcmd.get("LANE", None)
        if lane_name is None:
            lane_name = gcmd.get("FPS", None)

        lane_name = self._resolve_lane_alias(lane_name)
        eventtime = self.reactor.monotonic()
        self._sync_virtual_tool_sensor(eventtime, lane_name)

    # ------------------------------------------------------------------
    # Global sync command dispatching
    # ------------------------------------------------------------------

    def _register_sync_dispatcher(self) -> None:
        """Ensure the shared sync command is available for all AMS units."""

        cls = self.__class__
        if not cls._sync_command_registered:
            self.gcode.register_command(
                "AFC_AMS_SYNC_TOOL_SENSOR",
                cls._dispatch_sync_tool_sensor,
                desc=self.cmd_SYNC_TOOL_SENSOR_help,
            )
            cls._sync_command_registered = True

        cls._sync_instances[self.name] = self

    @classmethod
    def _extract_raw_param(cls, commandline: str, key: str) -> Optional[str]:
        """Recover multi-word parameter values from the raw command line."""

        if not commandline:
            return None

        key_upper = key.upper() + "="
        command_upper = commandline.upper()
        start = command_upper.find(key_upper)
        if start == -1:
            return None

        start += len(key_upper)
        remainder = commandline[start:]
        match = re.search(r"\s[A-Z0-9_]+=|;", remainder)
        end = start + match.start() if match else len(commandline)

        value = commandline[start:end].strip()
        if not value:
            return None

        if value[0] in "'\"" and value[-1] == value[0]:
            value = value[1:-1]

        return value

    @classmethod
    def _dispatch_sync_tool_sensor(cls, gcmd):
        """Route sync requests to the correct AMS instance, tolerating spaces."""

        unit_value = gcmd.get("UNIT", None)
        if not unit_value:
            unit_value = cls._extract_raw_param(gcmd.get_commandline(), "UNIT")

        lane_name = gcmd.get("LANE", None)
        if lane_name is None:
            lane_name = gcmd.get("FPS", None)

        if lane_name is None:
            commandline = gcmd.get_commandline()
            lane_name = cls._extract_raw_param(commandline, "LANE")
            if lane_name is None:
                lane_name = cls._extract_raw_param(commandline, "FPS")

        for instance in cls._sync_instances.values():
            if not instance._unit_matches(unit_value):
                continue

            resolved_lane = instance._resolve_lane_alias(lane_name)
            eventtime = instance.reactor.monotonic()
            instance._sync_virtual_tool_sensor(eventtime, resolved_lane)

    def system_Test(self, cur_lane, delay, assignTcmd, enable_movement):
        """Validate AMS lane state without attempting any motion."""

        msg = ""
        succeeded = True

        cur_lane.unsync_to_extruder(False)
        self.afc.reactor.pause(self.afc.reactor.monotonic() + 0.7)

        if not cur_lane.prep_state:
            if not cur_lane.load_state:
                self.afc.function.afc_led(cur_lane.led_not_ready, cur_lane.led_index)
                msg += '<span class=success--text>EMPTY READY FOR SPOOL</span>'
            else:
                self.afc.function.afc_led(cur_lane.led_fault, cur_lane.led_index)
                msg += '<span class=error--text> NOT READY</span>'
                cur_lane.do_enable(False)
                msg = '<span class=error--text>CHECK FILAMENT Prep: False - Load: True</span>'
                succeeded = False
        else:
            self.afc.function.afc_led(cur_lane.led_ready, cur_lane.led_index)
            msg += '<span class=success--text>LOCKED</span>'
            if not cur_lane.load_state:
                msg += '<span class=error--text> NOT LOADED</span>'
                self.afc.function.afc_led(cur_lane.led_not_ready, cur_lane.led_index)
                succeeded = False
            else:
                cur_lane.status = AFCLaneState.LOADED
                msg += '<span class=success--text> AND LOADED</span>'
                self.afc.function.afc_led(cur_lane.led_spool_illum, cur_lane.led_spool_index)

                if cur_lane.tool_loaded:
                    tool_ready = (
                        cur_lane.get_toolhead_pre_sensor_state()
                        or cur_lane.extruder_obj.tool_start == "buffer"
                        or cur_lane.extruder_obj.tool_end_state
                    )
                    if tool_ready and cur_lane.extruder_obj.lane_loaded == cur_lane.name:
                        cur_lane.sync_to_extruder()
                        msg += '<span class=primary--text> in ToolHead</span>'
                        if cur_lane.extruder_obj.tool_start == "buffer":
                            msg += (
                                '<span class=warning--text>'
                                ' Ram sensor enabled, confirm tool is loaded</span>'
                            )
                        if self.afc.function.get_current_lane() == cur_lane.name:
                            self.afc.spool.set_active_spool(cur_lane.spool_id)
                            cur_lane.unit_obj.lane_tool_loaded(cur_lane)
                            cur_lane.status = AFCLaneState.TOOLED
                        cur_lane.enable_buffer()
                    elif tool_ready:
                        msg += (
                            '<span class=error--text> error in ToolHead. '
                            'Lane identified as loaded '
                            'but not identified as loaded in extruder</span>'
                        )
                        succeeded = False

        if assignTcmd:
            self.afc.function.TcmdAssign(cur_lane)
        cur_lane.do_enable(False)
        self.logger.info(
            '{lane_name} tool cmd: {tcmd:3} {msg}'.format(
                lane_name=cur_lane.name, tcmd=cur_lane.map, msg=msg
            )
        )
        cur_lane.set_afc_prep_done()
        return succeeded

    def handle_ready(self):
        """Resolve the OpenAMS object once Klippy is ready."""

        if self.hardware_service is not None:
            self.oams = self.hardware_service.resolve_controller()
        else:
            self.oams = self.printer.lookup_object("oams " + self.oams_name, None)
            if AMSHardwareService is not None and self.oams is not None:
                try:
                    self.hardware_service = AMSHardwareService.for_printer(
                        self.printer, self.oams_name, self.logger
                    )
                    self.hardware_service.attach_controller(self.oams)
                except Exception:
                    self.logger.exception(
                        "Failed to attach AMSHardwareService for %s", self.oams_name
                    )
        self.reactor.update_timer(self.timer, self.reactor.NOW)

    def _update_shared_lane(self, lane, lane_val, eventtime):
        """Synchronise shared prep/load sensor lanes without triggering errors."""

        if lane_val == self._last_lane_states.get(lane.name):
            return

        if lane_val:
            lane.load_state = False
            try:
                lane.prep_callback(eventtime, True)
            finally:
                lane.load_callback(eventtime, True)

            self._mirror_lane_to_virtual_sensor(lane, eventtime)

            if (
                lane.prep_state
                and lane.load_state
                and lane.printer.state_message == "Printer is ready"
                and getattr(lane, "_afc_prep_done", False)
            ):
                lane.status = AFCLaneState.LOADED
                lane.unit_obj.lane_loaded(lane)
                lane.afc.spool._set_values(lane)
                lane._prep_capture_td1()
        else:
            lane.load_callback(eventtime, False)
            lane.prep_callback(eventtime, False)

            self._mirror_lane_to_virtual_sensor(lane, eventtime)

            lane.tool_loaded = False
            lane.loaded_to_hub = False
            lane.status = AFCLaneState.NONE
            lane.unit_obj.lane_unloaded(lane)
            lane.td1_data = {}
            lane.afc.spool.clear_values(lane)

        lane.afc.save_vars()
        self._last_lane_states[lane.name] = lane_val

    def _apply_lane_sensor_state(self, lane, lane_val, eventtime):
        """Apply a boolean lane sensor value using existing AFC callbacks."""

        try:
            share = getattr(lane, "ams_share_prep_load", False)
        except Exception:
            share = False

        if share:
            self._update_shared_lane(lane, lane_val, eventtime)
            return

        previous = self._last_lane_states.get(getattr(lane, "name", ""))

        if previous is not None and bool(previous) == bool(lane_val):
            return

        try:
            lane.load_callback(eventtime, lane_val)
        except TypeError:
            lane.load_callback(eventtime, load_state=lane_val)
        except Exception:
            self.logger.exception("Failed to update load sensor for lane %s", lane)

        try:
            lane.prep_callback(eventtime, lane_val)
        except TypeError:
            lane.prep_callback(eventtime, prep_state=lane_val)
        except Exception:
            self.logger.exception("Failed to update prep sensor for lane %s", lane)

        self._mirror_lane_to_virtual_sensor(lane, eventtime)
        lane_name = getattr(lane, "name", None)
        if lane_name:
            self._last_lane_states[lane_name] = bool(lane_val)

    def _apply_lane_sensor_state(self, lane, lane_val, eventtime):
        """Apply a boolean lane sensor value using existing AFC callbacks."""

        try:
            share = getattr(lane, "ams_share_prep_load", False)
        except Exception:
            share = False

        if share:
            self._update_shared_lane(lane, lane_val, eventtime)
            return

        previous = self._last_lane_states.get(getattr(lane, "name", ""))

        if previous is not None and bool(previous) == bool(lane_val):
            return

        try:
            lane.load_callback(eventtime, lane_val)
        except TypeError:
            lane.load_callback(eventtime, load_state=lane_val)
        except Exception:
            self.logger.exception("Failed to update load sensor for lane %s", lane)

        try:
            lane.prep_callback(eventtime, lane_val)
        except TypeError:
            lane.prep_callback(eventtime, prep_state=lane_val)
        except Exception:
            self.logger.exception("Failed to update prep sensor for lane %s", lane)

        self._mirror_lane_to_virtual_sensor(lane, eventtime)
        lane_name = getattr(lane, "name", None)
        if lane_name:
            self._last_lane_states[lane_name] = bool(lane_val)

    def _apply_lane_sensor_state(self, lane, lane_val, eventtime):
        """Apply a boolean lane sensor value using existing AFC callbacks."""

        try:
            share = getattr(lane, "ams_share_prep_load", False)
        except Exception:
            share = False

        if share:
            self._update_shared_lane(lane, lane_val, eventtime)
            return

        previous = self._last_lane_states.get(getattr(lane, "name", ""))

        if previous is not None and bool(previous) == bool(lane_val):
            return

        try:
            lane.load_callback(eventtime, lane_val)
        except TypeError:
            lane.load_callback(eventtime, load_state=lane_val)
        except Exception:
            self.logger.exception("Failed to update load sensor for lane %s", lane)

        try:
            lane.prep_callback(eventtime, lane_val)
        except TypeError:
            lane.prep_callback(eventtime, prep_state=lane_val)
        except Exception:
            self.logger.exception("Failed to update prep sensor for lane %s", lane)

        self._mirror_lane_to_virtual_sensor(lane, eventtime)
        lane_name = getattr(lane, "name", None)
        if lane_name:
            self._last_lane_states[lane_name] = bool(lane_val)

    def _sync_event(self, eventtime):
        """Poll OpenAMS for state updates and propagate to lanes/hubs."""

        try:
            status = None
            if self.hardware_service is not None:
                status = self.hardware_service.poll_status()
                if status is None:
                    self.oams = self.hardware_service.resolve_controller()
            elif self.oams is not None:
                status = {
                    "encoder_clicks": getattr(self.oams, "encoder_clicks", None),
                    "f1s_hes_value": getattr(self.oams, "f1s_hes_value", None),
                    "hub_hes_value": getattr(self.oams, "hub_hes_value", None),
                }

            if not status:
                return eventtime + self.interval

            encoder_clicks = status.get("encoder_clicks")
            try:
                encoder_clicks = int(encoder_clicks)
            except Exception:
                encoder_clicks = None

            lane_values = status.get("f1s_hes_value")
            hub_values = status.get("hub_hes_value")

            active_lane_name = None
            active_lane_obj = None
            if encoder_clicks is not None:
                last_clicks = self._last_encoder_clicks
                if last_clicks is not None and encoder_clicks != last_clicks:
                    current_loading = getattr(self.afc, "current_loading", None)
                    if current_loading:
                        lane = self.lanes.get(current_loading)
                        if lane is not None and self._lane_matches_extruder(lane):
                            active_lane_name = getattr(lane, "name", None)
                            active_lane_obj = lane
                    if active_lane_name is None:
                        for lane in self.lanes.values():
                            if self._lane_matches_extruder(lane) and getattr(lane, "status", None) == AFCLaneState.TOOL_LOADING:
                                active_lane_name = getattr(lane, "name", None)
                                active_lane_obj = lane
                                break
                    if active_lane_name:
                        canonical_lane = self._canonical_lane_name(active_lane_name)
                        if canonical_lane:
                            self._lane_feed_activity[canonical_lane] = True
                        if active_lane_obj is not None:
                            self._lane_feed_activity_by_lane[active_lane_obj] = True
                self._last_encoder_clicks = encoder_clicks
            elif encoder_clicks is None:
                self._last_encoder_clicks = None

            for lane in list(self.lanes.values()):
                idx = getattr(lane, "index", 0) - 1
                if idx < 0:
                    continue

                if lane_values is None or idx >= len(lane_values):
                    continue

                lane_val = bool(lane_values[idx])
                if getattr(lane, "ams_share_prep_load", False):
                    self._update_shared_lane(lane, lane_val, eventtime)
                elif lane_val != self._last_lane_states.get(lane.name):
                    lane.load_callback(eventtime, lane_val)
                    lane.prep_callback(eventtime, lane_val)
                    self._mirror_lane_to_virtual_sensor(lane, eventtime)
                    self._last_lane_states[lane.name] = lane_val

                if self.hardware_service is not None:
                    hub_state = None
                    if hub_values is not None and idx < len(hub_values):
                        hub_state = bool(hub_values[idx])
                    tool_state = self._lane_reports_tool_filament(lane)
                    self.hardware_service.update_lane_snapshot(
                        self.oams_name,
                        lane.name,
                        lane_val,
                        hub_state,
                        eventtime,
                        spool_index=idx,
                        tool_state=tool_state,
                    )

                hub = getattr(lane, "hub_obj", None)
                if hub is None or hub_values is None or idx >= len(hub_values):
                    continue

                hub_val = bool(hub_values[idx])
                if hub_val != self._last_hub_states.get(hub.name):
                    hub.switch_pin_callback(eventtime, hub_val)
                    fila = getattr(hub, "fila", None)
                    if fila is not None:
                        fila.runout_helper.note_filament_present(eventtime, hub_val)
                    self._last_hub_states[hub.name] = hub_val
            self._sync_virtual_tool_sensor(eventtime)
        except Exception:
            # Avoid stopping the reactor loop if OpenAMS query fails.
            pass

        return eventtime + self.interval

    def _lane_for_spool_index(self, spool_index: Optional[int]):
        if spool_index is None:
            return None
        for lane in self.lanes.values():
            try:
                idx = int(getattr(lane, "index", 0)) - 1
            except Exception:
                idx = -1
            if idx == spool_index:
                return lane
        return None

    def _resolve_lane_reference(self, lane_name: Optional[str]):
        """Return a lane object by name (or alias), case-insensitively."""

        if not lane_name:
            return None

        # Allow callers to pass aliases such as FPS names or filament group
        # identifiers by normalising them back to the canonical lane name.
        resolved_name = self._resolve_lane_alias(lane_name)
        if resolved_name:
            lane = self.lanes.get(resolved_name)
            if lane is not None:
                return lane
        else:
            resolved_name = lane_name

        lane = self.lanes.get(resolved_name)
        if lane is not None:
            return lane

        lowered = resolved_name.lower()
        for candidate_name, candidate in self.lanes.items():
            if candidate_name.lower() == lowered:
                return candidate
        return None

    def handle_runout_detected(
        self,
        spool_index: Optional[int],
        monitor=None,
        *,
        lane_name: Optional[str] = None,
    ) -> None:
        """Handle runout notifications coming from OpenAMS monitors."""

        lane = None
        if lane_name:
            lane = self.lanes.get(lane_name)
            if lane is None:
                lowered = lane_name.lower()
                lane = next(
                    (
                        candidate
                        for name, candidate in self.lanes.items()
                        if name.lower() == lowered
                    ),
                    None,
                )
        if lane is None:
            lane = self._lane_for_spool_index(spool_index)
        if lane is None:
            return

        eventtime = self.reactor.monotonic()
        try:
            lane.handle_load_runout(eventtime, False)
        except TypeError:
            lane.handle_load_runout(eventtime, load_state=False)
        except AttributeError:
            self.logger.warning(
                "Lane %s is missing load runout handler for AMS integration", lane
            )

    def handle_openams_lane_tool_state(
        self,
        lane_name: str,
        loaded: bool,
        *,
        spool_index: Optional[int] = None,
        eventtime: Optional[float] = None,
    ) -> bool:
        """Update lane/tool state in response to OpenAMS hardware events."""

        lane = self._resolve_lane_reference(lane_name)
        if lane is None:
            self.logger.warning(
                "OpenAMS reported lane %s but AFC unit %s cannot resolve it",
                lane_name,
                self.name,
            )
            return False

        if eventtime is None:
            try:
                eventtime = self.reactor.monotonic()
            except Exception:
                eventtime = 0.0

        lane_state = bool(loaded)
        try:
            self._apply_lane_sensor_state(lane, lane_state, eventtime)
        except Exception:
            self.logger.exception(
                "Failed to mirror OpenAMS lane sensor state for %s", lane.name
            )

        if self.hardware_service is not None:
            hub_state = getattr(lane, "loaded_to_hub", None)
            tool_state = getattr(lane, "tool_loaded", None)
            mapped_spool = spool_index
            if mapped_spool is None:
                try:
                    mapped_spool = int(getattr(lane, "index", 0)) - 1
                except Exception:
                    mapped_spool = None
            try:
                self.hardware_service.update_lane_snapshot(
                    self.oams_name,
                    lane.name,
                    lane_state,
                    hub_state if hub_state is not None else None,
                    eventtime,
                    spool_index=mapped_spool,
                    tool_state=tool_state if tool_state is not None else lane_state,
                )
            except Exception:
                self.logger.exception(
                    "Failed to update shared lane snapshot for %s", lane.name
                )

        afc_function = getattr(self.afc, "function", None)

        if lane_state:
            if afc_function is not None:
                try:
                    afc_function.unset_lane_loaded()
                except Exception:
                    self.logger.exception("Failed to unset previously loaded lane")
            try:
                lane.set_loaded()
            except Exception:
                self.logger.exception("Failed to mark lane %s as loaded", lane.name)
            try:
                lane.sync_to_extruder()
            except Exception:
                self.logger.exception("Failed to sync lane %s to extruder", lane.name)
            if afc_function is not None:
                try:
                    afc_function.handle_activate_extruder()
                except Exception:
                    self.logger.exception(
                        "Failed to activate extruder after loading lane %s",
                        lane.name,
                    )
            try:
                self.afc.save_vars()
            except Exception:
                self.logger.exception("Failed to persist AFC state after lane load")
            try:
                self.select_lane(lane)
            except Exception:
                self.logger.debug(
                    "Unable to select lane %s during OpenAMS load", lane.name
                )
            if self._lane_matches_extruder(lane):
                try:
                    canonical_lane = self._canonical_lane_name(lane.name)
                    force_update = True
                    if canonical_lane:
                        force_update = (
                            self._lane_tool_latches.get(canonical_lane) is not False
                        )
                    if force_update and lane in self._lane_tool_latches_by_lane:
                        force_update = (
                            self._lane_tool_latches_by_lane.get(lane) is not False
                        )
                    self._set_virtual_tool_sensor_state(
                        True,
                        eventtime,
                        lane.name,
                        force=force_update,
                        lane_obj=lane,
                    )
                except Exception:
                    self.logger.exception(
                        "Failed to mirror tool sensor state for loaded lane %s",
                        lane.name,
                    )
            return True

        current_lane = None
        if afc_function is not None:
            try:
                current_lane = afc_function.get_current_lane_obj()
            except Exception:
                current_lane = None

        if current_lane is lane and afc_function is not None:
            try:
                afc_function.unset_lane_loaded()
            except Exception:
                self.logger.exception(
                    "Failed to unset currently loaded lane %s", lane.name
                )
            return True

        if getattr(lane, "tool_loaded", False):
            try:
                lane.unsync_to_extruder()
            except Exception:
                self.logger.exception(
                    "Failed to unsync lane %s from extruder", lane.name
                )
            try:
                lane.set_unloaded()
            except Exception:
                self.logger.exception("Failed to mark lane %s as unloaded", lane.name)
            try:
                self.afc.save_vars()
            except Exception:
                self.logger.exception(
                    "Failed to persist AFC state after unloading lane %s",
                    lane.name,
                )
        if self._lane_matches_extruder(lane):
            try:
                self._set_virtual_tool_sensor_state(
                    False, eventtime, lane.name, lane_obj=lane
                )
            except Exception:
                self.logger.exception(
                    "Failed to mirror tool sensor state for unloaded lane %s",
                    lane.name,
                )
        return True

    def check_runout(self, lane=None):
        if lane is None:
            return False
        if getattr(lane, "unit_obj", None) is not self:
            return False
        try:
            is_printing = self.afc.function.is_printing()
        except Exception:
            is_printing = False
        return bool(is_printing)

    def _lane_for_spool_index(self, spool_index: Optional[int]):
        if spool_index is None:
            return None
        for lane in self.lanes.values():
            try:
                idx = int(getattr(lane, "index", 0)) - 1
            except Exception:
                idx = -1
            if idx == spool_index:
                return lane
        return None

    def _resolve_lane_reference(self, lane_name: Optional[str]):
        """Return a lane object by name (or alias), case-insensitively."""

        if not lane_name:
            return None

        resolved_name = self._resolve_lane_alias(lane_name)
        if resolved_name:
            lane = self.lanes.get(resolved_name)
            if lane is not None:
                return lane
        else:
            resolved_name = lane_name

        lane = self.lanes.get(resolved_name)
        if lane is not None:
            return lane

        lowered = resolved_name.lower()
        for candidate_name, candidate in self.lanes.items():
            if candidate_name.lower() == lowered:
                return candidate
        return None

    def handle_runout_detected(
        self,
        spool_index: Optional[int],
        monitor=None,
        *,
        lane_name: Optional[str] = None,
    ) -> None:
        """Handle runout notifications coming from OpenAMS monitors."""

        lane = None
        if lane_name:
            lane = self.lanes.get(lane_name)
            if lane is None:
                lowered = lane_name.lower()
                lane = next(
                    (
                        candidate
                        for name, candidate in self.lanes.items()
                        if name.lower() == lowered
                    ),
                    None,
                )
        if lane is None:
            lane = self._lane_for_spool_index(spool_index)
        if lane is None:
            return

        eventtime = self.reactor.monotonic()
        try:
            lane.handle_load_runout(eventtime, False)
        except TypeError:
            lane.handle_load_runout(eventtime, load_state=False)
        except AttributeError:
            self.logger.warning(
                "Lane %s is missing load runout handler for AMS integration", lane
            )

    def handle_openams_lane_tool_state(
        self,
        lane_name: str,
        loaded: bool,
        *,
        spool_index: Optional[int] = None,
        eventtime: Optional[float] = None,
    ) -> bool:
        """Update lane/tool state in response to OpenAMS hardware events."""

        lane = self._resolve_lane_reference(lane_name)
        if lane is None:
            self.logger.warning(
                "OpenAMS reported lane %s but AFC unit %s cannot resolve it",
                lane_name,
                self.name,
            )
            return False

        if eventtime is None:
            try:
                eventtime = self.reactor.monotonic()
            except Exception:
                eventtime = 0.0

        lane_state = bool(loaded)
        try:
            self._apply_lane_sensor_state(lane, lane_state, eventtime)
        except Exception:
            self.logger.exception(
                "Failed to mirror OpenAMS lane sensor state for %s", lane.name
            )

        if self.hardware_service is not None:
            hub_state = getattr(lane, "loaded_to_hub", None)
            tool_state = getattr(lane, "tool_loaded", None)
            mapped_spool = spool_index
            if mapped_spool is None:
                try:
                    mapped_spool = int(getattr(lane, "index", 0)) - 1
                except Exception:
                    mapped_spool = None
            try:
                self.hardware_service.update_lane_snapshot(
                    self.oams_name,
                    lane.name,
                    lane_state,
                    hub_state if hub_state is not None else None,
                    eventtime,
                    spool_index=mapped_spool,
                    tool_state=tool_state if tool_state is not None else lane_state,
                )
            except Exception:
                self.logger.exception(
                    "Failed to update shared lane snapshot for %s", lane.name
                )

        afc_function = getattr(self.afc, "function", None)

        if lane_state:
            if afc_function is not None:
                try:
                    afc_function.unset_lane_loaded()
                except Exception:
                    self.logger.exception("Failed to unset previously loaded lane")
            try:
                lane.set_loaded()
            except Exception:
                self.logger.exception("Failed to mark lane %s as loaded", lane.name)
            try:
                lane.sync_to_extruder()
            except Exception:
                self.logger.exception("Failed to sync lane %s to extruder", lane.name)
            if afc_function is not None:
                try:
                    afc_function.handle_activate_extruder()
                except Exception:
                    self.logger.exception(
                        "Failed to activate extruder after loading lane %s",
                        lane.name,
                    )
            try:
                self.afc.save_vars()
            except Exception:
                self.logger.exception("Failed to persist AFC state after lane load")
            try:
                self.select_lane(lane)
            except Exception:
                self.logger.debug(
                    "Unable to select lane %s during OpenAMS load", lane.name
                )
            return True

        current_lane = None
        if afc_function is not None:
            try:
                current_lane = afc_function.get_current_lane_obj()
            except Exception:
                current_lane = None

        if current_lane is lane and afc_function is not None:
            try:
                afc_function.unset_lane_loaded()
            except Exception:
                self.logger.exception(
                    "Failed to unset currently loaded lane %s", lane.name
                )
            return True

        if getattr(lane, "tool_loaded", False):
            try:
                lane.unsync_to_extruder()
            except Exception:
                self.logger.exception(
                    "Failed to unsync lane %s from extruder", lane.name
                )
            try:
                lane.set_unloaded()
            except Exception:
                self.logger.exception("Failed to mark lane %s as unloaded", lane.name)
            try:
                self.afc.save_vars()
            except Exception:
                self.logger.exception(
                    "Failed to persist AFC state after unloading lane %s",
                    lane.name,
                )
        return True

    def check_runout(self, lane=None):
        if lane is None:
            return False
        if getattr(lane, "unit_obj", None) is not self:
            return False
        try:
            is_printing = self.afc.function.is_printing()
        except Exception:
            is_printing = False
        return bool(is_printing)

    def _lane_for_spool_index(self, spool_index: Optional[int]):
        if spool_index is None:
            return None
        for lane in self.lanes.values():
            try:
                idx = int(getattr(lane, "index", 0)) - 1
            except Exception:
                idx = -1
            if idx == spool_index:
                return lane
        return None

    def _resolve_lane_reference(self, lane_name: Optional[str]):
        """Return a lane object by name (or alias), case-insensitively."""

        if not lane_name:
            return None

        resolved_name = self._resolve_lane_alias(lane_name)
        if resolved_name:
            lane = self.lanes.get(resolved_name)
            if lane is not None:
                return lane
        else:
            resolved_name = lane_name

        lane = self.lanes.get(resolved_name)
        if lane is not None:
            return lane

        lowered = resolved_name.lower()
        for candidate_name, candidate in self.lanes.items():
            if candidate_name.lower() == lowered:
                return candidate
        return None

    def handle_runout_detected(
        self,
        spool_index: Optional[int],
        monitor=None,
        *,
        lane_name: Optional[str] = None,
    ) -> None:
        """Handle runout notifications coming from OpenAMS monitors."""

        lane = None
        if lane_name:
            lane = self.lanes.get(lane_name)
            if lane is None:
                lowered = lane_name.lower()
                lane = next(
                    (
                        candidate
                        for name, candidate in self.lanes.items()
                        if name.lower() == lowered
                    ),
                    None,
                )
        if lane is None:
            lane = self._lane_for_spool_index(spool_index)
        if lane is None:
            return

        eventtime = self.reactor.monotonic()
        try:
            lane.handle_load_runout(eventtime, False)
        except TypeError:
            lane.handle_load_runout(eventtime, load_state=False)
        except AttributeError:
            self.logger.warning(
                "Lane %s is missing load runout handler for AMS integration", lane
            )

    def handle_openams_lane_tool_state(
        self,
        lane_name: str,
        loaded: bool,
        *,
        spool_index: Optional[int] = None,
        eventtime: Optional[float] = None,
    ) -> bool:
        """Update lane/tool state in response to OpenAMS hardware events."""

        lane = self._resolve_lane_reference(lane_name)
        if lane is None:
            self.logger.warning(
                "OpenAMS reported lane %s but AFC unit %s cannot resolve it",
                lane_name,
                self.name,
            )
            return False

        if eventtime is None:
            try:
                eventtime = self.reactor.monotonic()
            except Exception:
                eventtime = 0.0

        lane_state = bool(loaded)
        try:
            self._apply_lane_sensor_state(lane, lane_state, eventtime)
        except Exception:
            self.logger.exception(
                "Failed to mirror OpenAMS lane sensor state for %s", lane.name
            )

        if self.hardware_service is not None:
            hub_state = getattr(lane, "loaded_to_hub", None)
            tool_state = getattr(lane, "tool_loaded", None)
            mapped_spool = spool_index
            if mapped_spool is None:
                try:
                    mapped_spool = int(getattr(lane, "index", 0)) - 1
                except Exception:
                    mapped_spool = None
            try:
                self.hardware_service.update_lane_snapshot(
                    self.oams_name,
                    lane.name,
                    lane_state,
                    hub_state if hub_state is not None else None,
                    eventtime,
                    spool_index=mapped_spool,
                    tool_state=tool_state if tool_state is not None else lane_state,
                )
            except Exception:
                self.logger.exception(
                    "Failed to update shared lane snapshot for %s", lane.name
                )

        afc_function = getattr(self.afc, "function", None)

        if lane_state:
            if afc_function is not None:
                try:
                    afc_function.unset_lane_loaded()
                except Exception:
                    self.logger.exception("Failed to unset previously loaded lane")
            try:
                lane.set_loaded()
            except Exception:
                self.logger.exception("Failed to mark lane %s as loaded", lane.name)
            try:
                lane.sync_to_extruder()
            except Exception:
                self.logger.exception("Failed to sync lane %s to extruder", lane.name)
            if afc_function is not None:
                try:
                    afc_function.handle_activate_extruder()
                except Exception:
                    self.logger.exception(
                        "Failed to activate extruder after loading lane %s",
                        lane.name,
                    )
            try:
                self.afc.save_vars()
            except Exception:
                self.logger.exception("Failed to persist AFC state after lane load")
            try:
                self.select_lane(lane)
            except Exception:
                self.logger.debug(
                    "Unable to select lane %s during OpenAMS load", lane.name
                )
            return True

        current_lane = None
        if afc_function is not None:
            try:
                current_lane = afc_function.get_current_lane_obj()
            except Exception:
                current_lane = None

        if current_lane is lane and afc_function is not None:
            try:
                afc_function.unset_lane_loaded()
            except Exception:
                self.logger.exception(
                    "Failed to unset currently loaded lane %s", lane.name
                )
            return True

        if getattr(lane, "tool_loaded", False):
            try:
                lane.unsync_to_extruder()
            except Exception:
                self.logger.exception(
                    "Failed to unsync lane %s from extruder", lane.name
                )
            try:
                lane.set_unloaded()
            except Exception:
                self.logger.exception("Failed to mark lane %s as unloaded", lane.name)
            try:
                self.afc.save_vars()
            except Exception:
                self.logger.exception(
                    "Failed to persist AFC state after unloading lane %s",
                    lane.name,
                )
        return True

    def check_runout(self, lane=None):
        if lane is None:
            return False
        if getattr(lane, "unit_obj", None) is not self:
            return False
        try:
            is_printing = self.afc.function.is_printing()
        except Exception:
            is_printing = False
        return bool(is_printing)

    def _lane_for_spool_index(self, spool_index: Optional[int]):
        if spool_index is None:
            return None
        for lane in self.lanes.values():
            try:
                idx = int(getattr(lane, "index", 0)) - 1
            except Exception:
                idx = -1
            if idx == spool_index:
                return lane
        return None

    def handle_runout_detected(
        self,
        spool_index: Optional[int],
        monitor=None,
        *,
        lane_name: Optional[str] = None,
    ) -> None:
        """Handle runout notifications coming from OpenAMS monitors."""

        lane = None
        if lane_name:
            lane = self.lanes.get(lane_name)
            if lane is None:
                lowered = lane_name.lower()
                lane = next(
                    (
                        candidate
                        for name, candidate in self.lanes.items()
                        if name.lower() == lowered
                    ),
                    None,
                )
        if lane is None:
            lane = self._lane_for_spool_index(spool_index)
        if lane is None:
            return

        eventtime = self.reactor.monotonic()
        try:
            lane.handle_load_runout(eventtime, False)
        except TypeError:
            lane.handle_load_runout(eventtime, load_state=False)
        except AttributeError:
            self.logger.warning(
                "Lane %s is missing load runout handler for AMS integration", lane
            )

    def check_runout(self, lane=None):
        if lane is None:
            return False
        if getattr(lane, "unit_obj", None) is not self:
            return False
        try:
            is_printing = self.afc.function.is_printing()
        except Exception:
            is_printing = False
        return bool(is_printing)


def load_config_prefix(config):
    return afcAMS(config)


def _patch_lane_pre_sensor_for_ams() -> None:
    """Patch AFCLane.get_toolhead_pre_sensor_state for AMS virtual sensors."""

    if _ORIGINAL_LANE_PRE_SENSOR is None:
        return

    if getattr(AFCLane, "_ams_pre_sensor_patched", False):
        return

    def _ams_get_toolhead_pre_sensor_state(self, *args, **kwargs):
        unit = getattr(self, "unit_obj", None)
        if not isinstance(unit, afcAMS):
            return _ORIGINAL_LANE_PRE_SENSOR(self, *args, **kwargs)

        reactor = getattr(unit, "reactor", None)
        eventtime = None
        if reactor is not None:
            try:
                eventtime = reactor.monotonic()
            except Exception:
                eventtime = None

        if eventtime is not None:
            try:
                unit._sync_event(eventtime)
            except Exception:
                pass
        else:
            eventtime = 0.0

        try:
            unit._sync_virtual_tool_sensor(eventtime, self.name)
        except Exception:
            pass

        result = _ORIGINAL_LANE_PRE_SENSOR(self, *args, **kwargs)

        if result:
            return bool(result)

        desired_state = unit._lane_reports_tool_filament(self)
        if desired_state is None:
            desired_state = False

        if desired_state:
            try:
                unit._set_virtual_tool_sensor_state(
                    desired_state,
                    eventtime,
                    getattr(self, "name", None),
                    lane_obj=self,
                )
            except Exception:
                pass
            return True

        return bool(result)

    AFCLane.get_toolhead_pre_sensor_state = _ams_get_toolhead_pre_sensor_state
    AFCLane._ams_pre_sensor_patched = True


_patch_lane_pre_sensor_for_ams()<|MERGE_RESOLUTION|>--- conflicted
+++ resolved
@@ -146,7 +146,6 @@
 
 def _normalize_extruder_name(name: Optional[str]) -> Optional[str]:
     """Return a case-insensitive token for comparing extruder aliases."""
-<<<<<<< HEAD
 
     if not name or not isinstance(name, str):
         return None
@@ -159,20 +158,6 @@
     if lowered.startswith("ams_"):
         lowered = lowered[4:]
 
-=======
-
-    if not name or not isinstance(name, str):
-        return None
-
-    normalized = name.strip()
-    if not normalized:
-        return None
-
-    lowered = normalized.lower()
-    if lowered.startswith("ams_"):
-        lowered = lowered[4:]
-
->>>>>>> ab8aa76b
     return lowered or None
 
 
@@ -505,14 +490,9 @@
             lane_extruder = getattr(lane_extruder_obj, "name", None)
         else:
             lane_extruder_obj = getattr(lane, "extruder_obj", None)
-<<<<<<< HEAD
 
         if unit_extruder_obj is not None and lane_extruder_obj is unit_extruder_obj:
             return True
-=======
-
-        if unit_extruder_obj is not None and lane_extruder_obj is unit_extruder_obj:
-            return True
 
         if lane_extruder == extruder_name:
             return True
@@ -525,51 +505,6 @@
 
         return False
 
-    def _lane_reports_tool_filament(self, lane) -> Optional[bool]:
-        """Return the best-known tool filament state for a lane."""
-
-        if lane is None:
-            return None
-
-        lane_name = self._canonical_lane_name(getattr(lane, "name", None))
-        latched = None
-        if lane is not None:
-            latched = self._lane_tool_latches_by_lane.get(lane)
-        if latched is None and lane_name:
-            latched = self._lane_tool_latches.get(lane_name)
-
-        if latched is False:
-            return False
-
-        load_state = getattr(lane, "load_state", None)
-        status = getattr(lane, "status", None)
-        extruder = getattr(lane, "extruder_obj", None)
-        extruder_lane = getattr(extruder, "lane_loaded", None)
-        feed_active = None
-        if lane is not None:
-            feed_active = self._lane_feed_activity_by_lane.get(lane)
-        if feed_active is None and lane_name:
-            feed_active = self._lane_feed_activity.get(lane_name)
-
-        if load_state is not None:
-            return bool(load_state)
-
-        if load_state is not None:
-            return bool(load_state)
->>>>>>> ab8aa76b
-
-        if lane_extruder == extruder_name:
-            return True
-
-        normalized_lane = _normalize_extruder_name(lane_extruder)
-        normalized_unit = _normalize_extruder_name(extruder_name)
-
-        if normalized_lane and normalized_unit and normalized_lane == normalized_unit:
-            return True
-
-        return False
-
-<<<<<<< HEAD
     def _lane_reports_tool_filament(self, lane) -> Optional[bool]:
         """Return the best-known tool filament state for a lane."""
 
@@ -579,24 +514,6 @@
         load_state = getattr(lane, "load_state", None)
         if load_state is not None:
             return bool(load_state)
-=======
-        if status in negative_states:
-            if lane_name:
-                canonical_lane = self._canonical_lane_name(lane_name)
-                if canonical_lane:
-                    self._lane_feed_activity[canonical_lane] = False
-            if lane is not None:
-                self._lane_feed_activity_by_lane[lane] = False
-            return False
-
-        if extruder_lane and lane_name and extruder_lane != lane_name:
-            canonical_lane = self._canonical_lane_name(lane_name)
-            if canonical_lane:
-                self._lane_feed_activity[canonical_lane] = False
-            if lane is not None:
-                self._lane_feed_activity_by_lane[lane] = False
-            return False
->>>>>>> ab8aa76b
 
         if getattr(lane, "tool_loaded", False):
             return True
@@ -659,7 +576,6 @@
 
         self._last_virtual_tool_state = bool(filament_present)
 
-<<<<<<< HEAD
         canonical_lane = self._canonical_lane_name(lane_name)
         if canonical_lane:
             self._lane_tool_latches[canonical_lane] = bool(filament_present)
@@ -668,21 +584,6 @@
         if lane_obj is not None:
             self._lane_tool_latches_by_lane[lane_obj] = bool(filament_present)
             self._lane_feed_activity_by_lane[lane_obj] = bool(filament_present)
-=======
-        if canonical_lane:
-            self._lane_tool_latches[canonical_lane] = bool(filament_present)
-            if filament_present:
-                self._lane_feed_activity[canonical_lane] = True
-            else:
-                self._lane_feed_activity[canonical_lane] = False
-
-        if lane_obj is not None:
-            self._lane_tool_latches_by_lane[lane_obj] = bool(filament_present)
-            if filament_present:
-                self._lane_feed_activity_by_lane[lane_obj] = True
-            else:
-                self._lane_feed_activity_by_lane[lane_obj] = False
->>>>>>> ab8aa76b
 
     def lane_tool_loaded(self, lane):
         """Update the virtual tool sensor when a lane loads into the tool."""
