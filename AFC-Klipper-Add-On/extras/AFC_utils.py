# Armored Turtle Automated Filament Changer
#
# Copyright (C) 2024 Armored Turtle
#
# This file may be distributed under the terms of the GNU GPLv3 license.

# File is used to hold common functions that can be called from anywhere and don't belong to a class
import traceback
import json
import inspect

from datetime import datetime
from urllib.request import (
    Request,
    urlopen
)
from urllib.parse import (
    urlencode,
    urljoin,
    quote
)

ERROR_STR = "Error trying to import {import_lib}, please rerun install-afc.sh script in your AFC-Klipper-Add-On directory then restart klipper\n\n{trace}"

def add_filament_switch( switch_name, switch_pin, printer, show_sensor=True, runout_callback = None, enable_runout=False, debounce_delay=0. ):
    """
    Helper function to register pins as filament switch sensor so it will show up in web guis

    :param switch_name: Name of switch to register, should be in the following format: `filament_switch_sensor <name>`
    :param switch_pin: Pin to add to config for switch
    :param printer: printer object

    :return returns filament_switch_sensor object
    """
    import configparser
    import configfile
    new_switch_name = f"filament_switch_sensor {switch_name}"
    ppins = printer.lookup_object('pins')
    ppins.allow_multi_use_pin(switch_pin.strip("!^"))
    filament_switch_config = configparser.RawConfigParser()
    filament_switch_config.add_section( new_switch_name )
    filament_switch_config.set( new_switch_name, 'switch_pin', switch_pin)
    filament_switch_config.set( new_switch_name, 'pause_on_runout', 'False')
    filament_switch_config.set( new_switch_name, 'debounce_delay', 0.0)

    cfg_wrap = configfile.ConfigWrapper( printer, filament_switch_config, {}, new_switch_name)

    fila = printer.load_object(cfg_wrap, new_switch_name)

    # Commence the hacky stuff for delayed runout
    if not show_sensor:
        # Removing normal switch name from object and adding name with underscore if user does not want
        # sensor showing up in gui. Doing this suppressed the sensor from showing up in gui  since the
        # name is not exactly "filament_switch_sensor"
        printer.objects["_" + new_switch_name] = printer.objects.pop(new_switch_name)

    fila.runout_helper.sensor_enabled = enable_runout
    fila.runout_helper.runout_pause = False                 # AFC will deal with pause

    filament_switch_config.set( new_switch_name, 'debounce_delay', debounce_delay)
    # Using our own DebounceButton so that callback functions can be overridden to work correctly
    debounce_button = DebounceButton(cfg_wrap, fila)

    if runout_callback:
        #fila.runout_helper.event_delay = 0.0                # Setting event delay to zero or total delay will be event_delay + debounce_delay
        fila.runout_helper.insert_gcode = None
        fila.runout_helper.runout_gcode = 1
        fila.runout_helper._runout_event_handler = runout_callback # Overriding filament event handler with AFC handler

    if enable_runout:
        return fila, debounce_button

    return fila

def check_and_return( value_str:str, data_values:dict ) -> str:
    """
    Common function to check if value exists in dictionary and returns value if it does.

    :param value_str: Key string to check if value exists in dictionary
    :param data_values: Dictionary of values to check for key

    :return: Returns string of value if found in dictionary
    """
    value = "0"
    if value_str in data_values:
        value = data_values[value_str]

    return value

# Copied from klipper for kalico and older klipper support
class DebounceButton:
    def __init__(self, config, filament_sensor):
        self.printer = config.get_printer()
        self.reactor = self.printer.get_reactor()
        sig = inspect.signature(filament_sensor.runout_helper.note_filament_present)
        # Saving reference to normal function
        self._old_note_filament_present = filament_sensor.runout_helper.note_filament_present
        # Setting action callback to normal filament sensor not filament present
        self.button_action = self._old_note_filament_present
        # Overriding filament sensor filament present to button handler in this class
        # Checking parameter length since kalico's note_filament_present function is different
        if len(sig.parameters) > 2:
            filament_sensor.runout_helper.note_filament_present = self.button_handler
        else:
            filament_sensor.runout_helper.note_filament_present = self._button_handler
        self.debounce_delay = config.getfloat('debounce_delay', 0., minval=0.)
        self.logical_state = None
        self.physical_state = None
        self.latest_eventtime = None

    def button_handler(self, state):
        self._button_handler(self.reactor.monotonic(), state)

    def _button_handler(self, eventtime, state):
        self.physical_state = state
        self.latest_eventtime = eventtime
        # if there would be no state transition, ignore the event:
        if self.logical_state == self.physical_state:
            return
        trigger_time = eventtime + self.debounce_delay
        self.reactor.register_callback(self._debounce_event, trigger_time)

    def _debounce_event(self, eventtime):
        # if there would be no state transition, ignore the event:
        if self.logical_state == self.physical_state:
            return
        # if there were more recent events, they supersede this one:
        if (eventtime - self.debounce_delay) < self.latest_eventtime:
            return
        # enact state transition and trigger action
        self.logical_state = self.physical_state
        # Kalico is different from klipper and eventtime is not passed in
        try:
            self.button_action(self.logical_state)
        except:
            self.button_action(eventtime, self.logical_state)


class AFC_moonraker:
    """
    This class is used to communicate with moonraker to look up information and post
    data into moonrakers database

    Parameters
    ----------------
    port: String
        Port to connect to moonrakers localhost
    logger: AFC_logger
        AFC logger object to log and print to console
    """
    ERROR_STRING = "Error getting data from moonraker, check AFC.log for more information"
    def __init__(self, host:str, port:str, logger:object):
        self.port           = port
        self.logger         = logger
        self.host           = f'{host.rstrip("/")}:{port}'
        self.database_url   = urljoin(self.host, "server/database/item")
        self.afc_stats_key  = "afc_stats"
        self.afc_stats      = None
        self.last_stats_time= None
        self.logger.debug(f"Moonraker url: {self.host}")

    def _get_results(self, url_string, print_error=True):
        """
        Helper function to get results, check for errors and return data if successful

        :param url_string: URL encoded string to fetch/post data to moonraker
        :param print_error: Set to True for error to be displayed in console/mainsail panel, setting
                            to False will still write error to log via debug message

        :returns: Returns result dictionary if data is valid, returns None if and error occurred
        """
        data = None
        # Only print error to console when set, else still print errors bug with debug
        # logger so that messages are still written to log for debugging purposes
        if print_error:
            logger = self.logger.error
        else:
            logger = self.logger.debug

        try:
            resp = urlopen(url_string)
            if resp.status >= 200 and resp.status <= 300:
                data = json.load(resp)
            else:
                logger(self.ERROR_STRING)
                logger(f"Response: {resp.status} Reason: {resp.reason}")
        except:
            logger(self.ERROR_STRING, traceback=traceback.format_exc())
            data = None
        return data['result'] if data is not None else data

    def wait_for_moonraker(self, toolhead, timeout:int=30):
        """
        Function to wait for moonraker to start, times out after passed in timeout value

        :param toolhead: Toolhead object so that non blocking waits can happen
        :param timeout: Timeout out trying after this many seconds

        :return: Returns True if connected to moonraker and a timeout did no occur, returns False if
                 not connected after waiting max timeout value
        """
        self.logger.info(f"Waiting max {timeout}s for moonraker to connect")
        for i in range(0,timeout):
            resp = self._get_results(urljoin(self.host, 'server/info'), print_error=False)
            if resp is not None:
                self.logger.debug(f"Connected to moonraker after {i} tries")
                return True
            else:
                toolhead.dwell(1)
        self.logger.info(f"Failed to connect to moonraker after {timeout} seconds, check AFC.log for more information")
        return False

    def get_spoolman_server(self)->str:
        """
        Queries moonraker to see if spoolman is configured, returns True when
        spoolman is configured

        :returns: Returns string for spoolmans IP, returns None if its not configured
        """
        resp = self._get_results(urljoin(self.host, 'server/config'))
        # Check to make sure response is valid and spoolman exists in dictionary
        if resp is not None and 'orig' in resp and 'spoolman' in resp['orig']:
            return resp['orig']['spoolman']['server']     # check for spoolman and grab url
        else:
            self.logger.debug("Spoolman server is not defined")
            return None

    def get_file_filament_change_count(self, filename:str ):
        """
        Queries moonraker for files metadata and returns filament change count

        :param filename: Filename to query moonraker and pull metadata
        :return: Returns number of filament change counts if `filament_change_count` is in metadata.
                 Returns zero if not found in metadata.
        """
        change_count = 0
        resp = self._get_results(urljoin(self.host,
                                    'server/files/metadata?filename={}'.format(quote(filename))))
        if resp is not None and 'filament_change_count' in resp:
            change_count =  resp['filament_change_count']
        else:
            self.logger.debug(f"Filament change count metadata not found for file:{filename}")
        return change_count

    def get_afc_stats(self):
        """
        Queries moonraker database for all `afc_stats` entries and returns results if afc_stats exist.
        Function also caches results and refetches data if cache is older than 60s. This is done to help
        cut down on how much data is fetched from moonraker.

        :return: Dictionary of afc_stats entries, None if afc_stats entry does not exist
        """
        resp = None
        # Initially set to True since first time data always needs to be fetched
        refetch_data = True
        current_time = datetime.now()

        # Check to see if data is older than 60 seconds and refreshes
        if self.last_stats_time is not None:
            refetch_data = False
            delta = current_time - self.last_stats_time
            if delta.seconds > 60:
                refetch_data = True
                self.last_stats_time = current_time
        else:
            self.last_stats_time = datetime.now()

        # Cache results to keep queries to moonraker down
        if self.afc_stats is None or refetch_data:
            resp = self._get_results(urljoin(self.database_url, f"?namespace={self.afc_stats_key}"))
            if resp is not None:
                self.afc_stats = resp
            else:
                self.logger.debug("AFC_stats not in database")

        return self.afc_stats

    def update_afc_stats(self, key, value):
        """
        Updates afc_stats in moonrakers database with key, value pair

        :param key: The key indicating the field where the value should be inserted
        :param value: The value to insert into the database
        """
        resp = None
        post_payload = {
            "request_method": "POST",
            "namespace": self.afc_stats_key,
            "key": key,
            "value": value
        }
        req = Request(self.database_url, urlencode(post_payload).encode())

        resp = self._get_results(req)
        if resp is None:
            self.logger.error(f"Error when trying to update {key} in moonraker, see AFC.log for more info")

    def get_spool(self, id:int):
        """
        Uses moonrakers proxy to query spoolID from spoolman

        :param id: SpoolID to lookup and fetch data from spoolman
        :return: Returns dictionary of spoolID, returns None if error occurred or ID does not exist
        """
        resp = None
        request_payload = {
            "request_method": "GET",
            "path": f"/v1/spool/{id}"
        }
        resp = self._spoolman_proxy(request_payload)
        if resp is None:
            self.logger.info(f"SpoolID: {id} not found")
        return resp

    def list_spools(self):
        """Return all spools available in Spoolman."""
        request_payload = {
            "request_method": "GET",
            "path": "/v1/spool"
        }
        return self._spoolman_proxy(request_payload)

    def update_spool(self, spool_id: int, data: dict):
        """Patch a spool entry in Spoolman with the provided payload."""
        request_payload = {
            "request_method": "PATCH",
            "path": f"/v1/spool/{spool_id}",
<<<<<<< HEAD
            "body": data
=======
            "body": json.dumps(data)
>>>>>>> 56609212
        }
        return self._spoolman_proxy(request_payload)

    def _spoolman_proxy(self, request_payload: dict):
        spool_url = urljoin(self.host, 'server/spoolman/proxy')
<<<<<<< HEAD
        data = json.dumps(request_payload).encode()
        req = Request(
            spool_url,
            data=data,
            headers={'Content-Type': 'application/json'}
        )
=======
        req = Request(spool_url, urlencode(request_payload).encode())
>>>>>>> 56609212
        return self._get_results(req)<|MERGE_RESOLUTION|>--- conflicted
+++ resolved
@@ -1,348 +1,340 @@
-# Armored Turtle Automated Filament Changer
-#
-# Copyright (C) 2024 Armored Turtle
-#
-# This file may be distributed under the terms of the GNU GPLv3 license.
-
-# File is used to hold common functions that can be called from anywhere and don't belong to a class
-import traceback
-import json
-import inspect
-
-from datetime import datetime
-from urllib.request import (
-    Request,
-    urlopen
-)
-from urllib.parse import (
-    urlencode,
-    urljoin,
-    quote
-)
-
-ERROR_STR = "Error trying to import {import_lib}, please rerun install-afc.sh script in your AFC-Klipper-Add-On directory then restart klipper\n\n{trace}"
-
-def add_filament_switch( switch_name, switch_pin, printer, show_sensor=True, runout_callback = None, enable_runout=False, debounce_delay=0. ):
-    """
-    Helper function to register pins as filament switch sensor so it will show up in web guis
-
-    :param switch_name: Name of switch to register, should be in the following format: `filament_switch_sensor <name>`
-    :param switch_pin: Pin to add to config for switch
-    :param printer: printer object
-
-    :return returns filament_switch_sensor object
-    """
-    import configparser
-    import configfile
-    new_switch_name = f"filament_switch_sensor {switch_name}"
-    ppins = printer.lookup_object('pins')
-    ppins.allow_multi_use_pin(switch_pin.strip("!^"))
-    filament_switch_config = configparser.RawConfigParser()
-    filament_switch_config.add_section( new_switch_name )
-    filament_switch_config.set( new_switch_name, 'switch_pin', switch_pin)
-    filament_switch_config.set( new_switch_name, 'pause_on_runout', 'False')
-    filament_switch_config.set( new_switch_name, 'debounce_delay', 0.0)
-
-    cfg_wrap = configfile.ConfigWrapper( printer, filament_switch_config, {}, new_switch_name)
-
-    fila = printer.load_object(cfg_wrap, new_switch_name)
-
-    # Commence the hacky stuff for delayed runout
-    if not show_sensor:
-        # Removing normal switch name from object and adding name with underscore if user does not want
-        # sensor showing up in gui. Doing this suppressed the sensor from showing up in gui  since the
-        # name is not exactly "filament_switch_sensor"
-        printer.objects["_" + new_switch_name] = printer.objects.pop(new_switch_name)
-
-    fila.runout_helper.sensor_enabled = enable_runout
-    fila.runout_helper.runout_pause = False                 # AFC will deal with pause
-
-    filament_switch_config.set( new_switch_name, 'debounce_delay', debounce_delay)
-    # Using our own DebounceButton so that callback functions can be overridden to work correctly
-    debounce_button = DebounceButton(cfg_wrap, fila)
-
-    if runout_callback:
-        #fila.runout_helper.event_delay = 0.0                # Setting event delay to zero or total delay will be event_delay + debounce_delay
-        fila.runout_helper.insert_gcode = None
-        fila.runout_helper.runout_gcode = 1
-        fila.runout_helper._runout_event_handler = runout_callback # Overriding filament event handler with AFC handler
-
-    if enable_runout:
-        return fila, debounce_button
-
-    return fila
-
-def check_and_return( value_str:str, data_values:dict ) -> str:
-    """
-    Common function to check if value exists in dictionary and returns value if it does.
-
-    :param value_str: Key string to check if value exists in dictionary
-    :param data_values: Dictionary of values to check for key
-
-    :return: Returns string of value if found in dictionary
-    """
-    value = "0"
-    if value_str in data_values:
-        value = data_values[value_str]
-
-    return value
-
-# Copied from klipper for kalico and older klipper support
-class DebounceButton:
-    def __init__(self, config, filament_sensor):
-        self.printer = config.get_printer()
-        self.reactor = self.printer.get_reactor()
-        sig = inspect.signature(filament_sensor.runout_helper.note_filament_present)
-        # Saving reference to normal function
-        self._old_note_filament_present = filament_sensor.runout_helper.note_filament_present
-        # Setting action callback to normal filament sensor not filament present
-        self.button_action = self._old_note_filament_present
-        # Overriding filament sensor filament present to button handler in this class
-        # Checking parameter length since kalico's note_filament_present function is different
-        if len(sig.parameters) > 2:
-            filament_sensor.runout_helper.note_filament_present = self.button_handler
-        else:
-            filament_sensor.runout_helper.note_filament_present = self._button_handler
-        self.debounce_delay = config.getfloat('debounce_delay', 0., minval=0.)
-        self.logical_state = None
-        self.physical_state = None
-        self.latest_eventtime = None
-
-    def button_handler(self, state):
-        self._button_handler(self.reactor.monotonic(), state)
-
-    def _button_handler(self, eventtime, state):
-        self.physical_state = state
-        self.latest_eventtime = eventtime
-        # if there would be no state transition, ignore the event:
-        if self.logical_state == self.physical_state:
-            return
-        trigger_time = eventtime + self.debounce_delay
-        self.reactor.register_callback(self._debounce_event, trigger_time)
-
-    def _debounce_event(self, eventtime):
-        # if there would be no state transition, ignore the event:
-        if self.logical_state == self.physical_state:
-            return
-        # if there were more recent events, they supersede this one:
-        if (eventtime - self.debounce_delay) < self.latest_eventtime:
-            return
-        # enact state transition and trigger action
-        self.logical_state = self.physical_state
-        # Kalico is different from klipper and eventtime is not passed in
-        try:
-            self.button_action(self.logical_state)
-        except:
-            self.button_action(eventtime, self.logical_state)
-
-
-class AFC_moonraker:
-    """
-    This class is used to communicate with moonraker to look up information and post
-    data into moonrakers database
-
-    Parameters
-    ----------------
-    port: String
-        Port to connect to moonrakers localhost
-    logger: AFC_logger
-        AFC logger object to log and print to console
-    """
-    ERROR_STRING = "Error getting data from moonraker, check AFC.log for more information"
-    def __init__(self, host:str, port:str, logger:object):
-        self.port           = port
-        self.logger         = logger
-        self.host           = f'{host.rstrip("/")}:{port}'
-        self.database_url   = urljoin(self.host, "server/database/item")
-        self.afc_stats_key  = "afc_stats"
-        self.afc_stats      = None
-        self.last_stats_time= None
-        self.logger.debug(f"Moonraker url: {self.host}")
-
-    def _get_results(self, url_string, print_error=True):
-        """
-        Helper function to get results, check for errors and return data if successful
-
-        :param url_string: URL encoded string to fetch/post data to moonraker
-        :param print_error: Set to True for error to be displayed in console/mainsail panel, setting
-                            to False will still write error to log via debug message
-
-        :returns: Returns result dictionary if data is valid, returns None if and error occurred
-        """
-        data = None
-        # Only print error to console when set, else still print errors bug with debug
-        # logger so that messages are still written to log for debugging purposes
-        if print_error:
-            logger = self.logger.error
-        else:
-            logger = self.logger.debug
-
-        try:
-            resp = urlopen(url_string)
-            if resp.status >= 200 and resp.status <= 300:
-                data = json.load(resp)
-            else:
-                logger(self.ERROR_STRING)
-                logger(f"Response: {resp.status} Reason: {resp.reason}")
-        except:
-            logger(self.ERROR_STRING, traceback=traceback.format_exc())
-            data = None
-        return data['result'] if data is not None else data
-
-    def wait_for_moonraker(self, toolhead, timeout:int=30):
-        """
-        Function to wait for moonraker to start, times out after passed in timeout value
-
-        :param toolhead: Toolhead object so that non blocking waits can happen
-        :param timeout: Timeout out trying after this many seconds
-
-        :return: Returns True if connected to moonraker and a timeout did no occur, returns False if
-                 not connected after waiting max timeout value
-        """
-        self.logger.info(f"Waiting max {timeout}s for moonraker to connect")
-        for i in range(0,timeout):
-            resp = self._get_results(urljoin(self.host, 'server/info'), print_error=False)
-            if resp is not None:
-                self.logger.debug(f"Connected to moonraker after {i} tries")
-                return True
-            else:
-                toolhead.dwell(1)
-        self.logger.info(f"Failed to connect to moonraker after {timeout} seconds, check AFC.log for more information")
-        return False
-
-    def get_spoolman_server(self)->str:
-        """
-        Queries moonraker to see if spoolman is configured, returns True when
-        spoolman is configured
-
-        :returns: Returns string for spoolmans IP, returns None if its not configured
-        """
-        resp = self._get_results(urljoin(self.host, 'server/config'))
-        # Check to make sure response is valid and spoolman exists in dictionary
-        if resp is not None and 'orig' in resp and 'spoolman' in resp['orig']:
-            return resp['orig']['spoolman']['server']     # check for spoolman and grab url
-        else:
-            self.logger.debug("Spoolman server is not defined")
-            return None
-
-    def get_file_filament_change_count(self, filename:str ):
-        """
-        Queries moonraker for files metadata and returns filament change count
-
-        :param filename: Filename to query moonraker and pull metadata
-        :return: Returns number of filament change counts if `filament_change_count` is in metadata.
-                 Returns zero if not found in metadata.
-        """
-        change_count = 0
-        resp = self._get_results(urljoin(self.host,
-                                    'server/files/metadata?filename={}'.format(quote(filename))))
-        if resp is not None and 'filament_change_count' in resp:
-            change_count =  resp['filament_change_count']
-        else:
-            self.logger.debug(f"Filament change count metadata not found for file:{filename}")
-        return change_count
-
-    def get_afc_stats(self):
-        """
-        Queries moonraker database for all `afc_stats` entries and returns results if afc_stats exist.
-        Function also caches results and refetches data if cache is older than 60s. This is done to help
-        cut down on how much data is fetched from moonraker.
-
-        :return: Dictionary of afc_stats entries, None if afc_stats entry does not exist
-        """
-        resp = None
-        # Initially set to True since first time data always needs to be fetched
-        refetch_data = True
-        current_time = datetime.now()
-
-        # Check to see if data is older than 60 seconds and refreshes
-        if self.last_stats_time is not None:
-            refetch_data = False
-            delta = current_time - self.last_stats_time
-            if delta.seconds > 60:
-                refetch_data = True
-                self.last_stats_time = current_time
-        else:
-            self.last_stats_time = datetime.now()
-
-        # Cache results to keep queries to moonraker down
-        if self.afc_stats is None or refetch_data:
-            resp = self._get_results(urljoin(self.database_url, f"?namespace={self.afc_stats_key}"))
-            if resp is not None:
-                self.afc_stats = resp
-            else:
-                self.logger.debug("AFC_stats not in database")
-
-        return self.afc_stats
-
-    def update_afc_stats(self, key, value):
-        """
-        Updates afc_stats in moonrakers database with key, value pair
-
-        :param key: The key indicating the field where the value should be inserted
-        :param value: The value to insert into the database
-        """
-        resp = None
-        post_payload = {
-            "request_method": "POST",
-            "namespace": self.afc_stats_key,
-            "key": key,
-            "value": value
-        }
-        req = Request(self.database_url, urlencode(post_payload).encode())
-
-        resp = self._get_results(req)
-        if resp is None:
-            self.logger.error(f"Error when trying to update {key} in moonraker, see AFC.log for more info")
-
-    def get_spool(self, id:int):
-        """
-        Uses moonrakers proxy to query spoolID from spoolman
-
-        :param id: SpoolID to lookup and fetch data from spoolman
-        :return: Returns dictionary of spoolID, returns None if error occurred or ID does not exist
-        """
-        resp = None
-        request_payload = {
-            "request_method": "GET",
-            "path": f"/v1/spool/{id}"
-        }
-        resp = self._spoolman_proxy(request_payload)
-        if resp is None:
-            self.logger.info(f"SpoolID: {id} not found")
-        return resp
-
-    def list_spools(self):
-        """Return all spools available in Spoolman."""
-        request_payload = {
-            "request_method": "GET",
-            "path": "/v1/spool"
-        }
-        return self._spoolman_proxy(request_payload)
-
-    def update_spool(self, spool_id: int, data: dict):
-        """Patch a spool entry in Spoolman with the provided payload."""
-        request_payload = {
-            "request_method": "PATCH",
-            "path": f"/v1/spool/{spool_id}",
-<<<<<<< HEAD
-            "body": data
-=======
-            "body": json.dumps(data)
->>>>>>> 56609212
-        }
-        return self._spoolman_proxy(request_payload)
-
-    def _spoolman_proxy(self, request_payload: dict):
-        spool_url = urljoin(self.host, 'server/spoolman/proxy')
-<<<<<<< HEAD
-        data = json.dumps(request_payload).encode()
-        req = Request(
-            spool_url,
-            data=data,
-            headers={'Content-Type': 'application/json'}
-        )
-=======
-        req = Request(spool_url, urlencode(request_payload).encode())
->>>>>>> 56609212
-        return self._get_results(req)+# Armored Turtle Automated Filament Changer
+#
+# Copyright (C) 2024 Armored Turtle
+#
+# This file may be distributed under the terms of the GNU GPLv3 license.
+
+# File is used to hold common functions that can be called from anywhere and don't belong to a class
+import traceback
+import json
+import inspect
+
+from datetime import datetime
+from urllib.request import (
+    Request,
+    urlopen
+)
+from urllib.parse import (
+    urlencode,
+    urljoin,
+    quote
+)
+
+ERROR_STR = "Error trying to import {import_lib}, please rerun install-afc.sh script in your AFC-Klipper-Add-On directory then restart klipper\n\n{trace}"
+
+def add_filament_switch( switch_name, switch_pin, printer, show_sensor=True, runout_callback = None, enable_runout=False, debounce_delay=0. ):
+    """
+    Helper function to register pins as filament switch sensor so it will show up in web guis
+
+    :param switch_name: Name of switch to register, should be in the following format: `filament_switch_sensor <name>`
+    :param switch_pin: Pin to add to config for switch
+    :param printer: printer object
+
+    :return returns filament_switch_sensor object
+    """
+    import configparser
+    import configfile
+    new_switch_name = f"filament_switch_sensor {switch_name}"
+    ppins = printer.lookup_object('pins')
+    ppins.allow_multi_use_pin(switch_pin.strip("!^"))
+    filament_switch_config = configparser.RawConfigParser()
+    filament_switch_config.add_section( new_switch_name )
+    filament_switch_config.set( new_switch_name, 'switch_pin', switch_pin)
+    filament_switch_config.set( new_switch_name, 'pause_on_runout', 'False')
+    filament_switch_config.set( new_switch_name, 'debounce_delay', 0.0)
+
+    cfg_wrap = configfile.ConfigWrapper( printer, filament_switch_config, {}, new_switch_name)
+
+    fila = printer.load_object(cfg_wrap, new_switch_name)
+
+    # Commence the hacky stuff for delayed runout
+    if not show_sensor:
+        # Removing normal switch name from object and adding name with underscore if user does not want
+        # sensor showing up in gui. Doing this suppressed the sensor from showing up in gui  since the
+        # name is not exactly "filament_switch_sensor"
+        printer.objects["_" + new_switch_name] = printer.objects.pop(new_switch_name)
+
+    fila.runout_helper.sensor_enabled = enable_runout
+    fila.runout_helper.runout_pause = False                 # AFC will deal with pause
+
+    filament_switch_config.set( new_switch_name, 'debounce_delay', debounce_delay)
+    # Using our own DebounceButton so that callback functions can be overridden to work correctly
+    debounce_button = DebounceButton(cfg_wrap, fila)
+
+    if runout_callback:
+        #fila.runout_helper.event_delay = 0.0                # Setting event delay to zero or total delay will be event_delay + debounce_delay
+        fila.runout_helper.insert_gcode = None
+        fila.runout_helper.runout_gcode = 1
+        fila.runout_helper._runout_event_handler = runout_callback # Overriding filament event handler with AFC handler
+
+    if enable_runout:
+        return fila, debounce_button
+
+    return fila
+
+def check_and_return( value_str:str, data_values:dict ) -> str:
+    """
+    Common function to check if value exists in dictionary and returns value if it does.
+
+    :param value_str: Key string to check if value exists in dictionary
+    :param data_values: Dictionary of values to check for key
+
+    :return: Returns string of value if found in dictionary
+    """
+    value = "0"
+    if value_str in data_values:
+        value = data_values[value_str]
+
+    return value
+
+# Copied from klipper for kalico and older klipper support
+class DebounceButton:
+    def __init__(self, config, filament_sensor):
+        self.printer = config.get_printer()
+        self.reactor = self.printer.get_reactor()
+        sig = inspect.signature(filament_sensor.runout_helper.note_filament_present)
+        # Saving reference to normal function
+        self._old_note_filament_present = filament_sensor.runout_helper.note_filament_present
+        # Setting action callback to normal filament sensor not filament present
+        self.button_action = self._old_note_filament_present
+        # Overriding filament sensor filament present to button handler in this class
+        # Checking parameter length since kalico's note_filament_present function is different
+        if len(sig.parameters) > 2:
+            filament_sensor.runout_helper.note_filament_present = self.button_handler
+        else:
+            filament_sensor.runout_helper.note_filament_present = self._button_handler
+        self.debounce_delay = config.getfloat('debounce_delay', 0., minval=0.)
+        self.logical_state = None
+        self.physical_state = None
+        self.latest_eventtime = None
+
+    def button_handler(self, state):
+        self._button_handler(self.reactor.monotonic(), state)
+
+    def _button_handler(self, eventtime, state):
+        self.physical_state = state
+        self.latest_eventtime = eventtime
+        # if there would be no state transition, ignore the event:
+        if self.logical_state == self.physical_state:
+            return
+        trigger_time = eventtime + self.debounce_delay
+        self.reactor.register_callback(self._debounce_event, trigger_time)
+
+    def _debounce_event(self, eventtime):
+        # if there would be no state transition, ignore the event:
+        if self.logical_state == self.physical_state:
+            return
+        # if there were more recent events, they supersede this one:
+        if (eventtime - self.debounce_delay) < self.latest_eventtime:
+            return
+        # enact state transition and trigger action
+        self.logical_state = self.physical_state
+        # Kalico is different from klipper and eventtime is not passed in
+        try:
+            self.button_action(self.logical_state)
+        except:
+            self.button_action(eventtime, self.logical_state)
+
+
+class AFC_moonraker:
+    """
+    This class is used to communicate with moonraker to look up information and post
+    data into moonrakers database
+
+    Parameters
+    ----------------
+    port: String
+        Port to connect to moonrakers localhost
+    logger: AFC_logger
+        AFC logger object to log and print to console
+    """
+    ERROR_STRING = "Error getting data from moonraker, check AFC.log for more information"
+    def __init__(self, host:str, port:str, logger:object):
+        self.port           = port
+        self.logger         = logger
+        self.host           = f'{host.rstrip("/")}:{port}'
+        self.database_url   = urljoin(self.host, "server/database/item")
+        self.afc_stats_key  = "afc_stats"
+        self.afc_stats      = None
+        self.last_stats_time= None
+        self.logger.debug(f"Moonraker url: {self.host}")
+
+    def _get_results(self, url_string, print_error=True):
+        """
+        Helper function to get results, check for errors and return data if successful
+
+        :param url_string: URL encoded string to fetch/post data to moonraker
+        :param print_error: Set to True for error to be displayed in console/mainsail panel, setting
+                            to False will still write error to log via debug message
+
+        :returns: Returns result dictionary if data is valid, returns None if and error occurred
+        """
+        data = None
+        # Only print error to console when set, else still print errors bug with debug
+        # logger so that messages are still written to log for debugging purposes
+        if print_error:
+            logger = self.logger.error
+        else:
+            logger = self.logger.debug
+
+        try:
+            resp = urlopen(url_string)
+            if resp.status >= 200 and resp.status <= 300:
+                data = json.load(resp)
+            else:
+                logger(self.ERROR_STRING)
+                logger(f"Response: {resp.status} Reason: {resp.reason}")
+        except:
+            logger(self.ERROR_STRING, traceback=traceback.format_exc())
+            data = None
+        return data['result'] if data is not None else data
+
+    def wait_for_moonraker(self, toolhead, timeout:int=30):
+        """
+        Function to wait for moonraker to start, times out after passed in timeout value
+
+        :param toolhead: Toolhead object so that non blocking waits can happen
+        :param timeout: Timeout out trying after this many seconds
+
+        :return: Returns True if connected to moonraker and a timeout did no occur, returns False if
+                 not connected after waiting max timeout value
+        """
+        self.logger.info(f"Waiting max {timeout}s for moonraker to connect")
+        for i in range(0,timeout):
+            resp = self._get_results(urljoin(self.host, 'server/info'), print_error=False)
+            if resp is not None:
+                self.logger.debug(f"Connected to moonraker after {i} tries")
+                return True
+            else:
+                toolhead.dwell(1)
+        self.logger.info(f"Failed to connect to moonraker after {timeout} seconds, check AFC.log for more information")
+        return False
+
+    def get_spoolman_server(self)->str:
+        """
+        Queries moonraker to see if spoolman is configured, returns True when
+        spoolman is configured
+
+        :returns: Returns string for spoolmans IP, returns None if its not configured
+        """
+        resp = self._get_results(urljoin(self.host, 'server/config'))
+        # Check to make sure response is valid and spoolman exists in dictionary
+        if resp is not None and 'orig' in resp and 'spoolman' in resp['orig']:
+            return resp['orig']['spoolman']['server']     # check for spoolman and grab url
+        else:
+            self.logger.debug("Spoolman server is not defined")
+            return None
+
+    def get_file_filament_change_count(self, filename:str ):
+        """
+        Queries moonraker for files metadata and returns filament change count
+
+        :param filename: Filename to query moonraker and pull metadata
+        :return: Returns number of filament change counts if `filament_change_count` is in metadata.
+                 Returns zero if not found in metadata.
+        """
+        change_count = 0
+        resp = self._get_results(urljoin(self.host,
+                                    'server/files/metadata?filename={}'.format(quote(filename))))
+        if resp is not None and 'filament_change_count' in resp:
+            change_count =  resp['filament_change_count']
+        else:
+            self.logger.debug(f"Filament change count metadata not found for file:{filename}")
+        return change_count
+
+    def get_afc_stats(self):
+        """
+        Queries moonraker database for all `afc_stats` entries and returns results if afc_stats exist.
+        Function also caches results and refetches data if cache is older than 60s. This is done to help
+        cut down on how much data is fetched from moonraker.
+
+        :return: Dictionary of afc_stats entries, None if afc_stats entry does not exist
+        """
+        resp = None
+        # Initially set to True since first time data always needs to be fetched
+        refetch_data = True
+        current_time = datetime.now()
+
+        # Check to see if data is older than 60 seconds and refreshes
+        if self.last_stats_time is not None:
+            refetch_data = False
+            delta = current_time - self.last_stats_time
+            if delta.seconds > 60:
+                refetch_data = True
+                self.last_stats_time = current_time
+        else:
+            self.last_stats_time = datetime.now()
+
+        # Cache results to keep queries to moonraker down
+        if self.afc_stats is None or refetch_data:
+            resp = self._get_results(urljoin(self.database_url, f"?namespace={self.afc_stats_key}"))
+            if resp is not None:
+                self.afc_stats = resp
+            else:
+                self.logger.debug("AFC_stats not in database")
+
+        return self.afc_stats
+
+    def update_afc_stats(self, key, value):
+        """
+        Updates afc_stats in moonrakers database with key, value pair
+
+        :param key: The key indicating the field where the value should be inserted
+        :param value: The value to insert into the database
+        """
+        resp = None
+        post_payload = {
+            "request_method": "POST",
+            "namespace": self.afc_stats_key,
+            "key": key,
+            "value": value
+        }
+        req = Request(self.database_url, urlencode(post_payload).encode())
+
+        resp = self._get_results(req)
+        if resp is None:
+            self.logger.error(f"Error when trying to update {key} in moonraker, see AFC.log for more info")
+
+    def get_spool(self, id:int):
+        """
+        Uses moonrakers proxy to query spoolID from spoolman
+
+        :param id: SpoolID to lookup and fetch data from spoolman
+        :return: Returns dictionary of spoolID, returns None if error occurred or ID does not exist
+        """
+        resp = None
+        request_payload = {
+            "request_method": "GET",
+            "path": f"/v1/spool/{id}"
+        }
+        resp = self._spoolman_proxy(request_payload)
+        if resp is None:
+            self.logger.info(f"SpoolID: {id} not found")
+        return resp
+
+    def list_spools(self):
+        """Return all spools available in Spoolman."""
+        request_payload = {
+            "request_method": "GET",
+            "path": "/v1/spool"
+        }
+        return self._spoolman_proxy(request_payload)
+
+    def update_spool(self, spool_id: int, data: dict):
+        """Patch a spool entry in Spoolman with the provided payload."""
+        request_payload = {
+            "request_method": "PATCH",
+            "path": f"/v1/spool/{spool_id}",
+            "body": data
+        }
+        return self._spoolman_proxy(request_payload)
+
+    def _spoolman_proxy(self, request_payload: dict):
+        spool_url = urljoin(self.host, 'server/spoolman/proxy')
+        data = json.dumps(request_payload).encode()
+        req = Request(
+            spool_url,
+            data=data,
+            headers={'Content-Type': 'application/json'}
+        )
+        return self._get_results(req)